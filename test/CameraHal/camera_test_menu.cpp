--- conflicted
+++ resolved
@@ -4134,14 +4134,7 @@
     gettimeofday(&current_time, 0);
     end = current_time.tv_sec * 1000000 + current_time.tv_usec;
     delay = end - st;
-<<<<<<< HEAD
     printf("Application closed after: %llu ms\n", delay);
 
     return res;
-}
-=======
-    printf("Application clossed after: %llu ms\n", delay);
-    system("echo camerahal_test > /sys/power/wake_unlock");
-    return 0;
-}
->>>>>>> 5540ec91
+}