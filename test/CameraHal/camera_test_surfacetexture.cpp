--- conflicted
+++ resolved
@@ -781,42 +781,6 @@
     native_window_set_buffer_count(mWindowTapIn.get(), tapInMinUndequeued);
     native_window_set_buffers_geometry(mWindowTapIn.get(),
                   aligned_width, aligned_height, bufinfo.format);
-<<<<<<< HEAD
-#ifdef ANDROID_API_JB_MR1_OR_LATER
-    mWindowTapIn->dequeueBuffer_DEPRECATED(mWindowTapIn.get(), &anb);
-#else
-    mWindowTapIn->dequeueBuffer(mWindowTapIn.get(), &anb);
-#endif
-    mapper.lock(anb->handle, GRALLOC_USAGE_SW_READ_RARELY, bounds, &data);
-    // copy buffer to input buffer if available
-    if (bufinfo.buf.get()) {
-        bufinfo.buf->lock(GRALLOC_USAGE_SW_READ_RARELY, &input);
-    }
-    if (input) {
-        if ( HAL_PIXEL_FORMAT_TI_Y16 == pixformat ) {
-            int size = calcBufSize(pixformat, bufinfo.width, bufinfo.height);
-            memcpy(data, input, size);
-        } else {
-            if (bufinfo.width == aligned_width) {
-                memcpy(data, input, bufinfo.size);
-            } else {
-                // need to copy line by line to adjust for stride
-                uint8_t *dst = (uint8_t*) data;
-                uint8_t *src = (uint8_t*) input;
-                // hrmm this copy only works for NV12 and YV12
-                // copy Y first
-                for (int i = 0; i < aligned_height; i++) {
-                    memcpy(dst, src, bufinfo.width);
-                    dst += aligned_width;
-                    src += bufinfo.width;
-                }
-                // copy UV plane
-                for (int i = 0; i < (aligned_height / 2); i++) {
-                    memcpy(dst, src, bufinfo.width);
-                    dst += aligned_width ;
-                    src += bufinfo.width ;
-                }
-=======
 
     // if buffer dimensions are the same as the aligned dimensions, then we can
     // queue the buffer directly to tapin surface. if the dimensions are different
@@ -829,7 +793,11 @@
         void *src[3] = { 0 };
         Rect bounds(aligned_width, aligned_height);
 
+#ifdef ANDROID_API_JB_MR1_OR_LATER
+        mWindowTapIn->dequeueBuffer_DEPRECATED(mWindowTapIn.get(), &anb);
+#else
         mWindowTapIn->dequeueBuffer(mWindowTapIn.get(), &anb);
+#endif
         mapper.lock(anb->handle, GRALLOC_USAGE_SW_WRITE_OFTEN, bounds, dest);
         // copy buffer to input buffer if available
         if (bufinfo.buf.get()) {
@@ -861,7 +829,6 @@
                     printf("Pixel format 0x%x not supported\n", pixformat);
                     exit(1);
                     break;
->>>>>>> 005d358c
             }
         }
         if (bufinfo.buf.get()) {
@@ -874,15 +841,11 @@
         anb = bufinfo.buf->getNativeBuffer();
     }
 
-<<<<<<< HEAD
-    mapper.unlock(anb->handle);
-
 #ifdef ANDROID_API_JB_MR1_OR_LATER
     mWindowTapIn->queueBuffer_DEPRECATED(mWindowTapIn.get(), anb);
 #else
     mWindowTapIn->queueBuffer(mWindowTapIn.get(), anb);
-=======
-    mWindowTapIn->queueBuffer(mWindowTapIn.get(), anb);
+#endif
 
 #ifndef ANDROID_API_JB_OR_LATER
     {
@@ -901,7 +864,6 @@
 
         windowTapIn.clear();
     }
->>>>>>> 005d358c
 #endif
 }
 
