/*
 * Copyright (C) Texas Instruments - http://www.ti.com/
 *
 * Licensed under the Apache License, Version 2.0 (the "License");
 * you may not use this file except in compliance with the License.
 * You may obtain a copy of the License at
 *
 *      http://www.apache.org/licenses/LICENSE-2.0
 *
 * Unless required by applicable law or agreed to in writing, software
 * distributed under the License is distributed on an "AS IS" BASIS,
 * WITHOUT WARRANTIES OR CONDITIONS OF ANY KIND, either express or implied.
 * See the License for the specific language governing permissions and
 * limitations under the License.
 */



#ifndef OMX_CAMERA_ADAPTER_H
#define OMX_CAMERA_ADAPTER_H

#include "CameraHal.h"
#include "OMX_Types.h"
#include "OMX_Core.h"
#include "OMX_CoreExt.h"
#include "OMX_IVCommon.h"
#include "OMX_Component.h"
#include "OMX_Index.h"
#include "OMX_IndexExt.h"
#include "OMX_TI_Index.h"
#include "OMX_TI_IVCommon.h"
#include "OMX_TI_Common.h"
#include "OMX_TI_Image.h"
#include "General3A_Settings.h"
#include "OMXSceneModeTables.h"

#include "BaseCameraAdapter.h"
#include "Encoder_libjpeg.h"
#include "DebugUtils.h"


extern "C"
{
#include "timm_osal_error.h"
#include "timm_osal_events.h"
#include "timm_osal_trace.h"
#include "timm_osal_semaphores.h"
}


namespace android {

#define Q16_OFFSET                  16

#define OMX_CMD_TIMEOUT             3000000  //3 sec.
#define OMX_CAPTURE_TIMEOUT         5000000  //5 sec.

#define FOCUS_THRESHOLD             5 //[s.]

#define MIN_JPEG_QUALITY            1
#define MAX_JPEG_QUALITY            100
#define EXP_BRACKET_RANGE           10
#define ZOOM_BRACKET_RANGE          10

#define FD_PERIOD                   400 //[ms.]

#define FOCUS_DIST_SIZE             100
#define FOCUS_DIST_BUFFER_SIZE      500

#define TOUCH_DATA_SIZE             200
#define DEFAULT_THUMB_WIDTH         160
#define DEFAULT_THUMB_HEIGHT        120
#define FRAME_RATE_FULL_HD          27
#define ZOOM_STAGES                 61

#define FACE_DETECTION_BUFFER_SIZE  0x1000
#define MAX_NUM_FACES_SUPPORTED     35

#define EXIF_MODEL_SIZE             100
#define EXIF_MAKE_SIZE              100
#define EXIF_DATE_TIME_SIZE         20

#define GPS_MIN_DIV                 60
#define GPS_SEC_DIV                 60
#define GPS_SEC_ACCURACY            1000
#define GPS_TIMESTAMP_SIZE          6
#define GPS_DATESTAMP_SIZE          11
#define GPS_REF_SIZE                2
#define GPS_MAPDATUM_SIZE           100
#define GPS_PROCESSING_SIZE         100
#define GPS_VERSION_SIZE            4
#define GPS_NORTH_REF               "N"
#define GPS_SOUTH_REF               "S"
#define GPS_EAST_REF                "E"
#define GPS_WEST_REF                "W"

/* Default portstartnumber of Camera component */
#define OMX_CAMERA_DEFAULT_START_PORT_NUM 0

/* Define number of ports for differt domains */
#define OMX_CAMERA_PORT_OTHER_NUM 1
#define OMX_CAMERA_PORT_VIDEO_NUM 4
#define OMX_CAMERA_PORT_IMAGE_NUM 1
#define OMX_CAMERA_PORT_AUDIO_NUM 0
#define OMX_CAMERA_NUM_PORTS (OMX_CAMERA_PORT_OTHER_NUM + OMX_CAMERA_PORT_VIDEO_NUM + OMX_CAMERA_PORT_IMAGE_NUM + OMX_CAMERA_PORT_AUDIO_NUM)

/* Define start port number for differt domains */
#define OMX_CAMERA_PORT_OTHER_START OMX_CAMERA_DEFAULT_START_PORT_NUM
#define OMX_CAMERA_PORT_VIDEO_START (OMX_CAMERA_PORT_OTHER_START + OMX_CAMERA_PORT_OTHER_NUM)
#define OMX_CAMERA_PORT_IMAGE_START (OMX_CAMERA_PORT_VIDEO_START + OMX_CAMERA_PORT_VIDEO_NUM)
#define OMX_CAMERA_PORT_AUDIO_START (OMX_CAMERA_PORT_IMAGE_START + OMX_CAMERA_PORT_IMAGE_NUM)

/* Port index for camera component */
#define OMX_CAMERA_PORT_OTHER_IN (OMX_CAMERA_PORT_OTHER_START + 0)
#define OMX_CAMERA_PORT_VIDEO_IN_VIDEO (OMX_CAMERA_PORT_VIDEO_START + 0)
#define OMX_CAMERA_PORT_VIDEO_OUT_PREVIEW (OMX_CAMERA_PORT_VIDEO_START + 1)
#define OMX_CAMERA_PORT_VIDEO_OUT_VIDEO (OMX_CAMERA_PORT_VIDEO_START + 2)
#define OMX_CAMERA_PORT_VIDEO_OUT_MEASUREMENT (OMX_CAMERA_PORT_VIDEO_START + 3)
#define OMX_CAMERA_PORT_IMAGE_OUT_IMAGE (OMX_CAMERA_PORT_IMAGE_START + 0)


#define OMX_INIT_STRUCT(_s_, _name_)       \
    memset(&(_s_), 0x0, sizeof(_name_));   \
    (_s_).nSize = sizeof(_name_);          \
    (_s_).nVersion.s.nVersionMajor = 0x1;  \
    (_s_).nVersion.s.nVersionMinor = 0x1;  \
    (_s_).nVersion.s.nRevision = 0x0;      \
    (_s_).nVersion.s.nStep = 0x0

#define OMX_INIT_STRUCT_PTR(_s_, _name_)   \
    memset((_s_), 0x0, sizeof(_name_));    \
    (_s_)->nSize = sizeof(_name_);         \
    (_s_)->nVersion.s.nVersionMajor = 0x1; \
    (_s_)->nVersion.s.nVersionMinor = 0x1; \
    (_s_)->nVersion.s.nRevision = 0x0;     \
    (_s_)->nVersion.s.nStep = 0x0

#define GOTO_EXIT_IF(_CONDITION,_ERROR) {  \
    if ((_CONDITION)) {                    \
        eError = (_ERROR);                 \
        goto EXIT;                         \
    }                                      \
}

const int64_t kCameraBufferLatencyNs = 250000000LL; // 250 ms

///OMX Specific Functions
static OMX_ERRORTYPE OMXCameraAdapterEventHandler(OMX_IN OMX_HANDLETYPE hComponent,
                                        OMX_IN OMX_PTR pAppData,
                                        OMX_IN OMX_EVENTTYPE eEvent,
                                        OMX_IN OMX_U32 nData1,
                                        OMX_IN OMX_U32 nData2,
                                        OMX_IN OMX_PTR pEventData);

static OMX_ERRORTYPE OMXCameraAdapterEmptyBufferDone(OMX_IN OMX_HANDLETYPE hComponent,
                                        OMX_IN OMX_PTR pAppData,
                                        OMX_IN OMX_BUFFERHEADERTYPE* pBuffer);

static OMX_ERRORTYPE OMXCameraAdapterFillBufferDone(OMX_IN OMX_HANDLETYPE hComponent,
                                        OMX_IN OMX_PTR pAppData,
                                        OMX_IN OMX_BUFFERHEADERTYPE* pBuffHeader);

struct CapResolution {
    size_t width, height;
    const char *param;
};

struct CapPixelformat {
    OMX_COLOR_FORMATTYPE pixelformat;
    const char *param;
};

struct CapCodingFormat {
    OMX_IMAGE_CODINGTYPE imageCodingFormat;
    const char *param;
};

struct CapU32 {
    OMX_U32 num;
    const char *param;
};

struct CapS32 {
    OMX_S32 num;
    const char *param;
};

typedef CapU32 CapFramerate;
typedef CapU32 CapISO;
typedef CapU32 CapSensorName;
typedef CapS32 CapZoom;
typedef CapS32 CapEVComp;

/**
  * Class which completely abstracts the camera hardware interaction from camera hal
  * TODO: Need to list down here, all the message types that will be supported by this class
                Need to implement BufferProvider interface to use AllocateBuffer of OMX if needed
  */
class OMXCameraAdapter : public BaseCameraAdapter
{
public:

    /*--------------------Constant declarations----------------------------------------*/
    static const int32_t MAX_NO_BUFFERS = 20;

    ///@remarks OMX Camera has six ports - buffer input, time input, preview, image, video, and meta data
    static const int MAX_NO_PORTS = 6;

    ///Five second timeout
    static const int CAMERA_ADAPTER_TIMEOUT = 5000*1000;

    enum CaptureMode
        {
        INITIAL_MODE = -1,
        HIGH_SPEED = 1,
        HIGH_QUALITY = 2,
        VIDEO_MODE = 3,
        HIGH_QUALITY_ZSL = 4,
        CP_CAM = 5,
        };

    enum IPPMode
        {
        IPP_NULL = -1,
        IPP_NONE = 0,
        IPP_NSF,
        IPP_LDC,
        IPP_LDCNSF,
        };

    enum CodingMode
        {
        CodingJPEG = 0,
        CodingJPS,
        CodingMPO,
        };

    enum Algorithm3A
        {
        WHITE_BALANCE_ALGO = 0x1,
        EXPOSURE_ALGO = 0x2,
        FOCUS_ALGO = 0x4,
        };

    enum AlgoPriority
        {
        FACE_PRIORITY = 0,
        REGION_PRIORITY,
        };

    enum BrightnessMode
        {
        BRIGHTNESS_OFF = 0,
        BRIGHTNESS_ON,
        BRIGHTNESS_AUTO,
        };

    enum CaptureSettingsFlags {
        SetFormat               = 1 << 0,
        SetThumb                = 1 << 1,
        SetExpBracket           = 1 << 2,
        SetQuality              = 1 << 3,
        SetRotation             = 1 << 4,
        SetBurst                = 1 << 5,
        ECaptureSettingMax,
        ECapturesettingsAll = ( ((ECaptureSettingMax -1 ) << 1) -1 ) /// all possible flags raised
    };

    enum PreviewSettingsFlags {
        SetLDC                  = 1 << 0,
        SetNSF                  = 1 << 1,
        SetCapMode              = 1 << 2,
        SetVNF                  = 1 << 3,
        SetVSTAB                = 1 << 4,
        EPreviewSettingMax,
        EPreviewSettingsAll = ( ((EPreviewSettingMax -1 ) << 1) -1 ) /// all possible flags raised
    };

    enum BracketingValueMode {
        BracketingValueAbsolute,
        BracketingValueRelative,
        BracketingValueForcedRelative
    };

    class GPSData
    {
        public:
                int mLongDeg, mLongMin, mLongSec, mLongSecDiv;
                char mLongRef[GPS_REF_SIZE];
                bool mLongValid;
                int mLatDeg, mLatMin, mLatSec, mLatSecDiv;
                char mLatRef[GPS_REF_SIZE];
                bool mLatValid;
                int mAltitude;
                unsigned char mAltitudeRef;
                bool mAltitudeValid;
                char mMapDatum[GPS_MAPDATUM_SIZE];
                bool mMapDatumValid;
                char mVersionId[GPS_VERSION_SIZE];
                bool mVersionIdValid;
                char mProcMethod[GPS_PROCESSING_SIZE];
                bool mProcMethodValid;
                char mDatestamp[GPS_DATESTAMP_SIZE];
                bool mDatestampValid;
                uint32_t mTimeStampHour;
                uint32_t mTimeStampMin;
                uint32_t mTimeStampSec;
                bool mTimeStampValid;
    };

    class EXIFData
    {
        public:
            GPSData mGPSData;
            char mMake[EXIF_MODEL_SIZE];
            char mModel[EXIF_MAKE_SIZE];
            unsigned int mFocalNum, mFocalDen;
            bool mMakeValid;
            bool mModelValid;
    };

    ///Parameters specific to any port of the OMX Camera component
    class OMXCameraPortParameters
    {
        public:
            //CameraBuffer *                  mHostBufaddr[MAX_NO_BUFFERS];
            OMX_BUFFERHEADERTYPE           *mBufferHeader[MAX_NO_BUFFERS];
            OMX_U8                          mStatus[MAX_NO_BUFFERS];
            OMX_U32                         mWidth;
            OMX_U32                         mHeight;
            OMX_U32                         mStride;
            OMX_U8                          mNumBufs;

            // defines maximum number of buffers our of mNumBufs
            // queueable at given moment
            OMX_U8                          mMaxQueueable;

            OMX_U32                         mBufSize;
            OMX_COLOR_FORMATTYPE            mColorFormat;
            OMX_PARAM_VIDEONOISEFILTERTYPE  mVNFMode;
            OMX_PARAM_VIDEOYUVRANGETYPE     mYUVRange;
            OMX_CONFIG_BOOLEANTYPE          mVidStabParam;
            OMX_CONFIG_FRAMESTABTYPE        mVidStabConfig;
            OMX_U32                         mCapFrame;
            OMX_U32                         mFrameRate;
            OMX_U32                         mMinFrameRate;
            OMX_U32                         mMaxFrameRate;
            CameraFrame::FrameType          mImageType;
            OMX_TI_STEREOFRAMELAYOUTTYPE    mFrameLayoutType;

            CameraBuffer * lookup_omx_buffer (OMX_BUFFERHEADERTYPE *pBufHeader);
            enum {
               IDLE = 0, // buffer is neither with HAL or Ducati
               FILL, // buffer is with Ducati
               DONE, // buffer is filled and sent to HAL
            };
    };

    ///Context of the OMX Camera component
    class OMXCameraAdapterComponentContext
    {
        public:
            OMX_HANDLETYPE              mHandleComp;
            OMX_U32                     mNumPorts;
            OMX_STATETYPE               mState ;
            OMX_U32                     mVideoPortIndex;
            OMX_U32                     mPrevPortIndex;
            OMX_U32                     mImagePortIndex;
            OMX_U32                     mMeasurementPortIndex;
            OMX_U32                     mVideoInPortIndex;
            OMXCameraPortParameters     mCameraPortParams[MAX_NO_PORTS];
    };

    class CachedCaptureParameters
    {
        public:
            unsigned int mPendingCaptureSettings;
            unsigned int mPictureRotation;
            int mExposureBracketingValues[EXP_BRACKET_RANGE];
            int mExposureGainBracketingValues[EXP_BRACKET_RANGE];
            int mExposureGainBracketingModes[EXP_BRACKET_RANGE];
            size_t mExposureBracketingValidEntries;
            OMX_BRACKETMODETYPE mExposureBracketMode;
            unsigned int mBurstFrames;
    };

public:

    OMXCameraAdapter(size_t sensor_index);
    ~OMXCameraAdapter();

    ///Initialzes the camera adapter creates any resources required
    virtual status_t initialize(CameraProperties::Properties*);

    //APIs to configure Camera adapter and get the current parameter set
    virtual status_t setParameters(const CameraParameters& params);
    virtual void getParameters(CameraParameters& params);

    // API
    status_t UseBuffersPreview(CameraBuffer *bufArr, int num);

    //API to flush the buffers
    status_t flushBuffers(OMX_U32 port = OMX_CAMERA_PORT_VIDEO_OUT_PREVIEW);

    // API
    virtual status_t setFormat(OMX_U32 port, OMXCameraPortParameters &cap);

    // Function to get and populate caps from handle
    static status_t getCaps(int sensorId, CameraProperties::Properties* props, OMX_HANDLETYPE handle);
    static const char* getLUTvalue_OMXtoHAL(int OMXValue, LUTtype LUT);
    static int getMultipleLUTvalue_OMXtoHAL(int OMXValue, LUTtype LUT, char * supported);
    static int getLUTvalue_HALtoOMX(const char * HalValue, LUTtype LUT);

 OMX_ERRORTYPE OMXCameraAdapterEventHandler(OMX_IN OMX_HANDLETYPE hComponent,
                                    OMX_IN OMX_EVENTTYPE eEvent,
                                    OMX_IN OMX_U32 nData1,
                                    OMX_IN OMX_U32 nData2,
                                    OMX_IN OMX_PTR pEventData);

 OMX_ERRORTYPE OMXCameraAdapterEmptyBufferDone(OMX_IN OMX_HANDLETYPE hComponent,
                                    OMX_IN OMX_BUFFERHEADERTYPE* pBuffer);

 OMX_ERRORTYPE OMXCameraAdapterFillBufferDone(OMX_IN OMX_HANDLETYPE hComponent,
                                    OMX_IN OMX_BUFFERHEADERTYPE* pBuffHeader);

 static OMX_ERRORTYPE OMXCameraGetHandle(OMX_HANDLETYPE *handle, OMX_PTR pAppData,
        const OMX_CALLBACKTYPE & callbacks);

protected:

    //Parent class method implementation
    virtual status_t takePicture();
    virtual status_t stopImageCapture();
    virtual status_t startBracketing(int range);
    virtual status_t stopBracketing();
    virtual status_t autoFocus();
    virtual status_t cancelAutoFocus();
    virtual status_t startSmoothZoom(int targetIdx);
    virtual status_t stopSmoothZoom();
    virtual status_t startVideoCapture();
    virtual status_t stopVideoCapture();
    virtual status_t startPreview();
    virtual status_t stopPreview();
    virtual status_t useBuffers(CameraMode mode, CameraBuffer * bufArr, int num, size_t length, unsigned int queueable);
    virtual status_t fillThisBuffer(CameraBuffer * frameBuf, CameraFrame::FrameType frameType);
    virtual status_t getFrameSize(size_t &width, size_t &height);
    virtual status_t getPictureBufferSize(size_t &length, size_t bufferCount);
    virtual status_t getFrameDataSize(size_t &dataFrameSize, size_t bufferCount);
    virtual status_t startFaceDetection();
    virtual status_t stopFaceDetection();
    virtual status_t switchToExecuting();
    virtual void onOrientationEvent(uint32_t orientation, uint32_t tilt);

private:

    // Caches and returns current set of parameters
    CachedCaptureParameters* cacheCaptureParameters();

    status_t doSwitchToExecuting();

    void performCleanupAfterError();

    status_t switchToLoaded();

    OMXCameraPortParameters *getPortParams(CameraFrame::FrameType frameType);

    OMX_ERRORTYPE SignalEvent(OMX_IN OMX_HANDLETYPE hComponent,
                                                  OMX_IN OMX_EVENTTYPE eEvent,
                                                  OMX_IN OMX_U32 nData1,
                                                  OMX_IN OMX_U32 nData2,
                                                  OMX_IN OMX_PTR pEventData);
    OMX_ERRORTYPE RemoveEvent(OMX_IN OMX_HANDLETYPE hComponent,
                              OMX_IN OMX_EVENTTYPE eEvent,
                              OMX_IN OMX_U32 nData1,
                              OMX_IN OMX_U32 nData2,
                              OMX_IN OMX_PTR pEventData);

    status_t RegisterForEvent(OMX_IN OMX_HANDLETYPE hComponent,
                                          OMX_IN OMX_EVENTTYPE eEvent,
                                          OMX_IN OMX_U32 nData1,
                                          OMX_IN OMX_U32 nData2,
                                          OMX_IN Semaphore &semaphore);

    status_t setPictureRotation(unsigned int degree);
    status_t setSensorOrientation(unsigned int degree);
    status_t setImageQuality(unsigned int quality);
    status_t setThumbnailParams(unsigned int width, unsigned int height, unsigned int quality);
    status_t setSensorQuirks(int orientation,
                             OMXCameraPortParameters &portParams,
                             bool &portConfigured);


    //EXIF
    status_t setParametersEXIF(const CameraParameters &params,
                               BaseCameraAdapter::AdapterState state);
    status_t convertGPSCoord(double coord, int &deg, int &min, int &sec, int &secDivisor);
    status_t setupEXIF();
    status_t setupEXIF_libjpeg(ExifElementsTable*, OMX_TI_ANCILLARYDATATYPE*,
                               OMX_TI_WHITEBALANCERESULTTYPE*);

    //Focus functionality
    status_t doAutoFocus();
    status_t stopAutoFocus();
    status_t checkFocus(OMX_PARAM_FOCUSSTATUSTYPE *eFocusStatus);
    status_t returnFocusStatus(bool timeoutReached);
    status_t getFocusMode(OMX_IMAGE_CONFIG_FOCUSCONTROLTYPE &focusMode);
    void handleFocusCallback();


    //Focus distances
    status_t setParametersFocus(const CameraParameters &params,
                                BaseCameraAdapter::AdapterState state);
    status_t addFocusDistances(OMX_U32 &near,
                               OMX_U32 &optimal,
                               OMX_U32 &far,
                               CameraParameters& params);
    status_t encodeFocusDistance(OMX_U32 dist, char *buffer, size_t length);
    status_t getFocusDistances(OMX_U32 &near,OMX_U32 &optimal, OMX_U32 &far);

    //VSTAB and VNF Functionality
    status_t enableVideoNoiseFilter(bool enable);
    status_t enableVideoStabilization(bool enable);

    //Digital zoom
    status_t setParametersZoom(const CameraParameters &params,
                               BaseCameraAdapter::AdapterState state);
    status_t doZoom(int index);
    status_t advanceZoom();

    //3A related parameters
    status_t setParameters3A(const CameraParameters &params,
                             BaseCameraAdapter::AdapterState state);
    void declareParameter3ABool(const CameraParameters &params, const char *key,
                                OMX_BOOL &current_setting, E3ASettingsFlags pending,
                                const char *msg);

    // scene modes
    status_t setScene(Gen3A_settings& Gen3A);
    // returns pointer to SceneModesEntry from the LUT for camera given 'name' and 'scene'
    static const SceneModesEntry* getSceneModeEntry(const char* name, OMX_SCENEMODETYPE scene);


    //Flash modes
    status_t setFlashMode(Gen3A_settings& Gen3A);
    status_t getFlashMode(Gen3A_settings& Gen3A);

    // Focus modes
    status_t setFocusMode(Gen3A_settings& Gen3A);
    status_t getFocusMode(Gen3A_settings& Gen3A);

    //Exposure Modes
    status_t setExposureMode(Gen3A_settings& Gen3A);
    status_t setManualExposureVal(Gen3A_settings& Gen3A);
    status_t setEVCompensation(Gen3A_settings& Gen3A);
    status_t setWBMode(Gen3A_settings& Gen3A);
    status_t setFlicker(Gen3A_settings& Gen3A);
    status_t setBrightness(Gen3A_settings& Gen3A);
    status_t setContrast(Gen3A_settings& Gen3A);
    status_t setSharpness(Gen3A_settings& Gen3A);
    status_t setSaturation(Gen3A_settings& Gen3A);
    status_t setISO(Gen3A_settings& Gen3A);
    status_t setEffect(Gen3A_settings& Gen3A);
    status_t setMeteringAreas(Gen3A_settings& Gen3A);

    //TI extensions for enable/disable algos
    status_t setParameter3ABool(const OMX_INDEXTYPE omx_idx,
                                const OMX_BOOL data, const char *msg);
    status_t setParameter3ABoolInvert(const OMX_INDEXTYPE omx_idx,
                                      const OMX_BOOL data, const char *msg);
    status_t setAlgoFixedGamma(Gen3A_settings& Gen3A);
    status_t setAlgoNSF1(Gen3A_settings& Gen3A);
    status_t setAlgoNSF2(Gen3A_settings& Gen3A);
    status_t setAlgoSharpening(Gen3A_settings& Gen3A);
    status_t setAlgoThreeLinColorMap(Gen3A_settings& Gen3A);
    status_t setAlgoGIC(Gen3A_settings& Gen3A);

    status_t getEVCompensation(Gen3A_settings& Gen3A);
    status_t getWBMode(Gen3A_settings& Gen3A);
    status_t getSharpness(Gen3A_settings& Gen3A);
    status_t getSaturation(Gen3A_settings& Gen3A);
    status_t getISO(Gen3A_settings& Gen3A);

    // 3A locks
    status_t setExposureLock(Gen3A_settings& Gen3A);
    status_t setFocusLock(Gen3A_settings& Gen3A);
    status_t setWhiteBalanceLock(Gen3A_settings& Gen3A);
    status_t set3ALock(OMX_BOOL toggleExp, OMX_BOOL toggleWb, OMX_BOOL toggleFocus);

    //Stereo 3D
    void setParamS3D(OMX_U32 port, const char *valstr);
    status_t setS3DFrameLayout(OMX_U32 port) const;

    //API to set FrameRate using VFR interface
    status_t setVFramerate(OMX_U32 minFrameRate,OMX_U32 maxFrameRate);

    status_t setParametersAlgo(const CameraParameters &params,
                               BaseCameraAdapter::AdapterState state);

    //Noise filtering
    status_t setNSF(OMXCameraAdapter::IPPMode mode);

    //LDC
    status_t setLDC(OMXCameraAdapter::IPPMode mode);

    //GLBCE
    status_t setGLBCE(OMXCameraAdapter::BrightnessMode mode);

    //GBCE
    status_t setGBCE(OMXCameraAdapter::BrightnessMode mode);

    status_t printComponentVersion(OMX_HANDLETYPE handle);

    //Touch AF
    status_t setTouchFocus();

    //Face detection
    status_t setParametersFD(const CameraParameters &params,
                             BaseCameraAdapter::AdapterState state);
    status_t updateFocusDistances(CameraParameters &params);
    status_t setFaceDetection(bool enable, OMX_U32 orientation);
    status_t detectFaces(OMX_BUFFERHEADERTYPE* pBuffHeader,
                         sp<CameraFDResult> &result,
                         size_t previewWidth,
                         size_t previewHeight);
    status_t encodeFaceCoordinates(const OMX_FACEDETECTIONTYPE *faceData,
                                   camera_frame_metadata_t **pFaces,
                                   size_t previewWidth,
                                   size_t previewHeight);
    void pauseFaceDetection(bool pause);
    status_t recalculateFDSkip(uint32_t &skip, uint32_t currentFPS, uint32_t period);

    //3A Algorithms priority configuration
    status_t setAlgoPriority(AlgoPriority priority, Algorithm3A algo, bool enable);

    //Sensor overclocking
    status_t setSensorOverclock(bool enable);

    // Utility methods for OMX Capabilities
    static bool _checkOmxTiCap(const OMX_TI_CAPTYPE & caps);
    static bool _dumpOmxTiCap(int sensorId, const OMX_TI_CAPTYPE & caps);

    static status_t insertCapabilities(CameraProperties::Properties*, OMX_TI_CAPTYPE&);
    static status_t encodeSizeCap(OMX_TI_CAPRESTYPE&, const CapResolution *, size_t, char *, size_t);
    static status_t encodeISOCap(OMX_U32, const CapISO*, size_t, char*, size_t);
    static size_t encodeZoomCap(OMX_S32, const CapZoom*, size_t, char*, size_t);
    static status_t encodeFramerateCap(OMX_U32, OMX_U32, const CapFramerate*, size_t, char*, size_t);
    static status_t encodeVFramerateCap(OMX_TI_CAPTYPE&, const CapFramerate*, size_t, int&, int&, char*, char*, size_t);
    static status_t encodeImageCodingFormatCap(OMX_IMAGE_CODINGTYPE,
                                                const CapCodingFormat *,
                                                size_t,
                                                char *);
    static status_t encodePixelformatCap(OMX_COLOR_FORMATTYPE,
                                         const CapPixelformat*,
                                         size_t,
                                         char*,
                                         size_t);
    static status_t encodeSizeCap3D(OMX_TI_CAPRESTYPE&,
                                    const CapResolution*,
                                    size_t ,
                                    char * ,
                                    size_t);
    static status_t insertImageSizes(CameraProperties::Properties*, OMX_TI_CAPTYPE&);
    static status_t insertPreviewSizes(CameraProperties::Properties*, OMX_TI_CAPTYPE&);
    static status_t insertThumbSizes(CameraProperties::Properties*, OMX_TI_CAPTYPE&);
    static status_t insertZoomStages(CameraProperties::Properties*, OMX_TI_CAPTYPE&);
    static status_t insertImageFormats(CameraProperties::Properties*, OMX_TI_CAPTYPE&);
    static status_t insertPreviewFormats(CameraProperties::Properties*, OMX_TI_CAPTYPE&);
    static status_t insertFramerates(CameraProperties::Properties*, OMX_TI_CAPTYPE&);
    static status_t insertEVs(CameraProperties::Properties*, OMX_TI_CAPTYPE&);
    static status_t insertISOModes(CameraProperties::Properties*, OMX_TI_CAPTYPE&);
    static status_t insertIPPModes(CameraProperties::Properties*, OMX_TI_CAPTYPE &);
    static status_t insertWBModes(CameraProperties::Properties*, OMX_TI_CAPTYPE&);
    static status_t insertEffects(CameraProperties::Properties*, OMX_TI_CAPTYPE&);
    static status_t insertExpModes(CameraProperties::Properties*, OMX_TI_CAPTYPE&);
    static status_t insertManualExpRanges(CameraProperties::Properties*, OMX_TI_CAPTYPE&);
    static status_t insertSceneModes(CameraProperties::Properties*, OMX_TI_CAPTYPE &);
    static status_t insertFocusModes(CameraProperties::Properties*, OMX_TI_CAPTYPE&);
    static status_t insertFlickerModes(CameraProperties::Properties*, OMX_TI_CAPTYPE&);
    static status_t insertFlashModes(CameraProperties::Properties*, OMX_TI_CAPTYPE&);
    static status_t insertSenMount(CameraProperties::Properties*, OMX_TI_CAPTYPE&);
    static status_t insertDefaults(CameraProperties::Properties*, OMX_TI_CAPTYPE&);
    static status_t insertLocks(CameraProperties::Properties*, OMX_TI_CAPTYPE&);
    static status_t insertAreas(CameraProperties::Properties*, OMX_TI_CAPTYPE&);
    static status_t insertMechanicalMisalignmentCorrection(CameraProperties::Properties*, OMX_TI_CAPTYPE&);
    static status_t insertCaptureModes(CameraProperties::Properties*, OMX_TI_CAPTYPE&);
    static status_t insertVideoSizes(CameraProperties::Properties*, OMX_TI_CAPTYPE&);
    static status_t insertFacing(CameraProperties::Properties*, OMX_TI_CAPTYPE&);
    static status_t insertFocalLength(CameraProperties::Properties*, OMX_TI_CAPTYPE&);
    static status_t insertAutoConvergenceModes(CameraProperties::Properties*, OMX_TI_CAPTYPE&);
    static status_t insertManualConvergenceRange(CameraProperties::Properties*, OMX_TI_CAPTYPE&);
    static status_t insertLayout(CameraProperties::Properties*, OMX_TI_CAPTYPE&);
    static status_t insertVideoSnapshotSupported(CameraProperties::Properties*, OMX_TI_CAPTYPE&);
    static status_t insertVNFSupported(CameraProperties::Properties* params, OMX_TI_CAPTYPE &caps);
    static status_t insertVSTABSupported(CameraProperties::Properties* params, OMX_TI_CAPTYPE &caps);
    static status_t insertGBCESupported(CameraProperties::Properties* params,
                                        const OMX_TI_CAPTYPE &caps);
    static status_t insertGLBCESupported(CameraProperties::Properties* params,
                                         const OMX_TI_CAPTYPE &caps);
    static status_t insertRaw(CameraProperties::Properties*, OMX_TI_CAPTYPE&);

    status_t setParametersCapture(const CameraParameters &params,
                                  BaseCameraAdapter::AdapterState state);

    //Exposure Bracketing
    status_t initVectorShot();
    status_t setVectorShot(int *evValues, int *evValues2, int *evModes2,
                           size_t evCount, size_t frameCount, OMX_BRACKETMODETYPE bracketMode);
    status_t setVectorStop(bool toPreview = false);
    status_t setExposureBracketing(int *evValues, int *evValues2,
                                   size_t evCount, size_t frameCount,
                                   OMX_BRACKETMODETYPE bracketMode);
    status_t doExposureBracketing(int *evValues, int *evValues2,
                                  int *evModes2,
                                  size_t evCount, size_t frameCount,
                                  OMX_BRACKETMODETYPE bracketMode);
    int getBracketingValueMode(const char *a, const char *b) const;
    status_t parseExpRange(const char *rangeStr, int *expRange, int *gainRange,
                           int *expGainModes,
                           size_t count, size_t &validEntries);

    //Temporal Bracketing
    status_t doBracketing(OMX_BUFFERHEADERTYPE *pBuffHeader, CameraFrame::FrameType typeOfFrame);
    status_t sendBracketFrames(size_t &framesSent);

    // Image Capture Service
    status_t startImageCapture(bool bracketing, CachedCaptureParameters*);
    status_t disableImagePort();

    //Shutter callback notifications
    status_t setShutterCallback(bool enabled);

    //Sets eithter HQ or HS mode and the frame count
    status_t setCaptureMode(OMXCameraAdapter::CaptureMode mode);
    status_t UseBuffersCapture(CameraBuffer *bufArr, int num);
    status_t UseBuffersPreviewData(CameraBuffer *bufArr, int num);
    status_t UseBuffersRawCapture(CameraBuffer *bufArr, int num);

    //Used for calculation of the average frame rate during preview
    status_t recalculateFPS();

    //Sends the incoming OMX buffer header to subscribers
    status_t sendCallBacks(CameraFrame frame, OMX_IN OMX_BUFFERHEADERTYPE *pBuffHeader, unsigned int mask, OMXCameraPortParameters *port);

    status_t apply3Asettings( Gen3A_settings& Gen3A );

    // AutoConvergence
    status_t setAutoConvergence(const char *valstr, const char *pValManualstr, const CameraParameters &params);

    status_t setExtraData(bool enable, OMX_U32, OMX_EXT_EXTRADATATYPE);
    OMX_OTHER_EXTRADATATYPE *getExtradata(OMX_OTHER_EXTRADATATYPE *extraData, OMX_U32 extraDataSize, OMX_EXTRADATATYPE type) const;

    // Meta data
    status_t setMetaData(CameraMetadata &meta_data, const OMX_TI_PLATFORMPRIVATE * plat_pvt) const;

    // Mechanical Misalignment Correction
    status_t setMechanicalMisalignmentCorrection(const char *mode);

    // DCC file data save
    status_t initDccFileDataSave(OMX_HANDLETYPE* omxHandle, int portIndex);
    status_t sniffDccFileDataSave(OMX_BUFFERHEADERTYPE* pBuffHeader);
    status_t saveDccFileDataSave();
    status_t closeDccFileDataSave();
    status_t fseekDCCuseCasePos(FILE *pFile);
    FILE * fopenCameraDCC(const char *dccFolderPath);
    FILE * parseDCCsubDir(DIR *pDir, char *path);

<<<<<<< HEAD
    // Internal buffers
    status_t initInternalBuffers (OMX_U32);
    status_t deinitInternalBuffers (OMX_U32);

    // Reprocess Methods -- implementation in OMXReprocess.cpp
    status_t setParametersReprocess(const CameraParameters &params, CameraBuffer* bufs,
                                  BaseCameraAdapter::AdapterState state);
    status_t startReprocess();
    status_t disableReprocess();
    status_t stopReprocess();
    status_t UseBuffersReprocess(CameraBuffer *bufArr, int num);
=======
#ifdef CAMERAHAL_OMX_PROFILING

    status_t storeProfilingData(OMX_BUFFERHEADERTYPE* pBuffHeader);

#endif
>>>>>>> a45d456e

    class CommandHandler : public Thread {
        public:
            CommandHandler(OMXCameraAdapter* ca)
                : Thread(false), mCameraAdapter(ca) { }

            virtual bool threadLoop() {
                bool ret;
                ret = Handler();
                return ret;
            }

            status_t put(TIUTILS::Message* msg){
                Mutex::Autolock lock(mLock);
                return mCommandMsgQ.put(msg);
            }

            void clearCommandQ()
                {
                Mutex::Autolock lock(mLock);
                mCommandMsgQ.clear();
                }

            enum {
                COMMAND_EXIT = -1,
                CAMERA_START_IMAGE_CAPTURE = 0,
                CAMERA_PERFORM_AUTOFOCUS,
                CAMERA_SWITCH_TO_EXECUTING,
                CAMERA_START_REPROCESS
            };

        private:
            bool Handler();
            TIUTILS::MessageQueue mCommandMsgQ;
            OMXCameraAdapter* mCameraAdapter;
            Mutex mLock;
    };
    sp<CommandHandler> mCommandHandler;

public:

    class OMXCallbackHandler : public Thread {
        public:
        OMXCallbackHandler(OMXCameraAdapter* ca)
            : Thread(false), mCameraAdapter(ca)
        {
            mIsProcessed = true;
        }

        virtual bool threadLoop() {
            bool ret;
            ret = Handler();
            return ret;
        }

        status_t put(TIUTILS::Message* msg){
            Mutex::Autolock lock(mLock);
            mIsProcessed = false;
            return mCommandMsgQ.put(msg);
        }

        void clearCommandQ()
            {
            Mutex::Autolock lock(mLock);
            mCommandMsgQ.clear();
            }

        void flush();

        enum {
            COMMAND_EXIT = -1,
            CAMERA_FILL_BUFFER_DONE,
            CAMERA_FOCUS_STATUS
        };

    private:
        bool Handler();
        TIUTILS::MessageQueue mCommandMsgQ;
        OMXCameraAdapter* mCameraAdapter;
        Mutex mLock;
        Condition mCondition;
        bool mIsProcessed;
    };

    sp<OMXCallbackHandler> mOMXCallbackHandler;

private:

    //AF callback
    status_t setFocusCallback(bool enabled);

    //OMX Capabilities data
    static const CapResolution mImageCapRes [];
    static const CapResolution mImageCapResSS [];
    static const CapResolution mImageCapResTB [];
    static const CapResolution mPreviewRes [];
    static const CapResolution mPreviewResSS [];
    static const CapResolution mPreviewResTB [];
    static const CapResolution mPreviewPortraitRes [];
    static const CapResolution mThumbRes [];
    static const CapPixelformat mPixelformats [];
    static const userToOMX_LUT mFrameLayout [];
    static const LUTtype mLayoutLUT;
    static const CapCodingFormat mImageCodingFormat[];
    static const CapFramerate mFramerates [];
    static const CapU32 mSensorNames[] ;
    static const CapZoom mZoomStages [];
    static const CapEVComp mEVCompRanges [];
    static const CapISO mISOStages [];
    static const int SENSORID_IMX060;
    static const int SENSORID_OV5650;
    static const int SENSORID_OV5640;
    static const int SENSORID_S5K4E1GA;
    static const int SENSORID_S5K6A1GX03;
    static const CapU32 mFacing [];
    static const userToOMX_LUT mAutoConvergence [];
    static const LUTtype mAutoConvergenceLUT;
    static const userToOMX_LUT mMechanicalMisalignmentCorrection[];
    static const LUTtype mMechanicalMisalignmentCorrectionLUT;
    static const userToOMX_LUT mBracketingModes[];
    static const LUTtype mBracketingModesLUT;

    // OMX Camera defaults
    static const char DEFAULT_ANTIBANDING[];
    static const char DEFAULT_BRIGHTNESS[];
    static const char DEFAULT_CONTRAST[];
    static const char DEFAULT_EFFECT[];
    static const char DEFAULT_EV_COMPENSATION[];
    static const char DEFAULT_EV_STEP[];
    static const char DEFAULT_EXPOSURE_MODE[];
    static const char DEFAULT_FLASH_MODE[];
    static const char DEFAULT_FOCUS_MODE_PREFERRED[];
    static const char DEFAULT_FOCUS_MODE[];
    static const char DEFAULT_FRAMERATE_RANGE_IMAGE[];
    static const char DEFAULT_FRAMERATE_RANGE_VIDEO[];
    static const char DEFAULT_IPP[];
    static const char DEFAULT_ISO_MODE[];
    static const char DEFAULT_JPEG_QUALITY[];
    static const char DEFAULT_THUMBNAIL_QUALITY[];
    static const char DEFAULT_THUMBNAIL_SIZE[];
    static const char DEFAULT_PICTURE_FORMAT[];
    static const char DEFAULT_S3D_PICTURE_LAYOUT[];
    static const char DEFAULT_PICTURE_SIZE[];
    static const char DEFAULT_PICTURE_SS_SIZE[];
    static const char DEFAULT_PICTURE_TB_SIZE[];
    static const char DEFAULT_PREVIEW_FORMAT[];
    static const char DEFAULT_FRAMERATE[];
    static const char DEFAULT_S3D_PREVIEW_LAYOUT[];
    static const char DEFAULT_PREVIEW_SIZE[];
    static const char DEFAULT_PREVIEW_SS_SIZE[];
    static const char DEFAULT_PREVIEW_TB_SIZE[];
    static const char DEFAULT_NUM_PREV_BUFS[];
    static const char DEFAULT_NUM_PIC_BUFS[];
    static const char DEFAULT_MAX_FOCUS_AREAS[];
    static const char DEFAULT_SATURATION[];
    static const char DEFAULT_SCENE_MODE[];
    static const char DEFAULT_SHARPNESS[];
    static const char * DEFAULT_VSTAB;
    static const char * DEFAULT_VNF;
    static const char DEFAULT_WB[];
    static const char DEFAULT_ZOOM[];
    static const char DEFAULT_MAX_FD_HW_FACES[];
    static const char DEFAULT_MAX_FD_SW_FACES[];
    static const char * DEFAULT_AE_LOCK;
    static const char * DEFAULT_AWB_LOCK;
    static const char DEFAULT_MAX_NUM_METERING_AREAS[];
    static const char DEFAULT_HOR_ANGLE[];
    static const char DEFAULT_VER_ANGLE[];
    static const char DEFAULT_VIDEO_SIZE[];
    static const char DEFAULT_PREFERRED_PREVIEW_SIZE_FOR_VIDEO[];
    static const char DEFAULT_SENSOR_ORIENTATION[];
    static const char DEFAULT_FACING_SUPPORTED[];
    static const char DEFAULT_AUTOCONVERGENCE_MODE[];
    static const char DEFAULT_MANUAL_CONVERGENCE[];
    static const char DEFAULT_MECHANICAL_MISALIGNMENT_CORRECTION_MODE[];

    static const size_t MAX_FOCUS_AREAS;

#ifdef CAMERAHAL_OMX_PROFILING

    static const char DEFAULT_PROFILE_PATH[];
    int mDebugProfile;

#endif

    OMX_VERSIONTYPE mCompRevision;

    //OMX Component UUID
    OMX_UUIDTYPE mCompUUID;

    //Current Focus distances
    char mFocusDistNear[FOCUS_DIST_SIZE];
    char mFocusDistOptimal[FOCUS_DIST_SIZE];
    char mFocusDistFar[FOCUS_DIST_SIZE];
    char mFocusDistBuffer[FOCUS_DIST_BUFFER_SIZE];

    // Current Focus areas
    Vector< sp<CameraArea> > mFocusAreas;
    mutable Mutex mFocusAreasLock;

    // Current Touch convergence areas
    Vector< sp<CameraArea> > mTouchAreas;
    mutable Mutex mTouchAreasLock;

    // Current Metering areas
    Vector< sp<CameraArea> > mMeteringAreas;
    mutable Mutex mMeteringAreasLock;

    CaptureMode mCapMode;
    // TODO(XXX): Do we really need this lock? Let's
    // try to merge temporal bracketing and burst
    // capture later
    mutable Mutex mBurstLock;
    size_t mBurstFrames;
    size_t mBurstFramesAccum;
    size_t mBurstFramesQueued;
    size_t mCapturedFrames;

    bool mMeasurementEnabled;

    //Exposure Bracketing
    int mExposureBracketingValues[EXP_BRACKET_RANGE];
    int mExposureGainBracketingValues[EXP_BRACKET_RANGE];
    int mExposureGainBracketingModes[EXP_BRACKET_RANGE];
    size_t mExposureBracketingValidEntries;
    OMX_BRACKETMODETYPE mExposureBracketMode;

    //Zoom Bracketing
    int mZoomBracketingValues[ZOOM_BRACKET_RANGE];
    size_t mZoomBracketingValidEntries;

    mutable Mutex mFaceDetectionLock;
    //Face detection status
    bool mFaceDetectionRunning;
    bool mFaceDetectionPaused;
    uint32_t mFDSkip;

    camera_face_t  faceDetectionLastOutput [MAX_NUM_FACES_SUPPORTED];
    int faceDetectionNumFacesLastOutput;

    //Geo-tagging
    EXIFData mEXIFData;

    //Image post-processing
    IPPMode mIPP;

    //jpeg Picture Quality
    unsigned int mPictureQuality;

    //thumbnail resolution
    unsigned int mThumbWidth, mThumbHeight;

    //thumbnail quality
    unsigned int mThumbQuality;

    //variables holding the estimated framerate
    float mFPS, mLastFPS;

    //automatically disable AF after a given amount of frames
    unsigned int mFocusThreshold;

    //This is needed for the CTS tests. They falsely assume, that during
    //smooth zoom the current zoom stage will not change within the
    //zoom callback scope, which in a real world situation is not always the
    //case. This variable will "simulate" the expected behavior
    unsigned int mZoomParameterIdx;

    //current zoom
    Mutex mZoomLock;
    unsigned int mCurrentZoomIdx, mTargetZoomIdx, mPreviousZoomIndx;
    bool mZoomUpdating, mZoomUpdate;
    int mZoomInc;
    bool mReturnZoomStatus;
    static const int32_t ZOOM_STEPS [];

     //local copy
    OMX_VERSIONTYPE mLocalVersionParam;

    unsigned int mPending3Asettings;
    Mutex m3ASettingsUpdateLock;
    Gen3A_settings mParameters3A;
    const char *mPictureFormatFromClient;

    BrightnessMode mGBCE;
    BrightnessMode mGLBCE;

    OMX_TI_CONFIG_3A_FACE_PRIORITY mFacePriority;
    OMX_TI_CONFIG_3A_REGION_PRIORITY mRegionPriority;

    CameraParameters mParams;
    CameraProperties::Properties* mCapabilities;
    unsigned int mPictureRotation;
    bool mWaitingForSnapshot;
    int mSnapshotCount;
    bool mCaptureConfigured;
    unsigned int mPendingCaptureSettings;
    unsigned int mPendingPreviewSettings;
    OMX_TI_ANCILLARYDATATYPE* mCaptureAncillaryData;
    OMX_TI_WHITEBALANCERESULTTYPE* mWhiteBalanceData;
    bool mReprocConfigured;

    //Temporal bracketing management data
    bool mBracketingSet;
    mutable Mutex mBracketingLock;
    bool *mBracketingBuffersQueued;
    int mBracketingBuffersQueuedCount;
    int mLastBracetingBufferIdx;
    bool mBracketingEnabled;
    bool mZoomBracketingEnabled;
    size_t mBracketingRange;
    int mCurrentZoomBracketing;
    CameraParameters mParameters;
    bool mOmxInitialized;
    OMXCameraAdapterComponentContext mCameraAdapterParameters;
    bool mFirstTimeInit;

    ///Semaphores used internally
    Semaphore mInitSem;
    Semaphore mFlushSem;
    Semaphore mUsePreviewDataSem;
    Semaphore mUsePreviewSem;
    Semaphore mUseCaptureSem;
    Semaphore mStartPreviewSem;
    Semaphore mStopPreviewSem;
    Semaphore mStartCaptureSem;
    Semaphore mStopCaptureSem;
    Semaphore mSwitchToLoadedSem;
    Semaphore mSwitchToExecSem;
    Semaphore mStopReprocSem;
    Semaphore mUseReprocessSem;

    mutable Mutex mStateSwitchLock;

    Vector<struct TIUTILS::Message *> mEventSignalQ;
    Mutex mEventLock;

    OMX_STATETYPE mComponentState;

    OMX_TI_AUTOCONVERGENCEMODETYPE mAutoConv;
    OMX_S32 mManualConv;
    bool mVnfEnabled;
    bool mVstabEnabled;

    int mSensorOrientation;
    int mDeviceOrientation;
    bool mSensorOverclock;

    //Indicates if we should leave
    //OMX_Executing state during
    //stop-/startPreview
    bool mOMXStateSwitch;

    int mFrameCount;
    int mLastFrameCount;
    unsigned int mIter;
    nsecs_t mLastFPSTime;
    Mutex mFrameCountMutex;
    Condition mFirstFrameCondition;

    static const nsecs_t CANCEL_AF_TIMEOUT;
    Mutex mCancelAFMutex;
    Condition mCancelAFCond;

    Mutex mDoAFMutex;
    Condition mDoAFCond;

    size_t mSensorIndex;
    CodingMode mCodingMode;

    // Time source delta of ducati & system time
    OMX_TICKS mTimeSourceDelta;
    bool onlyOnce;

    Semaphore mCaptureSem;
    bool mCaptureSignalled;

    OMX_BOOL mUserSetExpLock;
    OMX_BOOL mUserSetWbLock;

#ifdef CAMERAHAL_USE_RAW_IMAGE_SAVING
    bool mRawCapture;
    bool mYuvCapture;
#endif

    OMX_TI_DCCDATATYPE mDccData;
    Mutex mDccDataLock;

    int mMaxZoomSupported;
    Mutex mImageCaptureLock;
};
}; //// namespace
#endif //OMX_CAMERA_ADAPTER_H<|MERGE_RESOLUTION|>--- conflicted
+++ resolved
@@ -764,7 +764,6 @@
     FILE * fopenCameraDCC(const char *dccFolderPath);
     FILE * parseDCCsubDir(DIR *pDir, char *path);
 
-<<<<<<< HEAD
     // Internal buffers
     status_t initInternalBuffers (OMX_U32);
     status_t deinitInternalBuffers (OMX_U32);
@@ -776,13 +775,12 @@
     status_t disableReprocess();
     status_t stopReprocess();
     status_t UseBuffersReprocess(CameraBuffer *bufArr, int num);
-=======
+
 #ifdef CAMERAHAL_OMX_PROFILING
 
     status_t storeProfilingData(OMX_BUFFERHEADERTYPE* pBuffHeader);
 
 #endif
->>>>>>> a45d456e
 
     class CommandHandler : public Thread {
         public:
