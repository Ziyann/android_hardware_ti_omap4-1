--- conflicted
+++ resolved
@@ -83,12 +83,8 @@
     virtual int getFd() ;
     virtual int freeBufferList(CameraBuffer * buflist);
 
-<<<<<<< HEAD
-    virtual int maxQueueableBuffers(unsigned int& queueable);
-    virtual int minUndequeueableBuffers(int& unqueueable);
-=======
     virtual status_t maxQueueableBuffers(unsigned int& queueable);
->>>>>>> 620c8e83
+    virtual status_t minUndequeueableBuffers(int& unqueueable);
 
     ///Class specific functions
     static void frameCallbackRelay(CameraFrame* caFrame);
