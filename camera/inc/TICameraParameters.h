--- conflicted
+++ resolved
@@ -62,11 +62,8 @@
 static const  char KEY_PADDED_WIDTH[];
 static const  char KEY_PADDED_HEIGHT[];
 static const char  KEY_EXP_BRACKETING_RANGE[];
-<<<<<<< HEAD
 static const char  KEY_EXP_GAIN_BRACKETING_RANGE[];
-=======
 static const char  KEY_ZOOM_BRACKETING_RANGE[];
->>>>>>> a45d456e
 static const char  KEY_TEMP_BRACKETING[];
 static const char  KEY_TEMP_BRACKETING_RANGE_POS[];
 static const char  KEY_TEMP_BRACKETING_RANGE_NEG[];
