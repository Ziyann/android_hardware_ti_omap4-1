ifeq ($(TARGET_BOARD_PLATFORM),omap4)
ifeq ($(TI_OMAP4_CAMERAHAL_VARIANT),)

LOCAL_PATH:= $(call my-dir)

#OMAP4_CAMERA_HAL_USES:= OMX
#OMAP4_CAMERA_HAL_USES:= USB
OMAP4_CAMERA_HAL_USES:= ALL

ifdef TI_CAMERAHAL_DEBUG_ENABLED
    # Enable CameraHAL debug logs
    CAMERAHAL_CFLAGS += -DCAMERAHAL_DEBUG
endif

ifdef TI_CAMERAHAL_VERBOSE_DEBUG_ENABLED
    # Enable CameraHAL verbose debug logs
    CAMERAHAL_CFLAGS += -DCAMERAHAL_DEBUG_VERBOSE
endif

ifdef TI_CAMERAHAL_DEBUG_FUNCTION_NAMES
    # Enable CameraHAL function enter/exit logging
    CAMERAHAL_CFLAGS += -DTI_UTILS_FUNCTION_LOGGER_ENABLE
endif

ifdef TI_CAMERAHAL_DEBUG_TIMESTAMPS
    # Enable timestamp logging
    CAMERAHAL_CFLAGS += -DTI_UTILS_DEBUG_USE_TIMESTAMPS
endif

ifndef TI_CAMERAHAL_DONT_USE_RAW_IMAGE_SAVING
    # Enabled saving RAW images to file
    CAMERAHAL_CFLAGS += -DCAMERAHAL_USE_RAW_IMAGE_SAVING
endif

ifdef TI_CAMERAHAL_PROFILING
    # Enable OMX Camera component profiling
    CAMERAHAL_CFLAGS += -DCAMERAHAL_OMX_PROFILING
endif

CAMERAHAL_CFLAGS += -DLOG_TAG=\"CameraHal\"

OMAP4_CAMERA_HAL_SRC := \
<<<<<<< HEAD
	CameraHal_Module.cpp \
	CameraHal.cpp \
	CameraHalUtilClasses.cpp \
	AppCallbackNotifier.cpp \
	ANativeWindowDisplayAdapter.cpp \
	BufferSourceAdapter.cpp \
	CameraProperties.cpp \
	BaseCameraAdapter.cpp \
	MemoryManager.cpp \
	Encoder_libjpeg.cpp \
	SensorListener.cpp  \
	NV12_resize.c
=======
    CameraHal_Module.cpp \
    CameraHal.cpp \
    CameraHalUtilClasses.cpp \
    AppCallbackNotifier.cpp \
    ANativeWindowDisplayAdapter.cpp \
    CameraProperties.cpp \
    BaseCameraAdapter.cpp \
    MemoryManager.cpp \
    Encoder_libjpeg.cpp \
    SensorListener.cpp  \
    NV12_resize.c
>>>>>>> a45d456e

OMAP4_CAMERA_COMMON_SRC:= \
    CameraParameters.cpp \
    TICameraParameters.cpp \
    CameraHalCommon.cpp

OMAP4_CAMERA_OMX_SRC:= \
<<<<<<< HEAD
	OMXCameraAdapter/OMX3A.cpp \
	OMXCameraAdapter/OMXAlgo.cpp \
	OMXCameraAdapter/OMXCameraAdapter.cpp \
	OMXCameraAdapter/OMXCapabilities.cpp \
	OMXCameraAdapter/OMXCapture.cpp \
	OMXCameraAdapter/OMXReprocess.cpp \
	OMXCameraAdapter/OMXDefaults.cpp \
	OMXCameraAdapter/OMXExif.cpp \
	OMXCameraAdapter/OMXFD.cpp \
	OMXCameraAdapter/OMXFocus.cpp \
	OMXCameraAdapter/OMXMetadata.cpp \
	OMXCameraAdapter/OMXZoom.cpp \
	OMXCameraAdapter/OMXDccDataSave.cpp \
=======
    OMXCameraAdapter/OMX3A.cpp \
    OMXCameraAdapter/OMXAlgo.cpp \
    OMXCameraAdapter/OMXCameraAdapter.cpp \
    OMXCameraAdapter/OMXCapabilities.cpp \
    OMXCameraAdapter/OMXCapture.cpp \
    OMXCameraAdapter/OMXDefaults.cpp \
    OMXCameraAdapter/OMXExif.cpp \
    OMXCameraAdapter/OMXFD.cpp \
    OMXCameraAdapter/OMXFocus.cpp \
    OMXCameraAdapter/OMXZoom.cpp \
    OMXCameraAdapter/OMXDccDataSave.cpp \
>>>>>>> a45d456e

OMAP4_CAMERA_USB_SRC:= \
    V4LCameraAdapter/V4LCameraAdapter.cpp \
    V4LCameraAdapter/V4LCapabilities.cpp \

#
# OMX Camera HAL
#

ifeq ($(OMAP4_CAMERA_HAL_USES),OMX)

include $(CLEAR_VARS)

LOCAL_SRC_FILES:= \
    $(OMAP4_CAMERA_HAL_SRC) \
    $(OMAP4_CAMERA_OMX_SRC) \
    $(OMAP4_CAMERA_COMMON_SRC)

LOCAL_C_INCLUDES += \
    $(LOCAL_PATH)/inc/ \
    $(LOCAL_PATH)/../hwc \
    $(LOCAL_PATH)/../include \
    $(LOCAL_PATH)/inc/OMXCameraAdapter \
    $(LOCAL_PATH)/../libtiutils \
    hardware/ti/omap4xxx/tiler \
    hardware/ti/omap4xxx/ion \
    frameworks/base/include/ui \
    frameworks/base/include/utils \
    $(DOMX_PATH)/omx_core/inc \
    $(DOMX_PATH)/mm_osal/inc \
    frameworks/base/include/media/stagefright \
    frameworks/base/include/media/stagefright/openmax \
    external/jpeg \
    external/jhead

LOCAL_SHARED_LIBRARIES:= \
    libui \
    libbinder \
    libutils \
    libcutils \
    libtiutils \
    libmm_osal \
    libOMX_Core \
    libcamera_client \
    libgui \
    libdomx \
    libion \
    libjpeg \
    libexif

CAMERAHAL_CFLAGS += -DOMX_CAMERA_ADAPTER
LOCAL_CFLAGS := -fno-short-enums -DCOPY_IMAGE_BUFFER $(CAMERAHAL_CFLAGS)

LOCAL_MODULE_PATH := $(TARGET_OUT_SHARED_LIBRARIES)/hw
LOCAL_MODULE:= camera.$(TARGET_BOARD_PLATFORM)
LOCAL_MODULE_TAGS:= optional

include $(BUILD_HEAPTRACKED_SHARED_LIBRARY)

else
ifeq ($(OMAP4_CAMERA_HAL_USES),USB)

#
# USB Camera Adapter
#

include $(CLEAR_VARS)

CAMERAHAL_CFLAGS += -DV4L_CAMERA_ADAPTER

LOCAL_SRC_FILES:= \
    $(OMAP4_CAMERA_HAL_SRC) \
    $(OMAP4_CAMERA_USB_SRC) \
    $(OMAP4_CAMERA_COMMON_SRC)

LOCAL_C_INCLUDES += \
    $(LOCAL_PATH)/inc/ \
    $(LOCAL_PATH)/../hwc \
    $(LOCAL_PATH)/../include \
    $(LOCAL_PATH)/inc/V4LCameraAdapter \
    $(LOCAL_PATH)/../libtiutils \
    hardware/ti/omap4xxx/tiler \
    hardware/ti/omap4xxx/ion \
    frameworks/base/include/ui \
    frameworks/base/include/utils \
    frameworks/base/include/media/stagefright \
    frameworks/base/include/media/stagefright/openmax \
    external/jpeg \
    external/jhead

LOCAL_SHARED_LIBRARIES:= \
    libui \
    libbinder \
    libutils \
    libcutils \
    libtiutils \
    libcamera_client \
    libgui \
    libion \
    libjpeg \
    libexif

LOCAL_CFLAGS := -fno-short-enums -DCOPY_IMAGE_BUFFER $(CAMERAHAL_CFLAGS)

LOCAL_MODULE_PATH := $(TARGET_OUT_SHARED_LIBRARIES)/hw
LOCAL_MODULE:= camera.$(TARGET_BOARD_PLATFORM)
LOCAL_MODULE_TAGS:= optional

include $(BUILD_HEAPTRACKED_SHARED_LIBRARY)

else
ifeq ($(OMAP4_CAMERA_HAL_USES),ALL)

include $(CLEAR_VARS)

LOCAL_SRC_FILES:= \
    $(OMAP4_CAMERA_HAL_SRC) \
    $(OMAP4_CAMERA_OMX_SRC) \
    $(OMAP4_CAMERA_USB_SRC) \
    $(OMAP4_CAMERA_COMMON_SRC)

LOCAL_C_INCLUDES += \
    $(LOCAL_PATH)/inc/ \
    $(LOCAL_PATH)/../hwc \
    $(LOCAL_PATH)/../include \
    $(LOCAL_PATH)/inc/OMXCameraAdapter \
    $(LOCAL_PATH)/inc/V4LCameraAdapter \
    $(LOCAL_PATH)/../libtiutils \
    hardware/ti/omap4xxx/tiler \
    hardware/ti/omap4xxx/ion \
    frameworks/base/include/ui \
    frameworks/base/include/utils \
    $(DOMX_PATH)/omx_core/inc \
    $(DOMX_PATH)/mm_osal/inc \
    frameworks/base/include/media/stagefright \
    frameworks/base/include/media/stagefright/openmax \
    external/jpeg \
    external/jhead

LOCAL_SHARED_LIBRARIES:= \
    libui \
    libbinder \
    libutils \
    libcutils \
    libtiutils \
    libmm_osal \
    libOMX_Core \
    libcamera_client \
    libgui \
    libdomx \
    libion \
    libjpeg \
    libexif

CAMERAHAL_CFLAGS += -DOMX_CAMERA_ADAPTER -DV4L_CAMERA_ADAPTER
LOCAL_CFLAGS := -fno-short-enums -DCOPY_IMAGE_BUFFER $(CAMERAHAL_CFLAGS)

LOCAL_MODULE_PATH := $(TARGET_OUT_SHARED_LIBRARIES)/hw
LOCAL_MODULE:= camera.$(TARGET_BOARD_PLATFORM)
LOCAL_MODULE_TAGS:= optional

include $(BUILD_HEAPTRACKED_SHARED_LIBRARY)

endif
endif
endif
endif
endif<|MERGE_RESOLUTION|>--- conflicted
+++ resolved
@@ -40,32 +40,18 @@
 CAMERAHAL_CFLAGS += -DLOG_TAG=\"CameraHal\"
 
 OMAP4_CAMERA_HAL_SRC := \
-<<<<<<< HEAD
-	CameraHal_Module.cpp \
-	CameraHal.cpp \
-	CameraHalUtilClasses.cpp \
-	AppCallbackNotifier.cpp \
-	ANativeWindowDisplayAdapter.cpp \
-	BufferSourceAdapter.cpp \
-	CameraProperties.cpp \
-	BaseCameraAdapter.cpp \
-	MemoryManager.cpp \
-	Encoder_libjpeg.cpp \
-	SensorListener.cpp  \
-	NV12_resize.c
-=======
     CameraHal_Module.cpp \
     CameraHal.cpp \
     CameraHalUtilClasses.cpp \
     AppCallbackNotifier.cpp \
     ANativeWindowDisplayAdapter.cpp \
+    BufferSourceAdapter.cpp \
     CameraProperties.cpp \
     BaseCameraAdapter.cpp \
     MemoryManager.cpp \
     Encoder_libjpeg.cpp \
     SensorListener.cpp  \
     NV12_resize.c
->>>>>>> a45d456e
 
 OMAP4_CAMERA_COMMON_SRC:= \
     CameraParameters.cpp \
@@ -73,33 +59,19 @@
     CameraHalCommon.cpp
 
 OMAP4_CAMERA_OMX_SRC:= \
-<<<<<<< HEAD
-	OMXCameraAdapter/OMX3A.cpp \
-	OMXCameraAdapter/OMXAlgo.cpp \
-	OMXCameraAdapter/OMXCameraAdapter.cpp \
-	OMXCameraAdapter/OMXCapabilities.cpp \
-	OMXCameraAdapter/OMXCapture.cpp \
-	OMXCameraAdapter/OMXReprocess.cpp \
-	OMXCameraAdapter/OMXDefaults.cpp \
-	OMXCameraAdapter/OMXExif.cpp \
-	OMXCameraAdapter/OMXFD.cpp \
-	OMXCameraAdapter/OMXFocus.cpp \
-	OMXCameraAdapter/OMXMetadata.cpp \
-	OMXCameraAdapter/OMXZoom.cpp \
-	OMXCameraAdapter/OMXDccDataSave.cpp \
-=======
     OMXCameraAdapter/OMX3A.cpp \
     OMXCameraAdapter/OMXAlgo.cpp \
     OMXCameraAdapter/OMXCameraAdapter.cpp \
     OMXCameraAdapter/OMXCapabilities.cpp \
     OMXCameraAdapter/OMXCapture.cpp \
+    OMXCameraAdapter/OMXReprocess.cpp \
     OMXCameraAdapter/OMXDefaults.cpp \
     OMXCameraAdapter/OMXExif.cpp \
     OMXCameraAdapter/OMXFD.cpp \
     OMXCameraAdapter/OMXFocus.cpp \
+    OMXCameraAdapter/OMXMetadata.cpp \
     OMXCameraAdapter/OMXZoom.cpp \
     OMXCameraAdapter/OMXDccDataSave.cpp \
->>>>>>> a45d456e
 
 OMAP4_CAMERA_USB_SRC:= \
     V4LCameraAdapter/V4LCameraAdapter.cpp \
