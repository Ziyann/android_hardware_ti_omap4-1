ifeq ($(findstring omap, $(TARGET_BOARD_PLATFORM)),omap)

LOCAL_PATH:= $(call my-dir)

#OMAP4_CAMERA_HAL_USES:= OMX
#OMAP4_CAMERA_HAL_USES:= USB
OMAP4_CAMERA_HAL_USES:= ALL

CAMERAHAL_CFLAGS += $(ANDROID_API_CFLAGS)

ifdef TI_CAMERAHAL_DEBUG_ENABLED
    # Enable CameraHAL debug logs
    CAMERAHAL_CFLAGS += -DCAMERAHAL_DEBUG
endif

ifdef TI_CAMERAHAL_VERBOSE_DEBUG_ENABLED
    # Enable CameraHAL verbose debug logs
    CAMERAHAL_CFLAGS += -DCAMERAHAL_DEBUG_VERBOSE
endif

ifdef TI_CAMERAHAL_DEBUG_FUNCTION_NAMES
    # Enable CameraHAL function enter/exit logging
    CAMERAHAL_CFLAGS += -DTI_UTILS_FUNCTION_LOGGER_ENABLE
endif

ifdef TI_CAMERAHAL_DEBUG_TIMESTAMPS
    # Enable timestamp logging
    CAMERAHAL_CFLAGS += -DTI_UTILS_DEBUG_USE_TIMESTAMPS
endif

ifndef TI_CAMERAHAL_DONT_USE_RAW_IMAGE_SAVING
    # Enabled saving RAW images to file
    CAMERAHAL_CFLAGS += -DCAMERAHAL_USE_RAW_IMAGE_SAVING
endif

ifdef TI_CAMERAHAL_PROFILING
    # Enable OMX Camera component profiling
    CAMERAHAL_CFLAGS += -DCAMERAHAL_OMX_PROFILING
endif

ifeq ($(ENHANCED_DOMX),true)
    CAMERAHAL_CFLAGS += -DENHANCED_DOMX
endif

CAMERAHAL_CFLAGS += -DLOG_TAG=\"CameraHal\"

TI_CAMERAHAL_COMMON_INCLUDES := \
    hardware/ti/omap4xxx/tiler \
<<<<<<< HEAD
    hardware/ti/omap4xxx/ion \
    hardware/ti/omap4xxx/domx/omx_core/inc \
    hardware/ti/omap4xxx/domx/mm_osal/inc \
    frameworks/base/include/media/stagefright \
    frameworks/native/include/media/hardware \
    frameworks/native/include/media/openmax \
=======
    hardware/ti/omap4xxx/hwc \
>>>>>>> d6339ee1
    external/jpeg \
    external/jhead \
    $(LOCAL_PATH)/../libtiutils \
    $(LOCAL_PATH)/inc

ifdef ANDROID_API_JB_OR_LATER
TI_CAMERAHAL_COMMON_INCLUDES += \
    frameworks/native/include/media/hardware \
    system/core/include
else
TI_CAMERAHAL_COMMON_INCLUDES += \
    frameworks/base/include/media/stagefright \
    hardware/ti/omap4xxx/include
endif

TI_CAMERAHAL_COMMON_SRC := \
    CameraHal_Module.cpp \
    CameraHal.cpp \
    CameraHalUtilClasses.cpp \
    AppCallbackNotifier.cpp \
    ANativeWindowDisplayAdapter.cpp \
    BufferSourceAdapter.cpp \
    CameraProperties.cpp \
    BaseCameraAdapter.cpp \
    MemoryManager.cpp \
    Encoder_libjpeg.cpp \
    SensorListener.cpp  \
    NV12_resize.cpp \
    CameraParameters.cpp \
    TICameraParameters.cpp \
    CameraHalCommon.cpp

TI_CAMERAHAL_OMX_SRC := \
    OMXCameraAdapter/OMX3A.cpp \
    OMXCameraAdapter/OMXAlgo.cpp \
    OMXCameraAdapter/OMXCameraAdapter.cpp \
    OMXCameraAdapter/OMXCapabilities.cpp \
    OMXCameraAdapter/OMXCapture.cpp \
    OMXCameraAdapter/OMXReprocess.cpp \
    OMXCameraAdapter/OMXDefaults.cpp \
    OMXCameraAdapter/OMXExif.cpp \
    OMXCameraAdapter/OMXFD.cpp \
    OMXCameraAdapter/OMXFocus.cpp \
    OMXCameraAdapter/OMXMetadata.cpp \
    OMXCameraAdapter/OMXZoom.cpp \
    OMXCameraAdapter/OMXDccDataSave.cpp \
    OMXCameraAdapter/OMXDCC.cpp

TI_CAMERAHAL_USB_SRC := \
    V4LCameraAdapter/V4LCameraAdapter.cpp \
    V4LCameraAdapter/V4LCapabilities.cpp

TI_CAMERAHAL_COMMON_SHARED_LIBRARIES := \
    libui \
    libbinder \
    libutils \
    libcutils \
    libtiutils \
    libcamera_client \
    libgui \
<<<<<<< HEAD
    libdomx \
    libion_ti \
=======
    libion \
>>>>>>> d6339ee1
    libjpeg \
    libexif

ifdef OMAP_ENHANCEMENT_CPCAM
TI_CAMERAHAL_COMMON_STATIC_LIBRARIES += \
    libcpcamcamera_client
endif


# ====================
#  OMX Camera Adapter
# --------------------

ifeq ($(OMAP4_CAMERA_HAL_USES),OMX)

include $(CLEAR_VARS)

CAMERAHAL_CFLAGS += -DOMX_CAMERA_ADAPTER

LOCAL_SRC_FILES:= \
    $(TI_CAMERAHAL_COMMON_SRC) \
    $(TI_CAMERAHAL_OMX_SRC)

LOCAL_C_INCLUDES += \
    $(TI_CAMERAHAL_COMMON_INCLUDES) \
    $(DOMX_PATH)/omx_core/inc \
    $(DOMX_PATH)/mm_osal/inc \
    $(LOCAL_PATH)/inc/OMXCameraAdapter

LOCAL_SHARED_LIBRARIES:= \
    $(TI_CAMERAHAL_COMMON_SHARED_LIBRARIES) \
    libmm_osal \
    libOMX_Core \
    libdomx

LOCAL_STATIC_LIBRARIES := $(TI_CAMERAHAL_COMMON_STATIC_LIBRARIES)

LOCAL_CFLAGS := -fno-short-enums -DCOPY_IMAGE_BUFFER $(CAMERAHAL_CFLAGS)

LOCAL_MODULE_PATH := $(TARGET_OUT_SHARED_LIBRARIES)/hw
LOCAL_MODULE:= camera.$(TARGET_BOARD_PLATFORM)
LOCAL_MODULE_TAGS:= optional

include $(BUILD_HEAPTRACKED_SHARED_LIBRARY)

else
ifeq ($(OMAP4_CAMERA_HAL_USES),USB)


# ====================
#  USB Camera Adapter
# --------------------

include $(CLEAR_VARS)

CAMERAHAL_CFLAGS += -DV4L_CAMERA_ADAPTER

LOCAL_SRC_FILES:= \
    $(TI_CAMERAHAL_COMMON_SRC) \
    $(TI_CAMERAHAL_USB_SRC)

LOCAL_C_INCLUDES += \
    $(TI_CAMERAHAL_COMMON_INCLUDES) \
    $(LOCAL_PATH)/inc/V4LCameraAdapter

LOCAL_SHARED_LIBRARIES:= \
<<<<<<< HEAD
    libui \
    libbinder \
    libutils \
    libcutils \
    libtiutils \
    libcamera_client \
    libion_ti \
=======
    $(TI_CAMERAHAL_COMMON_SHARED_LIBRARIES)

LOCAL_STATIC_LIBRARIES := $(TI_CAMERAHAL_COMMON_STATIC_LIBRARIES)
>>>>>>> d6339ee1

LOCAL_CFLAGS := -fno-short-enums -DCOPY_IMAGE_BUFFER $(CAMERAHAL_CFLAGS)

LOCAL_MODULE_PATH := $(TARGET_OUT_SHARED_LIBRARIES)/hw
LOCAL_MODULE:= camera.$(TARGET_BOARD_PLATFORM)
LOCAL_MODULE_TAGS:= optional

include $(BUILD_HEAPTRACKED_SHARED_LIBRARY)

else
ifeq ($(OMAP4_CAMERA_HAL_USES),ALL)


# =====================
#  ALL Camera Adapters
# ---------------------

include $(CLEAR_VARS)

CAMERAHAL_CFLAGS += -DOMX_CAMERA_ADAPTER -DV4L_CAMERA_ADAPTER

LOCAL_SRC_FILES:= \
    $(TI_CAMERAHAL_COMMON_SRC) \
    $(TI_CAMERAHAL_OMX_SRC) \
    $(TI_CAMERAHAL_USB_SRC)

LOCAL_C_INCLUDES += \
    $(TI_CAMERAHAL_COMMON_INCLUDES) \
    $(DOMX_PATH)/omx_core/inc \
    $(DOMX_PATH)/mm_osal/inc \
    $(LOCAL_PATH)/inc/OMXCameraAdapter \
    $(LOCAL_PATH)/inc/V4LCameraAdapter

LOCAL_SHARED_LIBRARIES:= \
    $(TI_CAMERAHAL_COMMON_SHARED_LIBRARIES) \
    libmm_osal \
    libOMX_Core \
    libdomx

LOCAL_STATIC_LIBRARIES := $(TI_CAMERAHAL_COMMON_STATIC_LIBRARIES)

LOCAL_CFLAGS := -fno-short-enums -DCOPY_IMAGE_BUFFER $(CAMERAHAL_CFLAGS)

LOCAL_MODULE_PATH := $(TARGET_OUT_SHARED_LIBRARIES)/hw
LOCAL_MODULE:= camera.$(TARGET_BOARD_PLATFORM)
LOCAL_MODULE_TAGS:= optional

include $(BUILD_HEAPTRACKED_SHARED_LIBRARY)

endif
endif
endif
endif<|MERGE_RESOLUTION|>--- conflicted
+++ resolved
@@ -45,17 +45,8 @@
 CAMERAHAL_CFLAGS += -DLOG_TAG=\"CameraHal\"
 
 TI_CAMERAHAL_COMMON_INCLUDES := \
-    hardware/ti/omap4xxx/tiler \
-<<<<<<< HEAD
-    hardware/ti/omap4xxx/ion \
-    hardware/ti/omap4xxx/domx/omx_core/inc \
-    hardware/ti/omap4xxx/domx/mm_osal/inc \
-    frameworks/base/include/media/stagefright \
-    frameworks/native/include/media/hardware \
-    frameworks/native/include/media/openmax \
-=======
+    hardware/ti/omap4xxx/include \
     hardware/ti/omap4xxx/hwc \
->>>>>>> d6339ee1
     external/jpeg \
     external/jhead \
     $(LOCAL_PATH)/../libtiutils \
@@ -63,12 +54,10 @@
 
 ifdef ANDROID_API_JB_OR_LATER
 TI_CAMERAHAL_COMMON_INCLUDES += \
-    frameworks/native/include/media/hardware \
-    system/core/include
+    frameworks/native/include/media/hardware
 else
 TI_CAMERAHAL_COMMON_INCLUDES += \
-    frameworks/base/include/media/stagefright \
-    hardware/ti/omap4xxx/include
+    frameworks/base/include/media/stagefright
 endif
 
 TI_CAMERAHAL_COMMON_SRC := \
@@ -116,14 +105,16 @@
     libtiutils \
     libcamera_client \
     libgui \
-<<<<<<< HEAD
-    libdomx \
-    libion_ti \
-=======
-    libion \
->>>>>>> d6339ee1
     libjpeg \
     libexif
+
+ifdef ANDROID_API_JB_MR1_OR_LATER
+TI_CAMERAHAL_COMMON_SHARED_LIBRARIES += \
+    libion_ti
+else
+TI_CAMERAHAL_COMMON_SHARED_LIBRARIES += \
+    libion
+endif
 
 ifdef OMAP_ENHANCEMENT_CPCAM
 TI_CAMERAHAL_COMMON_STATIC_LIBRARIES += \
@@ -188,19 +179,9 @@
     $(LOCAL_PATH)/inc/V4LCameraAdapter
 
 LOCAL_SHARED_LIBRARIES:= \
-<<<<<<< HEAD
-    libui \
-    libbinder \
-    libutils \
-    libcutils \
-    libtiutils \
-    libcamera_client \
-    libion_ti \
-=======
     $(TI_CAMERAHAL_COMMON_SHARED_LIBRARIES)
 
 LOCAL_STATIC_LIBRARIES := $(TI_CAMERAHAL_COMMON_STATIC_LIBRARIES)
->>>>>>> d6339ee1
 
 LOCAL_CFLAGS := -fno-short-enums -DCOPY_IMAGE_BUFFER $(CAMERAHAL_CFLAGS)
 
