/*
 * Copyright (C) Texas Instruments - http://www.ti.com/
 *
 * Licensed under the Apache License, Version 2.0 (the "License");
 * you may not use this file except in compliance with the License.
 * You may obtain a copy of the License at
 *
 *      http://www.apache.org/licenses/LICENSE-2.0
 *
 * Unless required by applicable law or agreed to in writing, software
 * distributed under the License is distributed on an "AS IS" BASIS,
 * WITHOUT WARRANTIES OR CONDITIONS OF ANY KIND, either express or implied.
 * See the License for the specific language governing permissions and
 * limitations under the License.
 */

#include "ANativeWindowDisplayAdapter.h"
#include <OMX_IVCommon.h>
#include <ui/GraphicBuffer.h>
#include <ui/GraphicBufferMapper.h>
#include <hal_public.h>

namespace Ti {
namespace Camera {

///Constant declarations
///@todo Check the time units
const int ANativeWindowDisplayAdapter::DISPLAY_TIMEOUT = 1000;  // seconds

//Suspends buffers after given amount of failed dq's
const int ANativeWindowDisplayAdapter::FAILED_DQS_TO_SUSPEND = 3;


OMX_COLOR_FORMATTYPE toOMXPixFormat(const char* parameters_format)
{
    OMX_COLOR_FORMATTYPE pixFormat;

    if ( parameters_format != NULL )
    {
        if (strcmp(parameters_format, android::CameraParameters::PIXEL_FORMAT_YUV422I) == 0)
            {
            CAMHAL_LOGDA("CbYCrY format selected");
            pixFormat = OMX_COLOR_FormatCbYCrY;
            }
        else if(strcmp(parameters_format, android::CameraParameters::PIXEL_FORMAT_YUV420SP) == 0)
            {
            CAMHAL_LOGDA("YUV420SP format selected");
            pixFormat = OMX_COLOR_FormatYUV420SemiPlanar;
            }
        else if(strcmp(parameters_format, android::CameraParameters::PIXEL_FORMAT_RGB565) == 0)
            {
            CAMHAL_LOGDA("RGB565 format selected");
            pixFormat = OMX_COLOR_Format16bitRGB565;
            }
        else
            {
            CAMHAL_LOGDA("Invalid format, NV12 format selected as default");
            pixFormat = OMX_COLOR_FormatYUV420SemiPlanar;
        }
    }
    else {
        CAMHAL_LOGEA("Preview format is NULL, defaulting to NV12");
        pixFormat = OMX_COLOR_FormatYUV420SemiPlanar;
    }

    return pixFormat;
}

/*--------------------ANativeWindowDisplayAdapter Class STARTS here-----------------------------*/


/**
 * Display Adapter class STARTS here..
 */
ANativeWindowDisplayAdapter::ANativeWindowDisplayAdapter():mDisplayThread(NULL),
                                        mDisplayState(ANativeWindowDisplayAdapter::DISPLAY_INIT),
                                        mDisplayEnabled(false),
                                        mBufferCount(0)



{
    LOG_FUNCTION_NAME;

#if PPM_INSTRUMENTATION || PPM_INSTRUMENTATION_ABS

    mShotToShot = false;
    mStartCapture.tv_sec = 0;
    mStartCapture.tv_usec = 0;
    mStandbyToShot.tv_sec = 0;
    mStandbyToShot.tv_usec = 0;
    mMeasureStandby = false;
#endif

    mPixelFormat = NULL;
    mBuffers = NULL;
    mOffsetsMap = NULL;
    mFrameProvider = NULL;
    mANativeWindow = NULL;

    mFrameWidth = 0;
    mFrameHeight = 0;
    mPreviewWidth = 0;
    mPreviewHeight = 0;

    mSuspend = false;
    mFailedDQs = 0;

    mPaused = false;
    mXOff = -1;
    mYOff = -1;
    mFirstInit = false;

    mFD = -1;

    LOG_FUNCTION_NAME_EXIT;
}

ANativeWindowDisplayAdapter::~ANativeWindowDisplayAdapter()
{
    Utils::Semaphore sem;
    Utils::Message msg;

    LOG_FUNCTION_NAME;

    ///If Frame provider exists
    if (mFrameProvider) {
        // Unregister with the frame provider
        mFrameProvider->disableFrameNotification(CameraFrame::ALL_FRAMES);
        delete mFrameProvider;
        mFrameProvider = NULL;
    }

    ///The ANativeWindow object will get destroyed here
    destroy();

    ///If Display thread exists
    if(mDisplayThread.get())
        {
        ///Kill the display thread
        sem.Create();
        msg.command = DisplayThread::DISPLAY_EXIT;

        // Send the semaphore to signal once the command is completed
        msg.arg1 = &sem;

        ///Post the message to display thread
        mDisplayThread->msgQ().put(&msg);

        ///Wait for the ACK - implies that the thread is now started and waiting for frames
        sem.Wait();

        // Exit and cleanup the thread
        mDisplayThread->requestExitAndWait();

        // Delete the display thread
        mDisplayThread.clear();
    }

    LOG_FUNCTION_NAME_EXIT;

}

status_t ANativeWindowDisplayAdapter::initialize()
{
    LOG_FUNCTION_NAME;

    ///Create the display thread
    mDisplayThread = new DisplayThread(this);
    if ( !mDisplayThread.get() )
        {
        CAMHAL_LOGEA("Couldn't create display thread");
        LOG_FUNCTION_NAME_EXIT;
        return NO_MEMORY;
    }

    ///Start the display thread
    status_t ret = mDisplayThread->run("DisplayThread", android::PRIORITY_URGENT_DISPLAY);
    if ( ret != NO_ERROR )
        {
        CAMHAL_LOGEA("Couldn't run display thread");
        LOG_FUNCTION_NAME_EXIT;
        return ret;
    }

    LOG_FUNCTION_NAME_EXIT;

    return ret;
}

int ANativeWindowDisplayAdapter::setPreviewWindow(preview_stream_ops_t* window)
{
    LOG_FUNCTION_NAME;
    ///Note that Display Adapter cannot work without a valid window object
    if ( !window)
        {
        CAMHAL_LOGEA("NULL window object passed to DisplayAdapter");
        LOG_FUNCTION_NAME_EXIT;
        return BAD_VALUE;
    }

    if ( window == mANativeWindow ) {
        return ALREADY_EXISTS;
    }

    ///Destroy the existing window object, if it exists
    destroy();

    ///Move to new window obj
    mANativeWindow = window;

    LOG_FUNCTION_NAME_EXIT;

    return NO_ERROR;
}

int ANativeWindowDisplayAdapter::setFrameProvider(FrameNotifier *frameProvider)
{
    LOG_FUNCTION_NAME;

    // Check for NULL pointer
    if ( !frameProvider ) {
        CAMHAL_LOGEA("NULL passed for frame provider");
        LOG_FUNCTION_NAME_EXIT;
        return BAD_VALUE;
    }

    //Release any previous frame providers
    if ( NULL != mFrameProvider ) {
        delete mFrameProvider;
    }

    /** Dont do anything here, Just save the pointer for use when display is
         actually enabled or disabled
    */
    mFrameProvider = new FrameProvider(frameProvider, this, frameCallbackRelay);

    LOG_FUNCTION_NAME_EXIT;

    return NO_ERROR;
}

int ANativeWindowDisplayAdapter::setErrorHandler(ErrorNotifier *errorNotifier)
{
    status_t ret = NO_ERROR;

    LOG_FUNCTION_NAME;

    if ( NULL == errorNotifier ) {
        CAMHAL_LOGEA("Invalid Error Notifier reference");
        ret = BAD_VALUE;
    }

    if ( NO_ERROR == ret )
        {
        mErrorNotifier = errorNotifier;
    }

    LOG_FUNCTION_NAME_EXIT;

    return ret;
}

#if PPM_INSTRUMENTATION || PPM_INSTRUMENTATION_ABS

status_t ANativeWindowDisplayAdapter::setSnapshotTimeRef(struct timeval *refTime)
{
    status_t ret = NO_ERROR;

    LOG_FUNCTION_NAME;

    if ( NULL != refTime )
        {
        android::AutoMutex lock(mLock);
        memcpy(&mStartCapture, refTime, sizeof(struct timeval));
    }

    LOG_FUNCTION_NAME_EXIT;

    return ret;
}

#endif


int ANativeWindowDisplayAdapter::enableDisplay(int width, int height, struct timeval *refTime)
{
    Utils::Semaphore sem;
    Utils::Message msg;

    LOG_FUNCTION_NAME;

    if ( mDisplayEnabled )
        {
        CAMHAL_LOGDA("Display is already enabled");
        LOG_FUNCTION_NAME_EXIT;

        return NO_ERROR;
    }

#if PPM_INSTRUMENTATION || PPM_INSTRUMENTATION_ABS

    if ( NULL != refTime )
        {
        android::AutoMutex lock(mLock);
        memcpy(&mStandbyToShot, refTime, sizeof(struct timeval));
        mMeasureStandby = true;
    }

#endif

    //Send START_DISPLAY COMMAND to display thread. Display thread will start and then wait for a message
    sem.Create();
    msg.command = DisplayThread::DISPLAY_START;

    // Send the semaphore to signal once the command is completed
    msg.arg1 = &sem;

    ///Post the message to display thread
    mDisplayThread->msgQ().put(&msg);

    ///Wait for the ACK - implies that the thread is now started and waiting for frames
    sem.Wait();

    // Register with the frame provider for frames
    mFrameProvider->enableFrameNotification(CameraFrame::PREVIEW_FRAME_SYNC);
    mFrameProvider->enableFrameNotification(CameraFrame::SNAPSHOT_FRAME);

    mDisplayEnabled = true;
    mPreviewWidth = width;
    mPreviewHeight = height;

    CAMHAL_LOGVB("mPreviewWidth = %d mPreviewHeight = %d", mPreviewWidth, mPreviewHeight);

    LOG_FUNCTION_NAME_EXIT;

    return NO_ERROR;
}

int ANativeWindowDisplayAdapter::disableDisplay(bool cancel_buffer)
{
    status_t ret = NO_ERROR;
    android::GraphicBufferMapper &mapper = android::GraphicBufferMapper::get();

    LOG_FUNCTION_NAME;

    if(!mDisplayEnabled)
        {
        CAMHAL_LOGDA("Display is already disabled");
        LOG_FUNCTION_NAME_EXIT;
        return ALREADY_EXISTS;
    }

    // Unregister with the frame provider here
    mFrameProvider->disableFrameNotification(CameraFrame::PREVIEW_FRAME_SYNC);
    mFrameProvider->disableFrameNotification(CameraFrame::SNAPSHOT_FRAME);
    mFrameProvider->removeFramePointers();

    if ( NULL != mDisplayThread.get() )
        {
        //Send STOP_DISPLAY COMMAND to display thread. Display thread will stop and dequeue all messages
        // and then wait for message
        Utils::Semaphore sem;
        sem.Create();
        Utils::Message msg;
        msg.command = DisplayThread::DISPLAY_STOP;

        // Send the semaphore to signal once the command is completed
        msg.arg1 = &sem;

        ///Post the message to display thread
        mDisplayThread->msgQ().put(&msg);

        ///Wait for the ACK for display to be disabled

        sem.Wait();

    }

    android::AutoMutex lock(mLock);
    {
        ///Reset the display enabled flag
        mDisplayEnabled = false;

        // Reset pause flag since display is being disabled
        mPaused = false;

        ///Reset the offset values
        mXOff = -1;
        mYOff = -1;

        ///Reset the frame width and height values
        mFrameWidth =0;
        mFrameHeight = 0;
        mPreviewWidth = 0;
        mPreviewHeight = 0;

       if(cancel_buffer)
        {
        // Return the buffers to ANativeWindow here, the mFramesWithCameraAdapterMap is also cleared inside
        returnBuffersToWindow();
        }
       else
        {
        mANativeWindow = NULL;
        // Clear the frames with camera adapter map
        mFramesWithCameraAdapterMap.clear();
        }


    }
    LOG_FUNCTION_NAME_EXIT;

    return NO_ERROR;
}

status_t ANativeWindowDisplayAdapter::pauseDisplay(bool pause)
{
    status_t ret = NO_ERROR;

    LOG_FUNCTION_NAME;

    {
        android::AutoMutex lock(mLock);
        mPaused = pause;
    }

    LOG_FUNCTION_NAME_EXIT;

    return ret;
}


void ANativeWindowDisplayAdapter::destroy()
{
    LOG_FUNCTION_NAME;

    ///Check if the display is disabled, if not disable it
    if ( mDisplayEnabled )
    {
        CAMHAL_LOGDA("WARNING: Calling destroy of Display adapter when display enabled. Disabling display..");
        disableDisplay(false);
    }

    mBufferCount = 0;

    LOG_FUNCTION_NAME_EXIT;
}

// Implementation of inherited interfaces
CameraBuffer* ANativeWindowDisplayAdapter::allocateBufferList(int width, int height, const char* format, int &bytes, int numBufs)
{
    LOG_FUNCTION_NAME;
    status_t err;
    int i = -1;
    const int lnumBufs = numBufs;
    int undequeued = 0;
    android::GraphicBufferMapper &mapper = android::GraphicBufferMapper::get();
    android::Rect bounds;

    mBuffers = new CameraBuffer [lnumBufs];
    memset (mBuffers, 0, sizeof(CameraBuffer) * lnumBufs);

    mFramesType.clear();

    if ( NULL == mANativeWindow ) {
        return NULL;
    }

    // Set gralloc usage bits for window.
    err = mANativeWindow->set_usage(mANativeWindow, CAMHAL_GRALLOC_USAGE);
    if ( NO_ERROR != err ) {
        CAMHAL_LOGE("Surface::setUsage failed: %s (%d)", strerror(-err), -err);

        if ( NO_INIT == err ) {
            CAMHAL_LOGEA("Preview surface abandoned!");
            mANativeWindow = NULL;
        }

        return NULL;
    }

    CAMHAL_LOGDB("Number of buffers set to ANativeWindow %d", numBufs);
    ///Set the number of buffers needed for camera preview
    err = mANativeWindow->set_buffer_count(mANativeWindow, numBufs);
    if ( NO_ERROR != err ) {
        CAMHAL_LOGE("Surface::setBufferCount failed: %s (%d)", strerror(-err), -err);

        if ( NO_INIT == err ) {
            CAMHAL_LOGEA("Preview surface abandoned!");
            mANativeWindow = NULL;
        }

        return NULL;
    }
    CAMHAL_LOGDB("Configuring %d buffers for ANativeWindow", numBufs);
    mBufferCount = numBufs;


    // Set window geometry
    err = mANativeWindow->set_buffers_geometry(
            mANativeWindow,
            width,
            height,
            /*toOMXPixFormat(format)*/HAL_PIXEL_FORMAT_TI_NV12);  // Gralloc only supports NV12 alloc!

    if ( NO_ERROR != err ) {
        CAMHAL_LOGE("native_window_set_buffers_geometry failed: %s (%d)", strerror(-err), -err);

        if ( NO_INIT == err ) {
            CAMHAL_LOGEA("Preview surface abandoned!");
            mANativeWindow = NULL;
        }

        return NULL;
    }

    ///We just return the buffers from ANativeWindow, if the width and height are same, else (vstab, vnf case)
    ///re-allocate buffers using ANativeWindow and then get them
    ///@todo - Re-allocate buffers for vnf and vstab using the width, height, format, numBufs etc
    if ( mBuffers == NULL )
    {
        CAMHAL_LOGEA("Couldn't create array for ANativeWindow buffers");
        LOG_FUNCTION_NAME_EXIT;
        return NULL;
    }

    mANativeWindow->get_min_undequeued_buffer_count(mANativeWindow, &undequeued);
    mPixelFormat = CameraHal::getPixelFormatConstant(format);

    for ( i=0; i < mBufferCount; i++ )
    {
        buffer_handle_t *handle;
        int stride;  // dummy variable to get stride
        // TODO(XXX): Do we need to keep stride information in camera hal?

        err = mANativeWindow->dequeue_buffer(mANativeWindow, &handle, &stride);

        if ( NO_ERROR != err ) {
            CAMHAL_LOGE("Surface::dequeueBuffer failed: %s (%d)", strerror(-err), -err);

            if ( NO_INIT == err ) {
                CAMHAL_LOGEA("Preview surface abandoned!");
                mANativeWindow = NULL;
            }

            goto fail;
        }

        CAMHAL_LOGDB("got handle %p", handle);
        mBuffers[i].opaque = (void *)handle;
        mBuffers[i].type = CAMERA_BUFFER_ANW;
        mBuffers[i].format = mPixelFormat;
        mFramesWithCameraAdapterMap.add(handle, i);

        // Tag remaining preview buffers as preview frames
        if ( i >= ( mBufferCount - undequeued ) ) {
            mFramesType.add( (int) mBuffers[i].opaque,
                            CameraFrame::PREVIEW_FRAME_SYNC);
        }

        bytes = CameraHal::calculateBufferSize(format, width, height);

    }

    // lock the initial queueable buffers
    bounds.left = 0;
    bounds.top = 0;
    bounds.right = width;
    bounds.bottom = height;

    for( i = 0;  i < mBufferCount-undequeued; i++ )
    {
        void *y_uv[2];
        buffer_handle_t *handle = (buffer_handle_t *) mBuffers[i].opaque;

        mANativeWindow->lock_buffer(mANativeWindow, handle);

        mapper.lock(*handle, CAMHAL_GRALLOC_USAGE, bounds, y_uv);
        mBuffers[i].mapped = y_uv[0];
        mFrameProvider->addFramePointers(&mBuffers[i], y_uv);
    }

    // return the rest of the buffers back to ANativeWindow
    for(i = (mBufferCount-undequeued); i >= 0 && i < mBufferCount; i++)
    {
        buffer_handle_t *handle = (buffer_handle_t *) mBuffers[i].opaque;
        err = mANativeWindow->cancel_buffer(mANativeWindow, handle);
        if ( NO_ERROR != err ) {
            CAMHAL_LOGE("Surface::cancelBuffer failed: %s (%d)", strerror(-err), -err);

            if ( NO_INIT == err ) {
                CAMHAL_LOGEA("Preview surface abandoned!");
                mANativeWindow = NULL;
            }

            goto fail;
        }
        mFramesWithCameraAdapterMap.removeItem((buffer_handle_t *) mBuffers[i].opaque);
        //LOCK UNLOCK TO GET YUV POINTERS
        void *y_uv[2];
        mapper.lock(*(buffer_handle_t *) mBuffers[i].opaque, CAMHAL_GRALLOC_USAGE, bounds, y_uv);
        mBuffers[i].mapped = y_uv[0];
        mFrameProvider->addFramePointers(&mBuffers[i], y_uv);
        mapper.unlock(*(buffer_handle_t *) mBuffers[i].opaque);
    }

    mFirstInit = true;
    mFrameWidth = width;
    mFrameHeight = height;

    return mBuffers;

 fail:
    // need to cancel buffers if any were dequeued
    for (int start = 0; start < i && i > 0; start++) {
        status_t err = mANativeWindow->cancel_buffer(mANativeWindow,
                (buffer_handle_t *) mBuffers[start].opaque);
        if ( NO_ERROR != err ) {
          CAMHAL_LOGE("Surface::cancelBuffer failed w/ error 0x%08x", err);
          break;
        }
        mFramesWithCameraAdapterMap.removeItem((buffer_handle_t *) mBuffers[start].opaque);
    }

    freeBufferList(mBuffers);

    CAMHAL_LOGEA("Error occurred, performing cleanup");

    if ( NULL != mErrorNotifier.get() ) {
        mErrorNotifier->errorNotify(NO_MEMORY);
    }

    LOG_FUNCTION_NAME_EXIT;
    return NULL;

}

CameraBuffer* ANativeWindowDisplayAdapter::getBufferList(int *numBufs) {
    LOG_FUNCTION_NAME;
    if (numBufs) *numBufs = -1;

    return NULL;
}

uint32_t * ANativeWindowDisplayAdapter::getOffsets()
{
    const int lnumBufs = mBufferCount;

    LOG_FUNCTION_NAME;

    // TODO(XXX): Need to remove getOffsets from the API. No longer needed

    if ( NULL == mANativeWindow )
    {
        CAMHAL_LOGEA("mANativeWindow reference is missing");
        goto fail;
    }

    if( mBuffers == NULL)
    {
        CAMHAL_LOGEA("Buffers not allocated yet!!");
        goto fail;
    }

    if(mOffsetsMap == NULL)
    {
        mOffsetsMap = new uint32_t[lnumBufs];
        for(int i = 0; i < mBufferCount; i++)
        {
            mOffsetsMap[i] = 0;
        }
    }

    LOG_FUNCTION_NAME_EXIT;

    return mOffsetsMap;

 fail:

    if ( NULL != mOffsetsMap )
    {
        delete [] mOffsetsMap;
        mOffsetsMap = NULL;
    }

    if ( NULL != mErrorNotifier.get() ) {
        mErrorNotifier->errorNotify(INVALID_OPERATION);
    }

    LOG_FUNCTION_NAME_EXIT;

    return NULL;
}

status_t ANativeWindowDisplayAdapter::minUndequeueableBuffers(int& undequeueable) {
    LOG_FUNCTION_NAME;
    status_t ret = NO_ERROR;

    if(!mANativeWindow) {
        ret = INVALID_OPERATION;
        goto end;
    }

    ret = mANativeWindow->get_min_undequeued_buffer_count(mANativeWindow, &undequeueable);
    if ( NO_ERROR != ret ) {
        CAMHAL_LOGEB("get_min_undequeued_buffer_count failed: %s (%d)", strerror(-ret), -ret);

        if ( NO_INIT == ret ) {
            CAMHAL_LOGEA("Preview surface abandoned!");
            mANativeWindow = NULL;
        }

        return ret;
    }

 end:
    return ret;
    LOG_FUNCTION_NAME_EXIT;

}

status_t ANativeWindowDisplayAdapter::maxQueueableBuffers(unsigned int& queueable)
{
    LOG_FUNCTION_NAME;
    status_t ret = NO_ERROR;
    int undequeued = 0;

    if(mBufferCount == 0)
    {
        ret = INVALID_OPERATION;
        goto end;
    }

    ret = minUndequeueableBuffers(undequeued);
    if (ret != NO_ERROR) {
        goto end;
    }

    queueable = mBufferCount - undequeued;

 end:
    return ret;
    LOG_FUNCTION_NAME_EXIT;
}

int ANativeWindowDisplayAdapter::getFd()
{
    LOG_FUNCTION_NAME;

    if(mFD == -1)
    {
        buffer_handle_t *handle =  (buffer_handle_t *)mBuffers[0].opaque;
        IMG_native_handle_t *img = (IMG_native_handle_t *)handle;
        // TODO: should we dup the fd? not really necessary and another thing for ANativeWindow
        // to manage and close...

        mFD = dup(img->fd[0]);
    }

    LOG_FUNCTION_NAME_EXIT;

    return mFD;

}

status_t ANativeWindowDisplayAdapter::returnBuffersToWindow()
{
    status_t ret = NO_ERROR;

     android::GraphicBufferMapper &mapper = android::GraphicBufferMapper::get();
    //Give the buffers back to display here -  sort of free it
     if (mANativeWindow)
         for(unsigned int i = 0; i < mFramesWithCameraAdapterMap.size(); i++) {
             int value = mFramesWithCameraAdapterMap.valueAt(i);
             buffer_handle_t *handle = (buffer_handle_t *) mBuffers[value].opaque;

             // if buffer index is out of bounds skip
             if ((value < 0) || (value >= mBufferCount)) {
                 CAMHAL_LOGEA("Potential out bounds access to handle...skipping");
                 continue;
             }

             // unlock buffer before giving it up
             mapper.unlock(*handle);

             ret = mANativeWindow->cancel_buffer(mANativeWindow, handle);
             if ( NO_INIT == ret ) {
                 CAMHAL_LOGEA("Preview surface abandoned!");
                 mANativeWindow = NULL;
                 return ret;
             } else if ( NO_ERROR != ret ) {
                 CAMHAL_LOGE("Surface::cancelBuffer() failed: %s (%d)",
                              strerror(-ret),
                              -ret);
                return ret;
             }
         }
     else
         CAMHAL_LOGE("mANativeWindow is NULL");

     ///Clear the frames with camera adapter map
     mFramesWithCameraAdapterMap.clear();

     return ret;

}

int ANativeWindowDisplayAdapter::freeBufferList(CameraBuffer * buflist)
{
    LOG_FUNCTION_NAME;

    status_t ret = NO_ERROR;

    android::AutoMutex lock(mLock);

    if(mBuffers != buflist)
    {
        CAMHAL_LOGEA("CameraHal passed wrong set of buffers to free!!!");
        if (mBuffers != NULL)
            delete []mBuffers;
        mBuffers = NULL;
    }

    /* FIXME this will probably want the list that was just deleted */
    returnBuffersToWindow();

    if ( NULL != buflist )
    {
        delete [] buflist;
        mBuffers = NULL;
    }

    if( mBuffers != NULL)
    {
        delete [] mBuffers;
        mBuffers = NULL;
    }

    if ( NULL != mOffsetsMap )
    {
        delete [] mOffsetsMap;
        mOffsetsMap = NULL;
    }

    if( mFD != -1)
    {
        close(mFD);  // close duped handle
        mFD = -1;
    }

    mFramesType.clear();

    return NO_ERROR;
}


bool ANativeWindowDisplayAdapter::supportsExternalBuffering()
{
    return false;
}

void ANativeWindowDisplayAdapter::displayThread()
{
    bool shouldLive = true;
    int timeout = 0;
    status_t ret;

    LOG_FUNCTION_NAME;

    while(shouldLive)
        {
        ret = Utils::MessageQueue::waitForMsg(&mDisplayThread->msgQ()
                                                                ,  &mDisplayQ
                                                                , NULL
                                                                , ANativeWindowDisplayAdapter::DISPLAY_TIMEOUT);

        if ( !mDisplayThread->msgQ().isEmpty() )
            {
            ///Received a message from CameraHal, process it
            shouldLive = processHalMsg();

            }
        else  if( !mDisplayQ.isEmpty())
            {
            if ( mDisplayState== ANativeWindowDisplayAdapter::DISPLAY_INIT )
                {

                ///If display adapter is not started, continue
                continue;

                }
            else
                {
                Utils::Message msg;
                ///Get the dummy msg from the displayQ
                if(mDisplayQ.get(&msg)!=NO_ERROR)
                    {
                    CAMHAL_LOGEA("Error in getting message from display Q");
                    continue;
                }

                // There is a frame from ANativeWindow for us to dequeue
                // We dequeue and return the frame back to Camera adapter
                if(mDisplayState == ANativeWindowDisplayAdapter::DISPLAY_STARTED)
                {
                    handleFrameReturn();
                }

                if (mDisplayState == ANativeWindowDisplayAdapter::DISPLAY_EXITED)
                    {
                    ///we exit the thread even though there are frames still to dequeue. They will be dequeued
                    ///in disableDisplay
                    shouldLive = false;
                }
            }
        }
    }

    LOG_FUNCTION_NAME_EXIT;
}


bool ANativeWindowDisplayAdapter::processHalMsg()
{
    Utils::Message msg;

    LOG_FUNCTION_NAME;


    mDisplayThread->msgQ().get(&msg);
    bool ret = true, invalidCommand = false;

    switch ( msg.command )
        {

        case DisplayThread::DISPLAY_START:

            CAMHAL_LOGDA("Display thread received DISPLAY_START command from Camera HAL");
            mDisplayState = ANativeWindowDisplayAdapter::DISPLAY_STARTED;

            break;

        case DisplayThread::DISPLAY_STOP:

            ///@bug There is no API to disable SF without destroying it
            ///@bug Buffers might still be w/ display and will get displayed
            ///@remarks Ideal seqyence should be something like this
            ///mOverlay->setParameter("enabled", false);
            CAMHAL_LOGDA("Display thread received DISPLAY_STOP command from Camera HAL");
            mDisplayState = ANativeWindowDisplayAdapter::DISPLAY_STOPPED;

            // flush frame message queue
            while ( !mDisplayQ.isEmpty() ) {
                Utils::Message message;
                mDisplayQ.get(&message);
            }

            break;

        case DisplayThread::DISPLAY_EXIT:

            CAMHAL_LOGDA("Display thread received DISPLAY_EXIT command from Camera HAL.");
            CAMHAL_LOGDA("Stopping display thread...");
            mDisplayState = ANativeWindowDisplayAdapter::DISPLAY_EXITED;
            ///Note that the SF can have pending buffers when we disable the display
            ///This is normal and the expectation is that they may not be displayed.
            ///This is to ensure that the user experience is not impacted
            ret = false;
            break;

        default:

            CAMHAL_LOGEB("Invalid Display Thread Command 0x%x.", msg.command);
            invalidCommand = true;

            break;
    }

    ///Signal the semaphore if it is sent as part of the message
    if ( ( msg.arg1 ) && ( !invalidCommand ) )
        {

        CAMHAL_LOGDA("+Signalling display semaphore");
        Utils::Semaphore &sem = *((Utils::Semaphore*)msg.arg1);

        sem.Signal();

        CAMHAL_LOGDA("-Signalling display semaphore");
    }


    LOG_FUNCTION_NAME_EXIT;
    return ret;
}


status_t ANativeWindowDisplayAdapter::PostFrame(ANativeWindowDisplayAdapter::DisplayFrame &dispFrame)
{
    status_t ret = NO_ERROR;
    uint32_t actualFramesWithDisplay = 0;
    android_native_buffer_t *buffer = NULL;
    android::GraphicBufferMapper &mapper = android::GraphicBufferMapper::get();
    int i;

    ///@todo Do cropping based on the stabilized frame coordinates
    ///@todo Insert logic to drop frames here based on refresh rate of
    ///display or rendering rate whichever is lower
    ///Queue the buffer to overlay

    if ( NULL == mANativeWindow ) {
        return NO_INIT;
    }

    if (!mBuffers || !dispFrame.mBuffer) {
        CAMHAL_LOGEA("NULL sent to PostFrame");
        return BAD_VALUE;
    }

    for ( i = 0; i < mBufferCount; i++ )
    {
        if ( dispFrame.mBuffer == &mBuffers[i] )
        {
            break;
        }
    }

#if PPM_INSTRUMENTATION || PPM_INSTRUMENTATION_ABS

    if ( mMeasureStandby ) {
        CameraHal::PPM("Standby to first shot: Sensor Change completed - ", &mStandbyToShot);
        mMeasureStandby = false;
    } else if (CameraFrame::CameraFrame::SNAPSHOT_FRAME == dispFrame.mType) {
        CameraHal::PPM("Shot to snapshot: ", &mStartCapture);
        mShotToShot = true;
    } else if ( mShotToShot ) {
        CameraHal::PPM("Shot to shot: ", &mStartCapture);
        mShotToShot = false;
    }

#endif

    android::AutoMutex lock(mLock);

    mFramesType.add( (int)mBuffers[i].opaque, dispFrame.mType);

    if ( mDisplayState == ANativeWindowDisplayAdapter::DISPLAY_STARTED &&
                (!mPaused ||  CameraFrame::CameraFrame::SNAPSHOT_FRAME == dispFrame.mType) &&
                !mSuspend)
    {
<<<<<<< HEAD
        uint32_t xOff, yOff;

        android::AutoMutex lock(mLock);

        CameraHal::getXYFromOffset(&xOff, &yOff, dispFrame.mOffset, PAGE_SIZE, mPixelFormat);
=======
        uint32_t xOff = (dispFrame.mOffset% PAGE_SIZE);
        uint32_t yOff = (dispFrame.mOffset / PAGE_SIZE);
>>>>>>> 3882f168

        // Set crop only if current x and y offsets do not match with frame offsets
        if ((mXOff != xOff) || (mYOff != yOff)) {
            CAMHAL_LOGDB("offset = %u left = %d top = %d right = %d bottom = %d",
                          dispFrame.mOffset, xOff, yOff ,
                          xOff + mPreviewWidth, yOff + mPreviewHeight);

            // We'll ignore any errors here, if the surface is
            // already invalid, we'll know soon enough.
            mANativeWindow->set_crop(mANativeWindow, xOff, yOff,
                                     xOff + mPreviewWidth, yOff + mPreviewHeight);

            // Update the current x and y offsets
            mXOff = xOff;
            mYOff = yOff;
        }

        {
            buffer_handle_t *handle = (buffer_handle_t *) mBuffers[i].opaque;
            // unlock buffer before sending to display
            mapper.unlock(*handle);
            ret = mANativeWindow->enqueue_buffer(mANativeWindow, handle);
        }
        if ( NO_ERROR != ret ) {
            CAMHAL_LOGE("Surface::queueBuffer returned error %d", ret);
        }

        mFramesWithCameraAdapterMap.removeItem((buffer_handle_t *) dispFrame.mBuffer->opaque);


        // HWComposer has not minimum buffer requirement. We should be able to dequeue
        // the buffer immediately
        Utils::Message msg;
        mDisplayQ.put(&msg);

    }
    else
    {
        buffer_handle_t *handle = (buffer_handle_t *) mBuffers[i].opaque;

        // unlock buffer before giving it up
        mapper.unlock(*handle);

        // cancel buffer and dequeue another one
        ret = mANativeWindow->cancel_buffer(mANativeWindow, handle);
        if ( NO_ERROR != ret ) {
            CAMHAL_LOGE("Surface::cancelBuffer returned error %d", ret);
        }

        mFramesWithCameraAdapterMap.removeItem((buffer_handle_t *) dispFrame.mBuffer->opaque);

        Utils::Message msg;
        mDisplayQ.put(&msg);
        ret = NO_ERROR;
    }

    return ret;
}


bool ANativeWindowDisplayAdapter::handleFrameReturn()
{
    status_t err;
    buffer_handle_t *buf;
    int i = 0;
    unsigned int k;
    int stride;  // dummy variable to get stride
    android::GraphicBufferMapper &mapper = android::GraphicBufferMapper::get();
    android::Rect bounds;
    CameraFrame::FrameType frameType = CameraFrame::PREVIEW_FRAME_SYNC;

    void *y_uv[2];

    // TODO(XXX): Do we need to keep stride information in camera hal?

    if ( NULL == mANativeWindow ) {
        return false;
    }

    err = mANativeWindow->dequeue_buffer(mANativeWindow, &buf, &stride);
    if (err != 0) {
        CAMHAL_LOGE("Surface::dequeueBuffer failed: %s (%d)", strerror(-err), -err);

        if ( NO_INIT == err ) {
            CAMHAL_LOGEA("Preview surface abandoned!");
            mANativeWindow = NULL;
        }

        return false;
    }

    err = mANativeWindow->lock_buffer(mANativeWindow, buf);
    if ( NO_ERROR != err ) {
        CAMHAL_LOGE("Surface::lockBuffer failed: %s (%d)", strerror(-err), -err);

        if ( NO_INIT == err ) {
            CAMHAL_LOGEA("Preview surface abandoned!");
            mANativeWindow = NULL;
        }

        return false;
    }

    for(i = 0; i < mBufferCount; i++)
    {
        if (mBuffers[i].opaque == buf)
            break;
    }
    if (i == mBufferCount) {
        CAMHAL_LOGEB("Failed to find handle %p", buf);
    }

    // lock buffer before sending to FrameProvider for filling
    bounds.left = 0;
    bounds.top = 0;
    bounds.right = mFrameWidth;
    bounds.bottom = mFrameHeight;

    int lock_try_count = 0;
    while (mapper.lock(*(buffer_handle_t *) mBuffers[i].opaque, CAMHAL_GRALLOC_USAGE, bounds, y_uv) < 0){
      if (++lock_try_count > LOCK_BUFFER_TRIES){
        if ( NULL != mErrorNotifier.get() ){
          mErrorNotifier->errorNotify(CAMERA_ERROR_UNKNOWN);
        }
        return false;
      }
      CAMHAL_LOGEA("Gralloc Lock FrameReturn Error: Sleeping 15ms");
      usleep(15000);
    }

    {
        android::AutoMutex lock(mLock);
        mFramesWithCameraAdapterMap.add((buffer_handle_t *) mBuffers[i].opaque, i);

        for( k = 0; k < mFramesType.size() ; k++) {
            if(mFramesType.keyAt(k) == (int)mBuffers[i].opaque)
                break;
        }

        if ( k == mFramesType.size() ) {
            CAMHAL_LOGE("Frame type for preview buffer 0%x not found!!", mBuffers[i].opaque);
            return false;
        }

        frameType = (CameraFrame::FrameType) mFramesType.valueAt(k);
    }

    CAMHAL_LOGVB("handleFrameReturn: found graphic buffer %d of %d", i, mBufferCount-1);
    mFrameProvider->returnFrame(&mBuffers[i], frameType);
    mFramesType.removeItem((int) mBuffers[i].opaque);

    return true;
}

void ANativeWindowDisplayAdapter::frameCallbackRelay(CameraFrame* caFrame)
{

    if ( NULL != caFrame )
        {
        if ( NULL != caFrame->mCookie )
            {
            ANativeWindowDisplayAdapter *da = (ANativeWindowDisplayAdapter*) caFrame->mCookie;
            da->frameCallback(caFrame);
        }
        else
            {
            CAMHAL_LOGEB("Invalid Cookie in Camera Frame = %p, Cookie = %p", caFrame, caFrame->mCookie);
            }
        }
    else
        {
        CAMHAL_LOGEB("Invalid Camera Frame = %p", caFrame);
    }

}

void ANativeWindowDisplayAdapter::frameCallback(CameraFrame* caFrame)
{
    ///Call queueBuffer of overlay in the context of the callback thread

    DisplayFrame df;
    df.mBuffer = caFrame->mBuffer;
    df.mType = (CameraFrame::FrameType) caFrame->mFrameType;
    df.mOffset = caFrame->mOffset;
    df.mWidthStride = caFrame->mAlignment;
    df.mLength = caFrame->mLength;
    df.mWidth = caFrame->mWidth;
    df.mHeight = caFrame->mHeight;
    PostFrame(df);
}


/*--------------------ANativeWindowDisplayAdapter Class ENDS here-----------------------------*/

} // namespace Camera
} // namespace Ti<|MERGE_RESOLUTION|>--- conflicted
+++ resolved
@@ -1048,16 +1048,9 @@
                 (!mPaused ||  CameraFrame::CameraFrame::SNAPSHOT_FRAME == dispFrame.mType) &&
                 !mSuspend)
     {
-<<<<<<< HEAD
         uint32_t xOff, yOff;
 
-        android::AutoMutex lock(mLock);
-
         CameraHal::getXYFromOffset(&xOff, &yOff, dispFrame.mOffset, PAGE_SIZE, mPixelFormat);
-=======
-        uint32_t xOff = (dispFrame.mOffset% PAGE_SIZE);
-        uint32_t yOff = (dispFrame.mOffset / PAGE_SIZE);
->>>>>>> 3882f168
 
         // Set crop only if current x and y offsets do not match with frame offsets
         if ((mXOff != xOff) || (mYOff != yOff)) {
