/*
 * Copyright (C) Texas Instruments - http://www.ti.com/
 *
 * Licensed under the Apache License, Version 2.0 (the "License");
 * you may not use this file except in compliance with the License.
 * You may obtain a copy of the License at
 *
 *      http://www.apache.org/licenses/LICENSE-2.0
 *
 * Unless required by applicable law or agreed to in writing, software
 * distributed under the License is distributed on an "AS IS" BASIS,
 * WITHOUT WARRANTIES OR CONDITIONS OF ANY KIND, either express or implied.
 * See the License for the specific language governing permissions and
 * limitations under the License.
 */

#include "ANativeWindowDisplayAdapter.h"
#include <OMX_IVCommon.h>
#include <ui/GraphicBuffer.h>
#include <ui/GraphicBufferMapper.h>
#include <hal_public.h>

namespace android {

///Constant declarations
///@todo Check the time units
const int ANativeWindowDisplayAdapter::DISPLAY_TIMEOUT = 1000;  // seconds

//Suspends buffers after given amount of failed dq's
const int ANativeWindowDisplayAdapter::FAILED_DQS_TO_SUSPEND = 3;


OMX_COLOR_FORMATTYPE toOMXPixFormat(const char* parameters_format)
{
    OMX_COLOR_FORMATTYPE pixFormat;

    if ( parameters_format != NULL )
    {
        if (strcmp(parameters_format, (const char *) CameraParameters::PIXEL_FORMAT_YUV422I) == 0)
            {
            CAMHAL_LOGDA("CbYCrY format selected");
            pixFormat = OMX_COLOR_FormatCbYCrY;
            }
        else if(strcmp(parameters_format, (const char *) CameraParameters::PIXEL_FORMAT_YUV420SP) == 0)
            {
            CAMHAL_LOGDA("YUV420SP format selected");
            pixFormat = OMX_COLOR_FormatYUV420SemiPlanar;
            }
        else if(strcmp(parameters_format, (const char *) CameraParameters::PIXEL_FORMAT_RGB565) == 0)
            {
            CAMHAL_LOGDA("RGB565 format selected");
            pixFormat = OMX_COLOR_Format16bitRGB565;
            }
        else
            {
            CAMHAL_LOGDA("Invalid format, NV12 format selected as default");
            pixFormat = OMX_COLOR_FormatYUV420SemiPlanar;
        }
    }
    else {
        CAMHAL_LOGEA("Preview format is NULL, defaulting to NV12");
        pixFormat = OMX_COLOR_FormatYUV420SemiPlanar;
    }

    return pixFormat;
}

const char* DisplayAdapter::getPixFormatConstant(const char* parameters_format) const
{
    const char* pixFormat;

    if ( parameters_format != NULL )
    {
        if (strcmp(parameters_format, (const char *) CameraParameters::PIXEL_FORMAT_YUV422I) == 0)
        {
            CAMHAL_LOGVA("CbYCrY format selected");
            pixFormat = (const char *) CameraParameters::PIXEL_FORMAT_YUV422I;
        }
        else if(strcmp(parameters_format, (const char *) CameraParameters::PIXEL_FORMAT_YUV420SP) == 0 ||
                strcmp(parameters_format, (const char *) CameraParameters::PIXEL_FORMAT_YUV420P) == 0)
        {
            // TODO(XXX): We are treating YV12 the same as YUV420SP
            CAMHAL_LOGVA("YUV420SP format selected");
            pixFormat = (const char *) CameraParameters::PIXEL_FORMAT_YUV420SP;
        }
        else if(strcmp(parameters_format, (const char *) CameraParameters::PIXEL_FORMAT_RGB565) == 0)
        {
            CAMHAL_LOGVA("RGB565 format selected");
            pixFormat = (const char *) CameraParameters::PIXEL_FORMAT_RGB565;
        }
        else
        {
            CAMHAL_LOGEA("Invalid format, NV12 format selected as default");
            pixFormat = (const char *) CameraParameters::PIXEL_FORMAT_YUV420SP;
        }
    }
    else
    {
        CAMHAL_LOGEA("Preview format is NULL, defaulting to NV12");
        pixFormat = (const char *) CameraParameters::PIXEL_FORMAT_YUV420SP;
    }

    return pixFormat;
}

size_t DisplayAdapter::getBufSize(const char* parameters_format, int width, int height) const
{
    int buf_size;

    if ( parameters_format != NULL ) {
        if (strcmp(parameters_format,
                  (const char *) CameraParameters::PIXEL_FORMAT_YUV422I) == 0) {
            buf_size = width * height * 2;
        }
        else if((strcmp(parameters_format, CameraParameters::PIXEL_FORMAT_YUV420SP) == 0) ||
                (strcmp(parameters_format, CameraParameters::PIXEL_FORMAT_YUV420P) == 0)) {
            buf_size = width * height * 3 / 2;
        }
        else if(strcmp(parameters_format,
                      (const char *) CameraParameters::PIXEL_FORMAT_RGB565) == 0) {
            buf_size = width * height * 2;
        } else {
            CAMHAL_LOGEA("Invalid format");
            buf_size = 0;
        }
    } else {
        CAMHAL_LOGEA("Preview format is NULL");
        buf_size = 0;
    }

    return buf_size;
}
/*--------------------ANativeWindowDisplayAdapter Class STARTS here-----------------------------*/


/**
 * Display Adapter class STARTS here..
 */
ANativeWindowDisplayAdapter::ANativeWindowDisplayAdapter():mDisplayThread(NULL),
                                        mDisplayState(ANativeWindowDisplayAdapter::DISPLAY_INIT),
                                        mDisplayEnabled(false),
                                        mBufferCount(0)



{
    LOG_FUNCTION_NAME;

#if PPM_INSTRUMENTATION || PPM_INSTRUMENTATION_ABS

    mShotToShot = false;
    mStartCapture.tv_sec = 0;
    mStartCapture.tv_usec = 0;
    mStandbyToShot.tv_sec = 0;
    mStandbyToShot.tv_usec = 0;
    mMeasureStandby = false;
#endif

    mPixelFormat = NULL;
    mBuffers = NULL;
    mOffsetsMap = NULL;
    mFrameProvider = NULL;
    mANativeWindow = NULL;

    mFrameWidth = 0;
    mFrameHeight = 0;
    mPreviewWidth = 0;
    mPreviewHeight = 0;

    mSuspend = false;
    mFailedDQs = 0;

    mPaused = false;
    mXOff = -1;
    mYOff = -1;
    mFirstInit = false;

    mFD = -1;

    LOG_FUNCTION_NAME_EXIT;
}

ANativeWindowDisplayAdapter::~ANativeWindowDisplayAdapter()
{
    Semaphore sem;
    TIUTILS::Message msg;

    LOG_FUNCTION_NAME;

    ///If Frame provider exists
    if (mFrameProvider) {
        // Unregister with the frame provider
        mFrameProvider->disableFrameNotification(CameraFrame::ALL_FRAMES);
        delete mFrameProvider;
        mFrameProvider = NULL;
    }

    ///The ANativeWindow object will get destroyed here
    destroy();

    ///If Display thread exists
    if(mDisplayThread.get())
        {
        ///Kill the display thread
        sem.Create();
        msg.command = DisplayThread::DISPLAY_EXIT;

        // Send the semaphore to signal once the command is completed
        msg.arg1 = &sem;

        ///Post the message to display thread
        mDisplayThread->msgQ().put(&msg);

        ///Wait for the ACK - implies that the thread is now started and waiting for frames
        sem.Wait();

        // Exit and cleanup the thread
        mDisplayThread->requestExitAndWait();

        // Delete the display thread
        mDisplayThread.clear();
    }

    LOG_FUNCTION_NAME_EXIT;

}

status_t ANativeWindowDisplayAdapter::initialize()
{
    LOG_FUNCTION_NAME;

    ///Create the display thread
    mDisplayThread = new DisplayThread(this);
    if ( !mDisplayThread.get() )
        {
        CAMHAL_LOGEA("Couldn't create display thread");
        LOG_FUNCTION_NAME_EXIT;
        return NO_MEMORY;
    }

    ///Start the display thread
    status_t ret = mDisplayThread->run("DisplayThread", PRIORITY_URGENT_DISPLAY);
    if ( ret != NO_ERROR )
        {
        CAMHAL_LOGEA("Couldn't run display thread");
        LOG_FUNCTION_NAME_EXIT;
        return ret;
    }

    LOG_FUNCTION_NAME_EXIT;

    return ret;
}

int ANativeWindowDisplayAdapter::setPreviewWindow(preview_stream_ops_t* window)
{
    LOG_FUNCTION_NAME;
    ///Note that Display Adapter cannot work without a valid window object
    if ( !window)
        {
        CAMHAL_LOGEA("NULL window object passed to DisplayAdapter");
        LOG_FUNCTION_NAME_EXIT;
        return BAD_VALUE;
    }

    if ( window == mANativeWindow ) {
        return ALREADY_EXISTS;
    }

    ///Destroy the existing window object, if it exists
    destroy();

    ///Move to new window obj
    mANativeWindow = window;

    LOG_FUNCTION_NAME_EXIT;

    return NO_ERROR;
}

int ANativeWindowDisplayAdapter::setFrameProvider(FrameNotifier *frameProvider)
{
    LOG_FUNCTION_NAME;

    // Check for NULL pointer
    if ( !frameProvider ) {
        CAMHAL_LOGEA("NULL passed for frame provider");
        LOG_FUNCTION_NAME_EXIT;
        return BAD_VALUE;
    }

    //Release any previous frame providers
    if ( NULL != mFrameProvider ) {
        delete mFrameProvider;
    }

    /** Dont do anything here, Just save the pointer for use when display is
         actually enabled or disabled
    */
    mFrameProvider = new FrameProvider(frameProvider, this, frameCallbackRelay);

    LOG_FUNCTION_NAME_EXIT;

    return NO_ERROR;
}

int ANativeWindowDisplayAdapter::setErrorHandler(ErrorNotifier *errorNotifier)
{
    status_t ret = NO_ERROR;

    LOG_FUNCTION_NAME;

    if ( NULL == errorNotifier ) {
        CAMHAL_LOGEA("Invalid Error Notifier reference");
        ret = BAD_VALUE;
    }

    if ( NO_ERROR == ret )
        {
        mErrorNotifier = errorNotifier;
    }

    LOG_FUNCTION_NAME_EXIT;

    return ret;
}

#if PPM_INSTRUMENTATION || PPM_INSTRUMENTATION_ABS

status_t ANativeWindowDisplayAdapter::setSnapshotTimeRef(struct timeval *refTime)
{
    status_t ret = NO_ERROR;

    LOG_FUNCTION_NAME;

    if ( NULL != refTime )
        {
        Mutex::Autolock lock(mLock);
        memcpy(&mStartCapture, refTime, sizeof(struct timeval));
    }

    LOG_FUNCTION_NAME_EXIT;

    return ret;
}

#endif


int ANativeWindowDisplayAdapter::enableDisplay(int width, int height, struct timeval *refTime)
{
    Semaphore sem;
    TIUTILS::Message msg;

    LOG_FUNCTION_NAME;

    if ( mDisplayEnabled )
        {
        CAMHAL_LOGDA("Display is already enabled");
        LOG_FUNCTION_NAME_EXIT;

        return NO_ERROR;
    }

#if PPM_INSTRUMENTATION || PPM_INSTRUMENTATION_ABS

    if ( NULL != refTime )
        {
        Mutex::Autolock lock(mLock);
        memcpy(&mStandbyToShot, refTime, sizeof(struct timeval));
        mMeasureStandby = true;
    }

#endif

    //Send START_DISPLAY COMMAND to display thread. Display thread will start and then wait for a message
    sem.Create();
    msg.command = DisplayThread::DISPLAY_START;

    // Send the semaphore to signal once the command is completed
    msg.arg1 = &sem;

    ///Post the message to display thread
    mDisplayThread->msgQ().put(&msg);

    ///Wait for the ACK - implies that the thread is now started and waiting for frames
    sem.Wait();

    // Register with the frame provider for frames
    mFrameProvider->enableFrameNotification(CameraFrame::PREVIEW_FRAME_SYNC);

    mDisplayEnabled = true;
    mPreviewWidth = width;
    mPreviewHeight = height;

    CAMHAL_LOGVB("mPreviewWidth = %d mPreviewHeight = %d", mPreviewWidth, mPreviewHeight);

    LOG_FUNCTION_NAME_EXIT;

    return NO_ERROR;
}

int ANativeWindowDisplayAdapter::disableDisplay(bool cancel_buffer)
{
    status_t ret = NO_ERROR;
    GraphicBufferMapper &mapper = GraphicBufferMapper::get();

    LOG_FUNCTION_NAME;

    if(!mDisplayEnabled)
        {
        CAMHAL_LOGDA("Display is already disabled");
        LOG_FUNCTION_NAME_EXIT;
        return ALREADY_EXISTS;
    }

    // Unregister with the frame provider here
    mFrameProvider->disableFrameNotification(CameraFrame::PREVIEW_FRAME_SYNC);
    mFrameProvider->removeFramePointers();

    if ( NULL != mDisplayThread.get() )
        {
        //Send STOP_DISPLAY COMMAND to display thread. Display thread will stop and dequeue all messages
        // and then wait for message
        Semaphore sem;
        sem.Create();
        TIUTILS::Message msg;
        msg.command = DisplayThread::DISPLAY_STOP;

        // Send the semaphore to signal once the command is completed
        msg.arg1 = &sem;

        ///Post the message to display thread
        mDisplayThread->msgQ().put(&msg);

        ///Wait for the ACK for display to be disabled

        sem.Wait();

    }

    Mutex::Autolock lock(mLock);
    {
        ///Reset the display enabled flag
        mDisplayEnabled = false;

        // Reset pause flag since display is being disabled
        mPaused = false;

        ///Reset the offset values
        mXOff = -1;
        mYOff = -1;

        ///Reset the frame width and height values
        mFrameWidth =0;
        mFrameHeight = 0;
        mPreviewWidth = 0;
        mPreviewHeight = 0;

       if(cancel_buffer)
        {
        // Return the buffers to ANativeWindow here, the mFramesWithCameraAdapterMap is also cleared inside
        returnBuffersToWindow();
        }
       else
        {
        mANativeWindow = NULL;
        // Clear the frames with camera adapter map
        mFramesWithCameraAdapterMap.clear();
        }


    }
    LOG_FUNCTION_NAME_EXIT;

    return NO_ERROR;
}

status_t ANativeWindowDisplayAdapter::pauseDisplay(bool pause)
{
    status_t ret = NO_ERROR;

    LOG_FUNCTION_NAME;

    {
        Mutex::Autolock lock(mLock);
        mPaused = pause;
    }

    LOG_FUNCTION_NAME_EXIT;

    return ret;
}


void ANativeWindowDisplayAdapter::destroy()
{
    LOG_FUNCTION_NAME;

    ///Check if the display is disabled, if not disable it
    if ( mDisplayEnabled )
    {
        CAMHAL_LOGDA("WARNING: Calling destroy of Display adapter when display enabled. Disabling display..");
        disableDisplay(false);
    }

    mBufferCount = 0;

    LOG_FUNCTION_NAME_EXIT;
}

// Implementation of inherited interfaces
CameraBuffer* ANativeWindowDisplayAdapter::allocateBufferList(int width, int height, const char* format, int &bytes, int numBufs)
{
    LOG_FUNCTION_NAME;
    status_t err;
    int i = -1;
    const int lnumBufs = numBufs;
    int undequeued = 0;
    GraphicBufferMapper &mapper = GraphicBufferMapper::get();
    Rect bounds;

    mBuffers = new CameraBuffer [lnumBufs];
    memset (mBuffers, 0, sizeof(CameraBuffer) * lnumBufs);

    if ( NULL == mANativeWindow ) {
        return NULL;
    }

    // Set gralloc usage bits for window.
    err = mANativeWindow->set_usage(mANativeWindow, CAMHAL_GRALLOC_USAGE);
    if ( NO_ERROR != err ) {
        CAMHAL_LOGE("Surface::setUsage failed: %s (%d)", strerror(-err), -err);

        if ( NO_INIT == err ) {
            CAMHAL_LOGEA("Preview surface abandoned!");
            mANativeWindow = NULL;
        }

        return NULL;
    }

    CAMHAL_LOGDB("Number of buffers set to ANativeWindow %d", numBufs);
    ///Set the number of buffers needed for camera preview
    err = mANativeWindow->set_buffer_count(mANativeWindow, numBufs);
    if ( NO_ERROR != err ) {
        CAMHAL_LOGE("Surface::setBufferCount failed: %s (%d)", strerror(-err), -err);

        if ( NO_INIT == err ) {
            CAMHAL_LOGEA("Preview surface abandoned!");
            mANativeWindow = NULL;
        }

        return NULL;
    }
    CAMHAL_LOGDB("Configuring %d buffers for ANativeWindow", numBufs);
    mBufferCount = numBufs;


    // Set window geometry
    err = mANativeWindow->set_buffers_geometry(
            mANativeWindow,
            width,
            height,
            /*toOMXPixFormat(format)*/HAL_PIXEL_FORMAT_TI_NV12);  // Gralloc only supports NV12 alloc!

    if ( NO_ERROR != err ) {
        LOGE("native_window_set_buffers_geometry failed: %s (%d)", strerror(-err), -err);

        if ( NO_INIT == err ) {
            CAMHAL_LOGEA("Preview surface abandoned!");
            mANativeWindow = NULL;
        }

        return NULL;
    }

    ///We just return the buffers from ANativeWindow, if the width and height are same, else (vstab, vnf case)
    ///re-allocate buffers using ANativeWindow and then get them
    ///@todo - Re-allocate buffers for vnf and vstab using the width, height, format, numBufs etc
    if ( mBuffers == NULL )
    {
        CAMHAL_LOGEA("Couldn't create array for ANativeWindow buffers");
        LOG_FUNCTION_NAME_EXIT;
        return NULL;
    }

    mANativeWindow->get_min_undequeued_buffer_count(mANativeWindow, &undequeued);

    for ( i=0; i < mBufferCount; i++ )
    {
        buffer_handle_t *handle;
        int stride;  // dummy variable to get stride
        // TODO(XXX): Do we need to keep stride information in camera hal?

        err = mANativeWindow->dequeue_buffer(mANativeWindow, &handle, &stride);

        if ( NO_ERROR != err ) {
            CAMHAL_LOGE("Surface::dequeueBuffer failed: %s (%d)", strerror(-err), -err);

            if ( NO_INIT == err ) {
                CAMHAL_LOGEA("Preview surface abandoned!");
                mANativeWindow = NULL;
            }

            goto fail;
        }

        CAMHAL_LOGDB("got handle %p", handle);
        mBuffers[i].opaque = (void *)handle;
        mBuffers[i].type = CAMERA_BUFFER_ANW;
        mFramesWithCameraAdapterMap.add(handle, i);

        bytes =  getBufSize(format, width, height);

    }

    // lock the initial queueable buffers
    bounds.left = 0;
    bounds.top = 0;
    bounds.right = width;
    bounds.bottom = height;

    for( i = 0;  i < mBufferCount-undequeued; i++ )
    {
        void *y_uv[2];
        buffer_handle_t *handle = (buffer_handle_t *) mBuffers[i].opaque;

        mANativeWindow->lock_buffer(mANativeWindow, handle);

        mapper.lock(*handle, CAMHAL_GRALLOC_USAGE, bounds, y_uv);
        mBuffers[i].mapped = y_uv[0];
        mFrameProvider->addFramePointers(&mBuffers[i], y_uv);
    }

    // return the rest of the buffers back to ANativeWindow
    for(i = (mBufferCount-undequeued); i >= 0 && i < mBufferCount; i++)
    {
<<<<<<< HEAD
        buffer_handle_t *handle = (buffer_handle_t *) mBuffers[i].opaque;
        err = mANativeWindow->cancel_buffer(mANativeWindow, handle);
        if (err != 0) {
            CAMHAL_LOGEB("cancel_buffer failed: %s (%d)", strerror(-err), -err);
=======
        err = mANativeWindow->cancel_buffer(mANativeWindow, mBufferHandleMap[i]);
        if ( NO_ERROR != err ) {
            CAMHAL_LOGE("Surface::cancelBuffer failed: %s (%d)", strerror(-err), -err);
>>>>>>> 620c8e83

            if ( NO_INIT == err ) {
                CAMHAL_LOGEA("Preview surface abandoned!");
                mANativeWindow = NULL;
            }

            goto fail;
        }
        mFramesWithCameraAdapterMap.removeItem((buffer_handle_t *) mBuffers[i].opaque);
        //LOCK UNLOCK TO GET YUV POINTERS
        void *y_uv[2];
        mapper.lock(*(buffer_handle_t *) mBuffers[i].opaque, CAMHAL_GRALLOC_USAGE, bounds, y_uv);
        mBuffers[i].mapped = y_uv[0];
        mFrameProvider->addFramePointers(&mBuffers[i], y_uv);
        mapper.unlock(*(buffer_handle_t *) mBuffers[i].opaque);
    }

    mFirstInit = true;
    mPixelFormat = getPixFormatConstant(format);
    mFrameWidth = width;
    mFrameHeight = height;

    return mBuffers;

 fail:
    // need to cancel buffers if any were dequeued
    for (int start = 0; start < i && i > 0; start++) {
<<<<<<< HEAD
        int err = mANativeWindow->cancel_buffer(mANativeWindow,
                (buffer_handle_t *) mBuffers[start].opaque);
        if (err != 0) {
          CAMHAL_LOGEB("cancelBuffer failed w/ error 0x%08x", err);
=======
        status_t err = mANativeWindow->cancel_buffer(mANativeWindow, mBufferHandleMap[start]);
        if ( NO_ERROR != err ) {
          CAMHAL_LOGE("Surface::cancelBuffer failed w/ error 0x%08x", err);
>>>>>>> 620c8e83
          break;
        }
        mFramesWithCameraAdapterMap.removeItem((buffer_handle_t *) mBuffers[start].opaque);
    }

    freeBufferList(mBuffers);

    CAMHAL_LOGEA("Error occurred, performing cleanup");

    if ( NULL != mErrorNotifier.get() ) {
        mErrorNotifier->errorNotify(NO_MEMORY);
    }

    LOG_FUNCTION_NAME_EXIT;
    return NULL;

}

CameraBuffer* ANativeWindowDisplayAdapter::getBufferList(int *numBufs) {
    LOG_FUNCTION_NAME;
    if (numBufs) *numBufs = -1;

    return NULL;
}

uint32_t * ANativeWindowDisplayAdapter::getOffsets()
{
    const int lnumBufs = mBufferCount;

    LOG_FUNCTION_NAME;

    // TODO(XXX): Need to remove getOffsets from the API. No longer needed

    if ( NULL == mANativeWindow )
    {
        CAMHAL_LOGEA("mANativeWindow reference is missing");
        goto fail;
    }

    if( mBuffers == NULL)
    {
        CAMHAL_LOGEA("Buffers not allocated yet!!");
        goto fail;
    }

    if(mOffsetsMap == NULL)
    {
        mOffsetsMap = new uint32_t[lnumBufs];
        for(int i = 0; i < mBufferCount; i++)
        {
            mOffsetsMap[i] = 0;
        }
    }

    LOG_FUNCTION_NAME_EXIT;

    return mOffsetsMap;

 fail:

    if ( NULL != mOffsetsMap )
    {
        delete [] mOffsetsMap;
        mOffsetsMap = NULL;
    }

    if ( NULL != mErrorNotifier.get() ) {
        mErrorNotifier->errorNotify(INVALID_OPERATION);
    }

    LOG_FUNCTION_NAME_EXIT;

    return NULL;
}

<<<<<<< HEAD
int ANativeWindowDisplayAdapter::minUndequeueableBuffers(int& undequeueable) {
    LOG_FUNCTION_NAME;
    int ret = NO_ERROR;
=======
status_t ANativeWindowDisplayAdapter::maxQueueableBuffers(unsigned int& queueable)
{
    LOG_FUNCTION_NAME;
    status_t ret = NO_ERROR;
    int undequeued = 0;

    if(mBufferCount == 0) {
        ret = INVALID_OPERATION;
        goto end;
    }
>>>>>>> 620c8e83

    if(!mANativeWindow) {
        ret = INVALID_OPERATION;
        goto end;
    }

    ret = mANativeWindow->get_min_undequeued_buffer_count(mANativeWindow, &undequeueable);
    if ( NO_ERROR != ret ) {
        CAMHAL_LOGEB("get_min_undequeued_buffer_count failed: %s (%d)", strerror(-ret), -ret);
<<<<<<< HEAD
        if ( ENODEV == ret ) {
            CAMHAL_LOGEA("Preview surface abandoned!");
            mANativeWindow = NULL;
        }
        return -ret;
=======

        if ( NO_INIT == ret ) {
            CAMHAL_LOGEA("Preview surface abandoned!");
            mANativeWindow = NULL;
        }

        return ret;
>>>>>>> 620c8e83
    }

 end:
    return ret;
    LOG_FUNCTION_NAME_EXIT;

}

int ANativeWindowDisplayAdapter::maxQueueableBuffers(unsigned int& queueable)
{
    LOG_FUNCTION_NAME;
    int ret = NO_ERROR;
    int undequeued = 0;

    if(mBufferCount == 0)
    {
        ret = -ENOSYS;
        goto end;
    }

    ret = minUndequeueableBuffers(undequeued);
    if (ret != NO_ERROR) {
        goto end;
    }

    queueable = mBufferCount - undequeued;

 end:
    return ret;
    LOG_FUNCTION_NAME_EXIT;
}

int ANativeWindowDisplayAdapter::getFd()
{
    LOG_FUNCTION_NAME;

    if(mFD == -1)
    {
        buffer_handle_t *handle =  (buffer_handle_t *)mBuffers[0].opaque;
        IMG_native_handle_t *img = (IMG_native_handle_t *)handle;
        // TODO: should we dup the fd? not really necessary and another thing for ANativeWindow
        // to manage and close...

        mFD = dup(img->fd[0]);
    }

    LOG_FUNCTION_NAME_EXIT;

    return mFD;

}

status_t ANativeWindowDisplayAdapter::returnBuffersToWindow()
{
    status_t ret = NO_ERROR;

     GraphicBufferMapper &mapper = GraphicBufferMapper::get();
    //Give the buffers back to display here -  sort of free it
     if (mANativeWindow)
         for(unsigned int i = 0; i < mFramesWithCameraAdapterMap.size(); i++) {
             int value = mFramesWithCameraAdapterMap.valueAt(i);
             buffer_handle_t *handle = (buffer_handle_t *) mBuffers[value].opaque;

             // if buffer index is out of bounds skip
             if ((value < 0) || (value >= mBufferCount)) {
                 CAMHAL_LOGEA("Potential out bounds access to handle...skipping");
                 continue;
             }

             // unlock buffer before giving it up
             mapper.unlock(*handle);

<<<<<<< HEAD
             ret = mANativeWindow->cancel_buffer(mANativeWindow, handle);
             if ( ENODEV == ret ) {
=======
             ret = mANativeWindow->cancel_buffer(mANativeWindow, mBufferHandleMap[value]);
             if ( NO_INIT == ret ) {
>>>>>>> 620c8e83
                 CAMHAL_LOGEA("Preview surface abandoned!");
                 mANativeWindow = NULL;
                 return ret;
             } else if ( NO_ERROR != ret ) {
                 CAMHAL_LOGE("Surface::cancelBuffer() failed: %s (%d)",
                              strerror(-ret),
                              -ret);
                return ret;
             }
         }
     else
         LOGE("mANativeWindow is NULL");

     ///Clear the frames with camera adapter map
     mFramesWithCameraAdapterMap.clear();

     return ret;

}

int ANativeWindowDisplayAdapter::freeBufferList(CameraBuffer * buflist)
{
    LOG_FUNCTION_NAME;

    status_t ret = NO_ERROR;

    Mutex::Autolock lock(mLock);

    if(mBuffers != buflist)
    {
        CAMHAL_LOGEA("CameraHal passed wrong set of buffers to free!!!");
        if (mBuffers != NULL)
            delete []mBuffers;
        mBuffers = NULL;
    }

    /* FIXME this will probably want the list that was just deleted */
    returnBuffersToWindow();

    if ( NULL != buflist )
    {
        delete [] buflist;
        mBuffers = NULL;
    }

    if( mBuffers != NULL)
    {
        delete [] mBuffers;
        mBuffers = NULL;
    }

    if ( NULL != mOffsetsMap )
    {
        delete [] mOffsetsMap;
        mOffsetsMap = NULL;
    }

    if( mFD != -1)
    {
        close(mFD);  // close duped handle
        mFD = -1;
    }

    return NO_ERROR;
}


bool ANativeWindowDisplayAdapter::supportsExternalBuffering()
{
    return false;
}

void ANativeWindowDisplayAdapter::displayThread()
{
    bool shouldLive = true;
    int timeout = 0;
    status_t ret;

    LOG_FUNCTION_NAME;

    while(shouldLive)
        {
        ret = TIUTILS::MessageQueue::waitForMsg(&mDisplayThread->msgQ()
                                                                ,  &mDisplayQ
                                                                , NULL
                                                                , ANativeWindowDisplayAdapter::DISPLAY_TIMEOUT);

        if ( !mDisplayThread->msgQ().isEmpty() )
            {
            ///Received a message from CameraHal, process it
            shouldLive = processHalMsg();

            }
        else  if( !mDisplayQ.isEmpty())
            {
            if ( mDisplayState== ANativeWindowDisplayAdapter::DISPLAY_INIT )
                {

                ///If display adapter is not started, continue
                continue;

                }
            else
                {
                TIUTILS::Message msg;
                ///Get the dummy msg from the displayQ
                if(mDisplayQ.get(&msg)!=NO_ERROR)
                    {
                    CAMHAL_LOGEA("Error in getting message from display Q");
                    continue;
                }

                // There is a frame from ANativeWindow for us to dequeue
                // We dequeue and return the frame back to Camera adapter
                if(mDisplayState == ANativeWindowDisplayAdapter::DISPLAY_STARTED)
                {
                    handleFrameReturn();
                }

                if (mDisplayState == ANativeWindowDisplayAdapter::DISPLAY_EXITED)
                    {
                    ///we exit the thread even though there are frames still to dequeue. They will be dequeued
                    ///in disableDisplay
                    shouldLive = false;
                }
            }
        }
    }

    LOG_FUNCTION_NAME_EXIT;
}


bool ANativeWindowDisplayAdapter::processHalMsg()
{
    TIUTILS::Message msg;

    LOG_FUNCTION_NAME;


    mDisplayThread->msgQ().get(&msg);
    bool ret = true, invalidCommand = false;

    switch ( msg.command )
        {

        case DisplayThread::DISPLAY_START:

            CAMHAL_LOGDA("Display thread received DISPLAY_START command from Camera HAL");
            mDisplayState = ANativeWindowDisplayAdapter::DISPLAY_STARTED;

            break;

        case DisplayThread::DISPLAY_STOP:

            ///@bug There is no API to disable SF without destroying it
            ///@bug Buffers might still be w/ display and will get displayed
            ///@remarks Ideal seqyence should be something like this
            ///mOverlay->setParameter("enabled", false);
            CAMHAL_LOGDA("Display thread received DISPLAY_STOP command from Camera HAL");
            mDisplayState = ANativeWindowDisplayAdapter::DISPLAY_STOPPED;

            // flush frame message queue
            while ( !mDisplayQ.isEmpty() ) {
                TIUTILS::Message message;
                mDisplayQ.get(&message);
            }

            break;

        case DisplayThread::DISPLAY_EXIT:

            CAMHAL_LOGDA("Display thread received DISPLAY_EXIT command from Camera HAL.");
            CAMHAL_LOGDA("Stopping display thread...");
            mDisplayState = ANativeWindowDisplayAdapter::DISPLAY_EXITED;
            ///Note that the SF can have pending buffers when we disable the display
            ///This is normal and the expectation is that they may not be displayed.
            ///This is to ensure that the user experience is not impacted
            ret = false;
            break;

        default:

            CAMHAL_LOGEB("Invalid Display Thread Command 0x%x.", msg.command);
            invalidCommand = true;

            break;
    }

    ///Signal the semaphore if it is sent as part of the message
    if ( ( msg.arg1 ) && ( !invalidCommand ) )
        {

        CAMHAL_LOGDA("+Signalling display semaphore");
        Semaphore &sem = *((Semaphore*)msg.arg1);

        sem.Signal();

        CAMHAL_LOGDA("-Signalling display semaphore");
    }


    LOG_FUNCTION_NAME_EXIT;
    return ret;
}


status_t ANativeWindowDisplayAdapter::PostFrame(ANativeWindowDisplayAdapter::DisplayFrame &dispFrame)
{
    status_t ret = NO_ERROR;
    uint32_t actualFramesWithDisplay = 0;
    android_native_buffer_t *buffer = NULL;
    GraphicBufferMapper &mapper = GraphicBufferMapper::get();
    int i;

    ///@todo Do cropping based on the stabilized frame coordinates
    ///@todo Insert logic to drop frames here based on refresh rate of
    ///display or rendering rate whichever is lower
    ///Queue the buffer to overlay

<<<<<<< HEAD
    if (!mBuffers || !dispFrame.mBuffer) {
=======
    if ( NULL == mANativeWindow ) {
        return NO_INIT;
    }

    if (!mGrallocHandleMap || !dispFrame.mBuffer) {
>>>>>>> 620c8e83
        CAMHAL_LOGEA("NULL sent to PostFrame");
        return BAD_VALUE;
    }

    for ( i = 0; i < mBufferCount; i++ )
        {
        if ( dispFrame.mBuffer == &mBuffers[i] )
            {
            break;
        }
    }

    if ( mDisplayState == ANativeWindowDisplayAdapter::DISPLAY_STARTED &&
                (!mPaused ||  CameraFrame::CameraFrame::SNAPSHOT_FRAME == dispFrame.mType) &&
                !mSuspend)
    {
        Mutex::Autolock lock(mLock);
        uint32_t xOff = (dispFrame.mOffset% PAGE_SIZE);
        uint32_t yOff = (dispFrame.mOffset / PAGE_SIZE);

        // Set crop only if current x and y offsets do not match with frame offsets
        if((mXOff!=xOff) || (mYOff!=yOff))
        {
            CAMHAL_LOGDB("Offset %d xOff = %d, yOff = %d", dispFrame.mOffset, xOff, yOff);
            uint8_t bytesPerPixel;
            ///Calculate bytes per pixel based on the pixel format
            if(strcmp(mPixelFormat, (const char *) CameraParameters::PIXEL_FORMAT_YUV422I) == 0)
                {
                bytesPerPixel = 2;
                }
            else if(strcmp(mPixelFormat, (const char *) CameraParameters::PIXEL_FORMAT_RGB565) == 0)
                {
                bytesPerPixel = 2;
                }
            else if(strcmp(mPixelFormat, (const char *) CameraParameters::PIXEL_FORMAT_YUV420SP) == 0)
                {
                bytesPerPixel = 1;
                }
            else
                {
                bytesPerPixel = 1;
            }

            CAMHAL_LOGVB(" crop.left = %d crop.top = %d crop.right = %d crop.bottom = %d",
                          xOff/bytesPerPixel, yOff , (xOff/bytesPerPixel)+mPreviewWidth, yOff+mPreviewHeight);
            // We'll ignore any errors here, if the surface is
            // already invalid, we'll know soon enough.
            mANativeWindow->set_crop(mANativeWindow, xOff/bytesPerPixel, yOff,
                                     (xOff/bytesPerPixel)+mPreviewWidth, yOff+mPreviewHeight);

            ///Update the current x and y offsets
            mXOff = xOff;
            mYOff = yOff;
        }

<<<<<<< HEAD
        {
            buffer_handle_t *handle = (buffer_handle_t *) mBuffers[i].opaque;
            // unlock buffer before sending to display
            mapper.unlock(*handle);
            ret = mANativeWindow->enqueue_buffer(mANativeWindow, handle);
        }
        if (ret != 0) {
            LOGE("Surface::queueBuffer returned error %d", ret);
=======
        // unlock buffer before sending to display
        mapper.unlock((buffer_handle_t) mGrallocHandleMap[i]);
        ret = mANativeWindow->enqueue_buffer(mANativeWindow, mBufferHandleMap[i]);
        if ( NO_ERROR != ret ) {
            CAMHAL_LOGE("Surface::queueBuffer returned error %d", ret);
>>>>>>> 620c8e83
        }

        mFramesWithCameraAdapterMap.removeItem((buffer_handle_t *) dispFrame.mBuffer->opaque);


        // HWComposer has not minimum buffer requirement. We should be able to dequeue
        // the buffer immediately
        TIUTILS::Message msg;
        mDisplayQ.put(&msg);


#if PPM_INSTRUMENTATION || PPM_INSTRUMENTATION_ABS

        if ( mMeasureStandby )
            {
            CameraHal::PPM("Standby to first shot: Sensor Change completed - ", &mStandbyToShot);
            mMeasureStandby = false;
            }
        else if (CameraFrame::CameraFrame::SNAPSHOT_FRAME == dispFrame.mType)
            {
            CameraHal::PPM("Shot to snapshot: ", &mStartCapture);
            mShotToShot = true;
            }
        else if ( mShotToShot )
            {
            CameraHal::PPM("Shot to shot: ", &mStartCapture);
            mShotToShot = false;
        }
#endif

    }
    else
    {
        Mutex::Autolock lock(mLock);
        buffer_handle_t *handle = (buffer_handle_t *) mBuffers[i].opaque;

        // unlock buffer before giving it up
        mapper.unlock(*handle);

        // cancel buffer and dequeue another one
<<<<<<< HEAD
        ret = mANativeWindow->cancel_buffer(mANativeWindow, handle);
        if (ret != 0) {
            LOGE("Surface::queueBuffer returned error %d", ret);
=======
        ret = mANativeWindow->cancel_buffer(mANativeWindow, mBufferHandleMap[i]);
        if ( NO_ERROR != ret ) {
            CAMHAL_LOGE("Surface::cancelBuffer returned error %d", ret);
>>>>>>> 620c8e83
        }

        mFramesWithCameraAdapterMap.removeItem((buffer_handle_t *) dispFrame.mBuffer->opaque);

        TIUTILS::Message msg;
        mDisplayQ.put(&msg);
        ret = NO_ERROR;
    }

    return ret;
}


bool ANativeWindowDisplayAdapter::handleFrameReturn()
{
    status_t err;
    buffer_handle_t *buf;
    int i = 0;
    int stride;  // dummy variable to get stride
    GraphicBufferMapper &mapper = GraphicBufferMapper::get();
    Rect bounds;
    void *y_uv[2];

    // TODO(XXX): Do we need to keep stride information in camera hal?

    if ( NULL == mANativeWindow ) {
        return false;
    }

    err = mANativeWindow->dequeue_buffer(mANativeWindow, &buf, &stride);
    if (err != 0) {
        CAMHAL_LOGE("Surface::dequeueBuffer failed: %s (%d)", strerror(-err), -err);

        if ( NO_INIT == err ) {
            CAMHAL_LOGEA("Preview surface abandoned!");
            mANativeWindow = NULL;
        }

        return false;
    }

    err = mANativeWindow->lock_buffer(mANativeWindow, buf);
    if ( NO_ERROR != err ) {
        CAMHAL_LOGE("Surface::lockBuffer failed: %s (%d)", strerror(-err), -err);

        if ( NO_INIT == err ) {
            CAMHAL_LOGEA("Preview surface abandoned!");
            mANativeWindow = NULL;
        }

        return false;
    }

    for(i = 0; i < mBufferCount; i++)
    {
        if (mBuffers[i].opaque == buf)
            break;
    }
    if (i == mBufferCount) {
        CAMHAL_LOGEB("Failed to find handle %p", buf);
    }

    // lock buffer before sending to FrameProvider for filling
    bounds.left = 0;
    bounds.top = 0;
    bounds.right = mFrameWidth;
    bounds.bottom = mFrameHeight;

    int lock_try_count = 0;
    while (mapper.lock(*(buffer_handle_t *) mBuffers[i].opaque, CAMHAL_GRALLOC_USAGE, bounds, y_uv) < 0){
      if (++lock_try_count > LOCK_BUFFER_TRIES){
        if ( NULL != mErrorNotifier.get() ){
          mErrorNotifier->errorNotify(CAMERA_ERROR_UNKNOWN);
        }
        return false;
      }
      CAMHAL_LOGEA("Gralloc Lock FrameReturn Error: Sleeping 15ms");
      usleep(15000);
    }

    {
        Mutex::Autolock lock(mLock);
        mFramesWithCameraAdapterMap.add((buffer_handle_t *) mBuffers[i].opaque, i);
    }

    CAMHAL_LOGVB("handleFrameReturn: found graphic buffer %d of %d", i, mBufferCount-1);
    mFrameProvider->returnFrame(&mBuffers[i], CameraFrame::PREVIEW_FRAME_SYNC);
    return true;
}

void ANativeWindowDisplayAdapter::frameCallbackRelay(CameraFrame* caFrame)
{

    if ( NULL != caFrame )
        {
        if ( NULL != caFrame->mCookie )
            {
            ANativeWindowDisplayAdapter *da = (ANativeWindowDisplayAdapter*) caFrame->mCookie;
            da->frameCallback(caFrame);
        }
        else
            {
            CAMHAL_LOGEB("Invalid Cookie in Camera Frame = %p, Cookie = %p", caFrame, caFrame->mCookie);
            }
        }
    else
        {
        CAMHAL_LOGEB("Invalid Camera Frame = %p", caFrame);
    }

}

void ANativeWindowDisplayAdapter::frameCallback(CameraFrame* caFrame)
{
    ///Call queueBuffer of overlay in the context of the callback thread
    DisplayFrame df;
    df.mBuffer = caFrame->mBuffer;
    df.mType = (CameraFrame::FrameType) caFrame->mFrameType;
    df.mOffset = caFrame->mOffset;
    df.mWidthStride = caFrame->mAlignment;
    df.mLength = caFrame->mLength;
    df.mWidth = caFrame->mWidth;
    df.mHeight = caFrame->mHeight;
    PostFrame(df);
}


/*--------------------ANativeWindowDisplayAdapter Class ENDS here-----------------------------*/

};
<|MERGE_RESOLUTION|>--- conflicted
+++ resolved
@@ -636,16 +636,10 @@
     // return the rest of the buffers back to ANativeWindow
     for(i = (mBufferCount-undequeued); i >= 0 && i < mBufferCount; i++)
     {
-<<<<<<< HEAD
         buffer_handle_t *handle = (buffer_handle_t *) mBuffers[i].opaque;
         err = mANativeWindow->cancel_buffer(mANativeWindow, handle);
-        if (err != 0) {
-            CAMHAL_LOGEB("cancel_buffer failed: %s (%d)", strerror(-err), -err);
-=======
-        err = mANativeWindow->cancel_buffer(mANativeWindow, mBufferHandleMap[i]);
         if ( NO_ERROR != err ) {
             CAMHAL_LOGE("Surface::cancelBuffer failed: %s (%d)", strerror(-err), -err);
->>>>>>> 620c8e83
 
             if ( NO_INIT == err ) {
                 CAMHAL_LOGEA("Preview surface abandoned!");
@@ -673,16 +667,10 @@
  fail:
     // need to cancel buffers if any were dequeued
     for (int start = 0; start < i && i > 0; start++) {
-<<<<<<< HEAD
         int err = mANativeWindow->cancel_buffer(mANativeWindow,
                 (buffer_handle_t *) mBuffers[start].opaque);
-        if (err != 0) {
-          CAMHAL_LOGEB("cancelBuffer failed w/ error 0x%08x", err);
-=======
-        status_t err = mANativeWindow->cancel_buffer(mANativeWindow, mBufferHandleMap[start]);
         if ( NO_ERROR != err ) {
           CAMHAL_LOGE("Surface::cancelBuffer failed w/ error 0x%08x", err);
->>>>>>> 620c8e83
           break;
         }
         mFramesWithCameraAdapterMap.removeItem((buffer_handle_t *) mBuffers[start].opaque);
@@ -758,22 +746,9 @@
     return NULL;
 }
 
-<<<<<<< HEAD
-int ANativeWindowDisplayAdapter::minUndequeueableBuffers(int& undequeueable) {
-    LOG_FUNCTION_NAME;
-    int ret = NO_ERROR;
-=======
-status_t ANativeWindowDisplayAdapter::maxQueueableBuffers(unsigned int& queueable)
-{
+status_t ANativeWindowDisplayAdapter::minUndequeueableBuffers(int& undequeueable) {
     LOG_FUNCTION_NAME;
     status_t ret = NO_ERROR;
-    int undequeued = 0;
-
-    if(mBufferCount == 0) {
-        ret = INVALID_OPERATION;
-        goto end;
-    }
->>>>>>> 620c8e83
 
     if(!mANativeWindow) {
         ret = INVALID_OPERATION;
@@ -783,13 +758,6 @@
     ret = mANativeWindow->get_min_undequeued_buffer_count(mANativeWindow, &undequeueable);
     if ( NO_ERROR != ret ) {
         CAMHAL_LOGEB("get_min_undequeued_buffer_count failed: %s (%d)", strerror(-ret), -ret);
-<<<<<<< HEAD
-        if ( ENODEV == ret ) {
-            CAMHAL_LOGEA("Preview surface abandoned!");
-            mANativeWindow = NULL;
-        }
-        return -ret;
-=======
 
         if ( NO_INIT == ret ) {
             CAMHAL_LOGEA("Preview surface abandoned!");
@@ -797,7 +765,6 @@
         }
 
         return ret;
->>>>>>> 620c8e83
     }
 
  end:
@@ -806,7 +773,7 @@
 
 }
 
-int ANativeWindowDisplayAdapter::maxQueueableBuffers(unsigned int& queueable)
+status_t ANativeWindowDisplayAdapter::maxQueueableBuffers(unsigned int& queueable)
 {
     LOG_FUNCTION_NAME;
     int ret = NO_ERROR;
@@ -814,7 +781,7 @@
 
     if(mBufferCount == 0)
     {
-        ret = -ENOSYS;
+        ret = INVALID_OPERATION;
         goto end;
     }
 
@@ -870,13 +837,8 @@
              // unlock buffer before giving it up
              mapper.unlock(*handle);
 
-<<<<<<< HEAD
              ret = mANativeWindow->cancel_buffer(mANativeWindow, handle);
-             if ( ENODEV == ret ) {
-=======
-             ret = mANativeWindow->cancel_buffer(mANativeWindow, mBufferHandleMap[value]);
              if ( NO_INIT == ret ) {
->>>>>>> 620c8e83
                  CAMHAL_LOGEA("Preview surface abandoned!");
                  mANativeWindow = NULL;
                  return ret;
@@ -1097,15 +1059,11 @@
     ///display or rendering rate whichever is lower
     ///Queue the buffer to overlay
 
-<<<<<<< HEAD
-    if (!mBuffers || !dispFrame.mBuffer) {
-=======
     if ( NULL == mANativeWindow ) {
         return NO_INIT;
     }
 
-    if (!mGrallocHandleMap || !dispFrame.mBuffer) {
->>>>>>> 620c8e83
+    if (!mBuffers || !dispFrame.mBuffer) {
         CAMHAL_LOGEA("NULL sent to PostFrame");
         return BAD_VALUE;
     }
@@ -1161,22 +1119,14 @@
             mYOff = yOff;
         }
 
-<<<<<<< HEAD
         {
             buffer_handle_t *handle = (buffer_handle_t *) mBuffers[i].opaque;
             // unlock buffer before sending to display
             mapper.unlock(*handle);
             ret = mANativeWindow->enqueue_buffer(mANativeWindow, handle);
         }
-        if (ret != 0) {
-            LOGE("Surface::queueBuffer returned error %d", ret);
-=======
-        // unlock buffer before sending to display
-        mapper.unlock((buffer_handle_t) mGrallocHandleMap[i]);
-        ret = mANativeWindow->enqueue_buffer(mANativeWindow, mBufferHandleMap[i]);
         if ( NO_ERROR != ret ) {
             CAMHAL_LOGE("Surface::queueBuffer returned error %d", ret);
->>>>>>> 620c8e83
         }
 
         mFramesWithCameraAdapterMap.removeItem((buffer_handle_t *) dispFrame.mBuffer->opaque);
@@ -1217,15 +1167,9 @@
         mapper.unlock(*handle);
 
         // cancel buffer and dequeue another one
-<<<<<<< HEAD
         ret = mANativeWindow->cancel_buffer(mANativeWindow, handle);
-        if (ret != 0) {
-            LOGE("Surface::queueBuffer returned error %d", ret);
-=======
-        ret = mANativeWindow->cancel_buffer(mANativeWindow, mBufferHandleMap[i]);
         if ( NO_ERROR != ret ) {
             CAMHAL_LOGE("Surface::cancelBuffer returned error %d", ret);
->>>>>>> 620c8e83
         }
 
         mFramesWithCameraAdapterMap.removeItem((buffer_handle_t *) dispFrame.mBuffer->opaque);
