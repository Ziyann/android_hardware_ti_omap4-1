/*
 * Copyright (C) Texas Instruments - http://www.ti.com/
 *
 * Licensed under the Apache License, Version 2.0 (the "License");
 * you may not use this file except in compliance with the License.
 * You may obtain a copy of the License at
 *
 *      http://www.apache.org/licenses/LICENSE-2.0
 *
 * Unless required by applicable law or agreed to in writing, software
 * distributed under the License is distributed on an "AS IS" BASIS,
 * WITHOUT WARRANTIES OR CONDITIONS OF ANY KIND, either express or implied.
 * See the License for the specific language governing permissions and
 * limitations under the License.
 */

#include "ANativeWindowDisplayAdapter.h"
#include <OMX_IVCommon.h>
#include <ui/GraphicBuffer.h>
#include <ui/GraphicBufferMapper.h>
#include <hal_public.h>

namespace Ti {
namespace Camera {

///Constant declarations
///@todo Check the time units
const int ANativeWindowDisplayAdapter::DISPLAY_TIMEOUT = 1000;  // seconds

//Suspends buffers after given amount of failed dq's
const int ANativeWindowDisplayAdapter::FAILED_DQS_TO_SUSPEND = 3;


OMX_COLOR_FORMATTYPE toOMXPixFormat(const char* parameters_format)
{
    OMX_COLOR_FORMATTYPE pixFormat;

    if ( parameters_format != NULL )
    {
        if (strcmp(parameters_format, android::CameraParameters::PIXEL_FORMAT_YUV422I) == 0)
            {
            CAMHAL_LOGDA("CbYCrY format selected");
            pixFormat = OMX_COLOR_FormatCbYCrY;
            }
        else if(strcmp(parameters_format, android::CameraParameters::PIXEL_FORMAT_YUV420SP) == 0)
            {
            CAMHAL_LOGDA("YUV420SP format selected");
            pixFormat = OMX_COLOR_FormatYUV420SemiPlanar;
            }
        else if(strcmp(parameters_format, android::CameraParameters::PIXEL_FORMAT_RGB565) == 0)
            {
            CAMHAL_LOGDA("RGB565 format selected");
            pixFormat = OMX_COLOR_Format16bitRGB565;
            }
        else
            {
            CAMHAL_LOGDA("Invalid format, NV12 format selected as default");
            pixFormat = OMX_COLOR_FormatYUV420SemiPlanar;
        }
    }
    else {
        CAMHAL_LOGEA("Preview format is NULL, defaulting to NV12");
        pixFormat = OMX_COLOR_FormatYUV420SemiPlanar;
    }

    return pixFormat;
}

/*--------------------ANativeWindowDisplayAdapter Class STARTS here-----------------------------*/


/**
 * Display Adapter class STARTS here..
 */
ANativeWindowDisplayAdapter::ANativeWindowDisplayAdapter():mDisplayThread(NULL),
                                        mDisplayState(ANativeWindowDisplayAdapter::DISPLAY_INIT),
                                        mDisplayEnabled(false),
                                        mBufferCount(0)



{
    LOG_FUNCTION_NAME;

#if PPM_INSTRUMENTATION || PPM_INSTRUMENTATION_ABS

    mShotToShot = false;
    mStartCapture.tv_sec = 0;
    mStartCapture.tv_usec = 0;
    mStandbyToShot.tv_sec = 0;
    mStandbyToShot.tv_usec = 0;
    mMeasureStandby = false;
#endif

    mPixelFormat = NULL;
    mBuffers = NULL;
    mOffsetsMap = NULL;
    mFrameProvider = NULL;
    mANativeWindow = NULL;

    mFrameWidth = 0;
    mFrameHeight = 0;
    mPreviewWidth = 0;
    mPreviewHeight = 0;

    mSuspend = false;
    mFailedDQs = 0;

    mPaused = false;
    mXOff = -1;
    mYOff = -1;
    mFirstInit = false;

    mFD = -1;

    LOG_FUNCTION_NAME_EXIT;
}

ANativeWindowDisplayAdapter::~ANativeWindowDisplayAdapter()
{
    Utils::Semaphore sem;
    Utils::Message msg;

    LOG_FUNCTION_NAME;

    ///If Frame provider exists
    if (mFrameProvider) {
        // Unregister with the frame provider
        mFrameProvider->disableFrameNotification(CameraFrame::ALL_FRAMES);
        delete mFrameProvider;
        mFrameProvider = NULL;
    }

    ///The ANativeWindow object will get destroyed here
    destroy();

    ///If Display thread exists
    if(mDisplayThread.get())
        {
        ///Kill the display thread
        sem.Create();
        msg.command = DisplayThread::DISPLAY_EXIT;

        // Send the semaphore to signal once the command is completed
        msg.arg1 = &sem;

        ///Post the message to display thread
        mDisplayThread->msgQ().put(&msg);

        ///Wait for the ACK - implies that the thread is now started and waiting for frames
        sem.Wait();

        // Exit and cleanup the thread
        mDisplayThread->requestExitAndWait();

        // Delete the display thread
        mDisplayThread.clear();
    }

    LOG_FUNCTION_NAME_EXIT;

}

status_t ANativeWindowDisplayAdapter::initialize()
{
    LOG_FUNCTION_NAME;

    ///Create the display thread
    mDisplayThread = new DisplayThread(this);
    if ( !mDisplayThread.get() )
        {
        CAMHAL_LOGEA("Couldn't create display thread");
        LOG_FUNCTION_NAME_EXIT;
        return NO_MEMORY;
    }

    ///Start the display thread
    status_t ret = mDisplayThread->run("DisplayThread", android::PRIORITY_URGENT_DISPLAY);
    if ( ret != NO_ERROR )
        {
        CAMHAL_LOGEA("Couldn't run display thread");
        LOG_FUNCTION_NAME_EXIT;
        return ret;
    }

    LOG_FUNCTION_NAME_EXIT;

    return ret;
}

int ANativeWindowDisplayAdapter::setPreviewWindow(preview_stream_ops_t* window)
{
    LOG_FUNCTION_NAME;
    ///Note that Display Adapter cannot work without a valid window object
    if ( !window)
        {
        CAMHAL_LOGEA("NULL window object passed to DisplayAdapter");
        LOG_FUNCTION_NAME_EXIT;
        return BAD_VALUE;
    }

    if ( window == mANativeWindow ) {
        return ALREADY_EXISTS;
    }

    ///Destroy the existing window object, if it exists
    destroy();

    ///Move to new window obj
    mANativeWindow = window;

    LOG_FUNCTION_NAME_EXIT;

    return NO_ERROR;
}

int ANativeWindowDisplayAdapter::setFrameProvider(FrameNotifier *frameProvider)
{
    LOG_FUNCTION_NAME;

    // Check for NULL pointer
    if ( !frameProvider ) {
        CAMHAL_LOGEA("NULL passed for frame provider");
        LOG_FUNCTION_NAME_EXIT;
        return BAD_VALUE;
    }

    //Release any previous frame providers
    if ( NULL != mFrameProvider ) {
        delete mFrameProvider;
    }

    /** Dont do anything here, Just save the pointer for use when display is
         actually enabled or disabled
    */
    mFrameProvider = new FrameProvider(frameProvider, this, frameCallbackRelay);

    LOG_FUNCTION_NAME_EXIT;

    return NO_ERROR;
}

int ANativeWindowDisplayAdapter::setErrorHandler(ErrorNotifier *errorNotifier)
{
    status_t ret = NO_ERROR;

    LOG_FUNCTION_NAME;

    if ( NULL == errorNotifier ) {
        CAMHAL_LOGEA("Invalid Error Notifier reference");
        ret = BAD_VALUE;
    }

    if ( NO_ERROR == ret )
        {
        mErrorNotifier = errorNotifier;
    }

    LOG_FUNCTION_NAME_EXIT;

    return ret;
}

#if PPM_INSTRUMENTATION || PPM_INSTRUMENTATION_ABS

status_t ANativeWindowDisplayAdapter::setSnapshotTimeRef(struct timeval *refTime)
{
    status_t ret = NO_ERROR;

    LOG_FUNCTION_NAME;

    if ( NULL != refTime )
        {
        android::AutoMutex lock(mLock);
        memcpy(&mStartCapture, refTime, sizeof(struct timeval));
    }

    LOG_FUNCTION_NAME_EXIT;

    return ret;
}

#endif


int ANativeWindowDisplayAdapter::enableDisplay(int width, int height, struct timeval *refTime)
{
    Utils::Semaphore sem;
    Utils::Message msg;

    LOG_FUNCTION_NAME;

    if ( mDisplayEnabled )
        {
        CAMHAL_LOGDA("Display is already enabled");
        LOG_FUNCTION_NAME_EXIT;

        return NO_ERROR;
    }

#if PPM_INSTRUMENTATION || PPM_INSTRUMENTATION_ABS

    if ( NULL != refTime )
        {
        android::AutoMutex lock(mLock);
        memcpy(&mStandbyToShot, refTime, sizeof(struct timeval));
        mMeasureStandby = true;
    }

#endif

    //Send START_DISPLAY COMMAND to display thread. Display thread will start and then wait for a message
    sem.Create();
    msg.command = DisplayThread::DISPLAY_START;

    // Send the semaphore to signal once the command is completed
    msg.arg1 = &sem;

    ///Post the message to display thread
    mDisplayThread->msgQ().put(&msg);

    ///Wait for the ACK - implies that the thread is now started and waiting for frames
    sem.Wait();

    // Register with the frame provider for frames
    mFrameProvider->enableFrameNotification(CameraFrame::PREVIEW_FRAME_SYNC);
    mFrameProvider->enableFrameNotification(CameraFrame::SNAPSHOT_FRAME);

    mDisplayEnabled = true;
    mPreviewWidth = width;
    mPreviewHeight = height;

    CAMHAL_LOGVB("mPreviewWidth = %d mPreviewHeight = %d", mPreviewWidth, mPreviewHeight);

    LOG_FUNCTION_NAME_EXIT;

    return NO_ERROR;
}

int ANativeWindowDisplayAdapter::disableDisplay(bool cancel_buffer)
{
    status_t ret = NO_ERROR;
    android::GraphicBufferMapper &mapper = android::GraphicBufferMapper::get();

    LOG_FUNCTION_NAME;

    if(!mDisplayEnabled)
        {
        CAMHAL_LOGDA("Display is already disabled");
        LOG_FUNCTION_NAME_EXIT;
        return ALREADY_EXISTS;
    }

    // Unregister with the frame provider here
    mFrameProvider->disableFrameNotification(CameraFrame::PREVIEW_FRAME_SYNC);
    mFrameProvider->disableFrameNotification(CameraFrame::SNAPSHOT_FRAME);
    mFrameProvider->removeFramePointers();

    if ( NULL != mDisplayThread.get() )
        {
        //Send STOP_DISPLAY COMMAND to display thread. Display thread will stop and dequeue all messages
        // and then wait for message
        Utils::Semaphore sem;
        sem.Create();
        Utils::Message msg;
        msg.command = DisplayThread::DISPLAY_STOP;

        // Send the semaphore to signal once the command is completed
        msg.arg1 = &sem;

        ///Post the message to display thread
        mDisplayThread->msgQ().put(&msg);

        ///Wait for the ACK for display to be disabled

        sem.Wait();

    }

    android::AutoMutex lock(mLock);
    {
        ///Reset the display enabled flag
        mDisplayEnabled = false;

        // Reset pause flag since display is being disabled
        mPaused = false;

        ///Reset the offset values
        mXOff = -1;
        mYOff = -1;

        ///Reset the frame width and height values
        mFrameWidth =0;
        mFrameHeight = 0;
        mPreviewWidth = 0;
        mPreviewHeight = 0;

       if(cancel_buffer)
        {
        // Return the buffers to ANativeWindow here, the mFramesWithCameraAdapterMap is also cleared inside
        returnBuffersToWindow();
        }
       else
        {
        mANativeWindow = NULL;
        // Clear the frames with camera adapter map
        mFramesWithCameraAdapterMap.clear();
        }


    }
    LOG_FUNCTION_NAME_EXIT;

    return NO_ERROR;
}

status_t ANativeWindowDisplayAdapter::pauseDisplay(bool pause)
{
    status_t ret = NO_ERROR;

    LOG_FUNCTION_NAME;

    {
        android::AutoMutex lock(mLock);
        mPaused = pause;
    }

    LOG_FUNCTION_NAME_EXIT;

    return ret;
}


void ANativeWindowDisplayAdapter::destroy()
{
    LOG_FUNCTION_NAME;

    ///Check if the display is disabled, if not disable it
    if ( mDisplayEnabled )
    {
        CAMHAL_LOGDA("WARNING: Calling destroy of Display adapter when display enabled. Disabling display..");
        disableDisplay(false);
    }

    mBufferCount = 0;

    LOG_FUNCTION_NAME_EXIT;
}

// Implementation of inherited interfaces
CameraBuffer* ANativeWindowDisplayAdapter::allocateBufferList(int width, int height, const char* format, int &bytes, int numBufs)
{
    LOG_FUNCTION_NAME;
    status_t err;
    int i = -1;
    const int lnumBufs = numBufs;
    int undequeued = 0;
    android::GraphicBufferMapper &mapper = android::GraphicBufferMapper::get();
    android::Rect bounds;

    mBuffers = new CameraBuffer [lnumBufs];
    memset (mBuffers, 0, sizeof(CameraBuffer) * lnumBufs);

    mFramesType.clear();

    if ( NULL == mANativeWindow ) {
        return NULL;
    }

    // Set gralloc usage bits for window.
    err = mANativeWindow->set_usage(mANativeWindow, CAMHAL_GRALLOC_USAGE);
    if ( NO_ERROR != err ) {
        CAMHAL_LOGE("Surface::setUsage failed: %s (%d)", strerror(-err), -err);

        if ( NO_INIT == err ) {
            CAMHAL_LOGEA("Preview surface abandoned!");
            mANativeWindow = NULL;
        }

        return NULL;
    }

    CAMHAL_LOGDB("Number of buffers set to ANativeWindow %d", numBufs);
    ///Set the number of buffers needed for camera preview
    err = mANativeWindow->set_buffer_count(mANativeWindow, numBufs);
    if ( NO_ERROR != err ) {
        CAMHAL_LOGE("Surface::setBufferCount failed: %s (%d)", strerror(-err), -err);

        if ( NO_INIT == err ) {
            CAMHAL_LOGEA("Preview surface abandoned!");
            mANativeWindow = NULL;
        }

        return NULL;
    }
    CAMHAL_LOGDB("Configuring %d buffers for ANativeWindow", numBufs);
    mBufferCount = numBufs;


    // Set window geometry
    err = mANativeWindow->set_buffers_geometry(
            mANativeWindow,
            width,
            height,
            /*toOMXPixFormat(format)*/HAL_PIXEL_FORMAT_TI_NV12);  // Gralloc only supports NV12 alloc!

    if ( NO_ERROR != err ) {
        CAMHAL_LOGE("native_window_set_buffers_geometry failed: %s (%d)", strerror(-err), -err);

        if ( NO_INIT == err ) {
            CAMHAL_LOGEA("Preview surface abandoned!");
            mANativeWindow = NULL;
        }

        return NULL;
    }

    ///We just return the buffers from ANativeWindow, if the width and height are same, else (vstab, vnf case)
    ///re-allocate buffers using ANativeWindow and then get them
    ///@todo - Re-allocate buffers for vnf and vstab using the width, height, format, numBufs etc
    if ( mBuffers == NULL )
    {
        CAMHAL_LOGEA("Couldn't create array for ANativeWindow buffers");
        LOG_FUNCTION_NAME_EXIT;
        return NULL;
    }

    mANativeWindow->get_min_undequeued_buffer_count(mANativeWindow, &undequeued);
    mPixelFormat = CameraHal::getPixelFormatConstant(format);

    for ( i=0; i < mBufferCount; i++ )
    {
        buffer_handle_t *handle;
        int stride;  // dummy variable to get stride
        // TODO(XXX): Do we need to keep stride information in camera hal?

        err = mANativeWindow->dequeue_buffer(mANativeWindow, &handle, &stride);

        if ( NO_ERROR != err ) {
            CAMHAL_LOGE("Surface::dequeueBuffer failed: %s (%d)", strerror(-err), -err);

            if ( NO_INIT == err ) {
                CAMHAL_LOGEA("Preview surface abandoned!");
                mANativeWindow = NULL;
            }

            goto fail;
        }

        CAMHAL_LOGDB("got handle %p", handle);
        mBuffers[i].opaque = (void *)handle;
        mBuffers[i].type = CAMERA_BUFFER_ANW;
        mBuffers[i].format = mPixelFormat;
        mFramesWithCameraAdapterMap.add(handle, i);

        // Tag remaining preview buffers as preview frames
        if ( i >= ( mBufferCount - undequeued ) ) {
            mFramesType.add( (int) mBuffers[i].opaque,
                            CameraFrame::PREVIEW_FRAME_SYNC);
        }

        bytes = CameraHal::calculateBufferSize(format, width, height);

    }

    // lock the initial queueable buffers
    bounds.left = 0;
    bounds.top = 0;
    bounds.right = width;
    bounds.bottom = height;

    for( i = 0;  i < mBufferCount-undequeued; i++ )
    {
        void *y_uv[2];
        buffer_handle_t *handle = (buffer_handle_t *) mBuffers[i].opaque;

        mANativeWindow->lock_buffer(mANativeWindow, handle);

        mapper.lock(*handle, CAMHAL_GRALLOC_USAGE, bounds, y_uv);
        mBuffers[i].mapped = y_uv[0];
        mFrameProvider->addFramePointers(&mBuffers[i], y_uv);
    }

    // return the rest of the buffers back to ANativeWindow
    for(i = (mBufferCount-undequeued); i >= 0 && i < mBufferCount; i++)
    {
        buffer_handle_t *handle = (buffer_handle_t *) mBuffers[i].opaque;
        err = mANativeWindow->cancel_buffer(mANativeWindow, handle);
        if ( NO_ERROR != err ) {
            CAMHAL_LOGE("Surface::cancelBuffer failed: %s (%d)", strerror(-err), -err);

            if ( NO_INIT == err ) {
                CAMHAL_LOGEA("Preview surface abandoned!");
                mANativeWindow = NULL;
            }

            goto fail;
        }
        mFramesWithCameraAdapterMap.removeItem((buffer_handle_t *) mBuffers[i].opaque);
        //LOCK UNLOCK TO GET YUV POINTERS
        void *y_uv[2];
        mapper.lock(*(buffer_handle_t *) mBuffers[i].opaque, CAMHAL_GRALLOC_USAGE, bounds, y_uv);
        mBuffers[i].mapped = y_uv[0];
        mFrameProvider->addFramePointers(&mBuffers[i], y_uv);
        mapper.unlock(*(buffer_handle_t *) mBuffers[i].opaque);
    }

    mFirstInit = true;
    mFrameWidth = width;
    mFrameHeight = height;

    return mBuffers;

 fail:
    // need to cancel buffers if any were dequeued
    for (int start = 0; start < i && i > 0; start++) {
        status_t err = mANativeWindow->cancel_buffer(mANativeWindow,
                (buffer_handle_t *) mBuffers[start].opaque);
        if ( NO_ERROR != err ) {
          CAMHAL_LOGE("Surface::cancelBuffer failed w/ error 0x%08x", err);
          break;
        }
        mFramesWithCameraAdapterMap.removeItem((buffer_handle_t *) mBuffers[start].opaque);
    }

    freeBufferList(mBuffers);

    CAMHAL_LOGEA("Error occurred, performing cleanup");

    if ( NULL != mErrorNotifier.get() ) {
        mErrorNotifier->errorNotify(NO_MEMORY);
    }

    LOG_FUNCTION_NAME_EXIT;
    return NULL;

}

CameraBuffer* ANativeWindowDisplayAdapter::getBufferList(int *numBufs) {
    LOG_FUNCTION_NAME;
    if (numBufs) *numBufs = -1;

    return NULL;
}

uint32_t * ANativeWindowDisplayAdapter::getOffsets()
{
    const int lnumBufs = mBufferCount;

    LOG_FUNCTION_NAME;

    // TODO(XXX): Need to remove getOffsets from the API. No longer needed

    if ( NULL == mANativeWindow )
    {
        CAMHAL_LOGEA("mANativeWindow reference is missing");
        goto fail;
    }

    if( mBuffers == NULL)
    {
        CAMHAL_LOGEA("Buffers not allocated yet!!");
        goto fail;
    }

    if(mOffsetsMap == NULL)
    {
        mOffsetsMap = new uint32_t[lnumBufs];
        for(int i = 0; i < mBufferCount; i++)
        {
            mOffsetsMap[i] = 0;
        }
    }

    LOG_FUNCTION_NAME_EXIT;

    return mOffsetsMap;

 fail:

    if ( NULL != mOffsetsMap )
    {
        delete [] mOffsetsMap;
        mOffsetsMap = NULL;
    }

    if ( NULL != mErrorNotifier.get() ) {
        mErrorNotifier->errorNotify(INVALID_OPERATION);
    }

    LOG_FUNCTION_NAME_EXIT;

    return NULL;
}

status_t ANativeWindowDisplayAdapter::minUndequeueableBuffers(int& undequeueable) {
    LOG_FUNCTION_NAME;
    status_t ret = NO_ERROR;

    if(!mANativeWindow) {
        ret = INVALID_OPERATION;
        goto end;
    }

    ret = mANativeWindow->get_min_undequeued_buffer_count(mANativeWindow, &undequeueable);
    if ( NO_ERROR != ret ) {
        CAMHAL_LOGEB("get_min_undequeued_buffer_count failed: %s (%d)", strerror(-ret), -ret);

        if ( NO_INIT == ret ) {
            CAMHAL_LOGEA("Preview surface abandoned!");
            mANativeWindow = NULL;
        }

        return ret;
    }

 end:
    return ret;
    LOG_FUNCTION_NAME_EXIT;

}

status_t ANativeWindowDisplayAdapter::maxQueueableBuffers(unsigned int& queueable)
{
    LOG_FUNCTION_NAME;
    status_t ret = NO_ERROR;
    int undequeued = 0;

    if(mBufferCount == 0)
    {
        ret = INVALID_OPERATION;
        goto end;
    }

    ret = minUndequeueableBuffers(undequeued);
    if (ret != NO_ERROR) {
        goto end;
    }

    queueable = mBufferCount - undequeued;

 end:
    return ret;
    LOG_FUNCTION_NAME_EXIT;
}

int ANativeWindowDisplayAdapter::getFd()
{
    LOG_FUNCTION_NAME;

    if(mFD == -1)
    {
        buffer_handle_t *handle =  (buffer_handle_t *)mBuffers[0].opaque;
        IMG_native_handle_t *img = (IMG_native_handle_t *)handle;
        // TODO: should we dup the fd? not really necessary and another thing for ANativeWindow
        // to manage and close...

        mFD = dup(img->fd[0]);
    }

    LOG_FUNCTION_NAME_EXIT;

    return mFD;

}

status_t ANativeWindowDisplayAdapter::returnBuffersToWindow()
{
    status_t ret = NO_ERROR;

     android::GraphicBufferMapper &mapper = android::GraphicBufferMapper::get();
    //Give the buffers back to display here -  sort of free it
     if (mANativeWindow)
         for(unsigned int i = 0; i < mFramesWithCameraAdapterMap.size(); i++) {
             int value = mFramesWithCameraAdapterMap.valueAt(i);
             buffer_handle_t *handle = (buffer_handle_t *) mBuffers[value].opaque;

             // if buffer index is out of bounds skip
             if ((value < 0) || (value >= mBufferCount)) {
                 CAMHAL_LOGEA("Potential out bounds access to handle...skipping");
                 continue;
             }

             // unlock buffer before giving it up
             mapper.unlock(*handle);

             ret = mANativeWindow->cancel_buffer(mANativeWindow, handle);
             if ( NO_INIT == ret ) {
                 CAMHAL_LOGEA("Preview surface abandoned!");
                 mANativeWindow = NULL;
                 return ret;
             } else if ( NO_ERROR != ret ) {
                 CAMHAL_LOGE("Surface::cancelBuffer() failed: %s (%d)",
                              strerror(-ret),
                              -ret);
                return ret;
             }
         }
     else
         CAMHAL_LOGE("mANativeWindow is NULL");

     ///Clear the frames with camera adapter map
     mFramesWithCameraAdapterMap.clear();

     return ret;

}

int ANativeWindowDisplayAdapter::freeBufferList(CameraBuffer * buflist)
{
    LOG_FUNCTION_NAME;

    status_t ret = NO_ERROR;

    android::AutoMutex lock(mLock);

    if(mBuffers != buflist)
    {
        CAMHAL_LOGEA("CameraHal passed wrong set of buffers to free!!!");
        if (mBuffers != NULL)
            delete []mBuffers;
        mBuffers = NULL;
    }

    /* FIXME this will probably want the list that was just deleted */
    returnBuffersToWindow();

    if ( NULL != buflist )
    {
        delete [] buflist;
        mBuffers = NULL;
    }

    if( mBuffers != NULL)
    {
        delete [] mBuffers;
        mBuffers = NULL;
    }

    if ( NULL != mOffsetsMap )
    {
        delete [] mOffsetsMap;
        mOffsetsMap = NULL;
    }

    if( mFD != -1)
    {
        close(mFD);  // close duped handle
        mFD = -1;
    }

    mFramesType.clear();

    return NO_ERROR;
}


bool ANativeWindowDisplayAdapter::supportsExternalBuffering()
{
    return false;
}

void ANativeWindowDisplayAdapter::displayThread()
{
    bool shouldLive = true;
    int timeout = 0;
    status_t ret;

    LOG_FUNCTION_NAME;

    while(shouldLive)
        {
        ret = Utils::MessageQueue::waitForMsg(&mDisplayThread->msgQ()
                                                                ,  &mDisplayQ
                                                                , NULL
                                                                , ANativeWindowDisplayAdapter::DISPLAY_TIMEOUT);

        if ( !mDisplayThread->msgQ().isEmpty() )
            {
            ///Received a message from CameraHal, process it
            shouldLive = processHalMsg();

            }
        else  if( !mDisplayQ.isEmpty())
            {
            if ( mDisplayState== ANativeWindowDisplayAdapter::DISPLAY_INIT )
                {

                ///If display adapter is not started, continue
                continue;

                }
            else
                {
                Utils::Message msg;
                ///Get the dummy msg from the displayQ
                if(mDisplayQ.get(&msg)!=NO_ERROR)
                    {
                    CAMHAL_LOGEA("Error in getting message from display Q");
                    continue;
                }

                // There is a frame from ANativeWindow for us to dequeue
                // We dequeue and return the frame back to Camera adapter
                if(mDisplayState == ANativeWindowDisplayAdapter::DISPLAY_STARTED)
                {
                    handleFrameReturn();
                }

                if (mDisplayState == ANativeWindowDisplayAdapter::DISPLAY_EXITED)
                    {
                    ///we exit the thread even though there are frames still to dequeue. They will be dequeued
                    ///in disableDisplay
                    shouldLive = false;
                }
            }
        }
    }

    LOG_FUNCTION_NAME_EXIT;
}


bool ANativeWindowDisplayAdapter::processHalMsg()
{
    Utils::Message msg;

    LOG_FUNCTION_NAME;


    mDisplayThread->msgQ().get(&msg);
    bool ret = true, invalidCommand = false;

    switch ( msg.command )
        {

        case DisplayThread::DISPLAY_START:

            CAMHAL_LOGDA("Display thread received DISPLAY_START command from Camera HAL");
            mDisplayState = ANativeWindowDisplayAdapter::DISPLAY_STARTED;

            break;

        case DisplayThread::DISPLAY_STOP:

            ///@bug There is no API to disable SF without destroying it
            ///@bug Buffers might still be w/ display and will get displayed
            ///@remarks Ideal seqyence should be something like this
            ///mOverlay->setParameter("enabled", false);
            CAMHAL_LOGDA("Display thread received DISPLAY_STOP command from Camera HAL");
            mDisplayState = ANativeWindowDisplayAdapter::DISPLAY_STOPPED;

            // flush frame message queue
            while ( !mDisplayQ.isEmpty() ) {
                Utils::Message message;
                mDisplayQ.get(&message);
            }

            break;

        case DisplayThread::DISPLAY_EXIT:

            CAMHAL_LOGDA("Display thread received DISPLAY_EXIT command from Camera HAL.");
            CAMHAL_LOGDA("Stopping display thread...");
            mDisplayState = ANativeWindowDisplayAdapter::DISPLAY_EXITED;
            ///Note that the SF can have pending buffers when we disable the display
            ///This is normal and the expectation is that they may not be displayed.
            ///This is to ensure that the user experience is not impacted
            ret = false;
            break;

        default:

            CAMHAL_LOGEB("Invalid Display Thread Command 0x%x.", msg.command);
            invalidCommand = true;

            break;
    }

    ///Signal the semaphore if it is sent as part of the message
    if ( ( msg.arg1 ) && ( !invalidCommand ) )
        {

        CAMHAL_LOGDA("+Signalling display semaphore");
        Utils::Semaphore &sem = *((Utils::Semaphore*)msg.arg1);

        sem.Signal();

        CAMHAL_LOGDA("-Signalling display semaphore");
    }


    LOG_FUNCTION_NAME_EXIT;
    return ret;
}


status_t ANativeWindowDisplayAdapter::PostFrame(ANativeWindowDisplayAdapter::DisplayFrame &dispFrame)
{
    status_t ret = NO_ERROR;
    uint32_t actualFramesWithDisplay = 0;
    android_native_buffer_t *buffer = NULL;
    android::GraphicBufferMapper &mapper = android::GraphicBufferMapper::get();
    int i;

    ///@todo Do cropping based on the stabilized frame coordinates
    ///@todo Insert logic to drop frames here based on refresh rate of
    ///display or rendering rate whichever is lower
    ///Queue the buffer to overlay

    if ( NULL == mANativeWindow ) {
        return NO_INIT;
    }

    if (!mBuffers || !dispFrame.mBuffer) {
        CAMHAL_LOGEA("NULL sent to PostFrame");
        return BAD_VALUE;
    }

    for ( i = 0; i < mBufferCount; i++ )
    {
        if ( dispFrame.mBuffer == &mBuffers[i] )
        {
            break;
        }
    }

#if PPM_INSTRUMENTATION || PPM_INSTRUMENTATION_ABS

    if ( mMeasureStandby ) {
        CameraHal::PPM("Standby to first shot: Sensor Change completed - ", &mStandbyToShot);
        mMeasureStandby = false;
    } else if (CameraFrame::CameraFrame::SNAPSHOT_FRAME == dispFrame.mType) {
        CameraHal::PPM("Shot to snapshot: ", &mStartCapture);
        mShotToShot = true;
    } else if ( mShotToShot ) {
        CameraHal::PPM("Shot to shot: ", &mStartCapture);
        mShotToShot = false;
    }

#endif

    android::AutoMutex lock(mLock);

    mFramesType.add( (int)mBuffers[i].opaque, dispFrame.mType);

    if ( mDisplayState == ANativeWindowDisplayAdapter::DISPLAY_STARTED &&
                (!mPaused ||  CameraFrame::CameraFrame::SNAPSHOT_FRAME == dispFrame.mType) &&
                !mSuspend)
    {
<<<<<<< HEAD
        uint32_t xOff = (dispFrame.mOffset% PAGE_SIZE);
        uint32_t yOff = (dispFrame.mOffset / PAGE_SIZE);
=======
        uint32_t xOff, yOff;

        CameraHal::getXYFromOffset(&xOff, &yOff, dispFrame.mOffset, PAGE_SIZE, mPixelFormat);
>>>>>>> 2ba749ab

        // Set crop only if current x and y offsets do not match with frame offsets
        if ((mXOff != xOff) || (mYOff != yOff)) {
            CAMHAL_LOGDB("offset = %u left = %d top = %d right = %d bottom = %d",
                          dispFrame.mOffset, xOff, yOff ,
                          xOff + mPreviewWidth, yOff + mPreviewHeight);

            // We'll ignore any errors here, if the surface is
            // already invalid, we'll know soon enough.
            mANativeWindow->set_crop(mANativeWindow, xOff, yOff,
                                     xOff + mPreviewWidth, yOff + mPreviewHeight);

            // Update the current x and y offsets
            mXOff = xOff;
            mYOff = yOff;
        }

        {
            buffer_handle_t *handle = (buffer_handle_t *) mBuffers[i].opaque;
            // unlock buffer before sending to display
            mapper.unlock(*handle);
            ret = mANativeWindow->enqueue_buffer(mANativeWindow, handle);
        }
        if ( NO_ERROR != ret ) {
            CAMHAL_LOGE("Surface::queueBuffer returned error %d", ret);
        }

        mFramesWithCameraAdapterMap.removeItem((buffer_handle_t *) dispFrame.mBuffer->opaque);


        // HWComposer has not minimum buffer requirement. We should be able to dequeue
        // the buffer immediately
        Utils::Message msg;
        mDisplayQ.put(&msg);

    }
    else
    {
        buffer_handle_t *handle = (buffer_handle_t *) mBuffers[i].opaque;

        // unlock buffer before giving it up
        mapper.unlock(*handle);

        // cancel buffer and dequeue another one
        ret = mANativeWindow->cancel_buffer(mANativeWindow, handle);
        if ( NO_ERROR != ret ) {
            CAMHAL_LOGE("Surface::cancelBuffer returned error %d", ret);
        }

        mFramesWithCameraAdapterMap.removeItem((buffer_handle_t *) dispFrame.mBuffer->opaque);

        Utils::Message msg;
        mDisplayQ.put(&msg);
        ret = NO_ERROR;
    }

    return ret;
}


bool ANativeWindowDisplayAdapter::handleFrameReturn()
{
    status_t err;
    buffer_handle_t *buf;
    int i = 0;
    unsigned int k;
    int stride;  // dummy variable to get stride
    android::GraphicBufferMapper &mapper = android::GraphicBufferMapper::get();
    android::Rect bounds;
    CameraFrame::FrameType frameType = CameraFrame::PREVIEW_FRAME_SYNC;

    void *y_uv[2];

    // TODO(XXX): Do we need to keep stride information in camera hal?

    if ( NULL == mANativeWindow ) {
        return false;
    }

    err = mANativeWindow->dequeue_buffer(mANativeWindow, &buf, &stride);
    if (err != 0) {
        CAMHAL_LOGE("Surface::dequeueBuffer failed: %s (%d)", strerror(-err), -err);

        if ( NO_INIT == err ) {
            CAMHAL_LOGEA("Preview surface abandoned!");
            mANativeWindow = NULL;
        }

        return false;
    }

    err = mANativeWindow->lock_buffer(mANativeWindow, buf);
    if ( NO_ERROR != err ) {
        CAMHAL_LOGE("Surface::lockBuffer failed: %s (%d)", strerror(-err), -err);

        if ( NO_INIT == err ) {
            CAMHAL_LOGEA("Preview surface abandoned!");
            mANativeWindow = NULL;
        }

        return false;
    }

    for(i = 0; i < mBufferCount; i++)
    {
        if (mBuffers[i].opaque == buf)
            break;
    }
    if (i == mBufferCount) {
        CAMHAL_LOGEB("Failed to find handle %p", buf);
    }

    // lock buffer before sending to FrameProvider for filling
    bounds.left = 0;
    bounds.top = 0;
    bounds.right = mFrameWidth;
    bounds.bottom = mFrameHeight;

    int lock_try_count = 0;
    while (mapper.lock(*(buffer_handle_t *) mBuffers[i].opaque, CAMHAL_GRALLOC_USAGE, bounds, y_uv) < 0){
      if (++lock_try_count > LOCK_BUFFER_TRIES){
        if ( NULL != mErrorNotifier.get() ){
          mErrorNotifier->errorNotify(CAMERA_ERROR_UNKNOWN);
        }
        return false;
      }
      CAMHAL_LOGEA("Gralloc Lock FrameReturn Error: Sleeping 15ms");
      usleep(15000);
    }

    {
        android::AutoMutex lock(mLock);
        mFramesWithCameraAdapterMap.add((buffer_handle_t *) mBuffers[i].opaque, i);

        for( k = 0; k < mFramesType.size() ; k++) {
            if(mFramesType.keyAt(k) == (int)mBuffers[i].opaque)
                break;
        }
<<<<<<< HEAD

        if ( k == mFramesType.size() ) {
            CAMHAL_LOGE("Frame type for preview buffer 0%x not found!!", mBuffers[i].opaque);
            return false;
        }

=======

        if ( k == mFramesType.size() ) {
            CAMHAL_LOGE("Frame type for preview buffer 0%x not found!!", mBuffers[i].opaque);
            return false;
        }

>>>>>>> 2ba749ab
        frameType = (CameraFrame::FrameType) mFramesType.valueAt(k);
        mFramesType.removeItem((int) mBuffers[i].opaque);
    }

    CAMHAL_LOGVB("handleFrameReturn: found graphic buffer %d of %d", i, mBufferCount-1);
    mFrameProvider->returnFrame(&mBuffers[i], frameType);

    return true;
}

void ANativeWindowDisplayAdapter::frameCallbackRelay(CameraFrame* caFrame)
{

    if ( NULL != caFrame )
        {
        if ( NULL != caFrame->mCookie )
            {
            ANativeWindowDisplayAdapter *da = (ANativeWindowDisplayAdapter*) caFrame->mCookie;
            da->frameCallback(caFrame);
        }
        else
            {
            CAMHAL_LOGEB("Invalid Cookie in Camera Frame = %p, Cookie = %p", caFrame, caFrame->mCookie);
            }
        }
    else
        {
        CAMHAL_LOGEB("Invalid Camera Frame = %p", caFrame);
    }

}

void ANativeWindowDisplayAdapter::frameCallback(CameraFrame* caFrame)
{
    ///Call queueBuffer of overlay in the context of the callback thread

    DisplayFrame df;
    df.mBuffer = caFrame->mBuffer;
    df.mType = (CameraFrame::FrameType) caFrame->mFrameType;
    df.mOffset = caFrame->mOffset;
    df.mWidthStride = caFrame->mAlignment;
    df.mLength = caFrame->mLength;
    df.mWidth = caFrame->mWidth;
    df.mHeight = caFrame->mHeight;
    PostFrame(df);
}


/*--------------------ANativeWindowDisplayAdapter Class ENDS here-----------------------------*/

} // namespace Camera
} // namespace Ti<|MERGE_RESOLUTION|>--- conflicted
+++ resolved
@@ -1048,14 +1048,9 @@
                 (!mPaused ||  CameraFrame::CameraFrame::SNAPSHOT_FRAME == dispFrame.mType) &&
                 !mSuspend)
     {
-<<<<<<< HEAD
-        uint32_t xOff = (dispFrame.mOffset% PAGE_SIZE);
-        uint32_t yOff = (dispFrame.mOffset / PAGE_SIZE);
-=======
         uint32_t xOff, yOff;
 
         CameraHal::getXYFromOffset(&xOff, &yOff, dispFrame.mOffset, PAGE_SIZE, mPixelFormat);
->>>>>>> 2ba749ab
 
         // Set crop only if current x and y offsets do not match with frame offsets
         if ((mXOff != xOff) || (mYOff != yOff)) {
@@ -1194,21 +1189,12 @@
             if(mFramesType.keyAt(k) == (int)mBuffers[i].opaque)
                 break;
         }
-<<<<<<< HEAD
 
         if ( k == mFramesType.size() ) {
             CAMHAL_LOGE("Frame type for preview buffer 0%x not found!!", mBuffers[i].opaque);
             return false;
         }
 
-=======
-
-        if ( k == mFramesType.size() ) {
-            CAMHAL_LOGE("Frame type for preview buffer 0%x not found!!", mBuffers[i].opaque);
-            return false;
-        }
-
->>>>>>> 2ba749ab
         frameType = (CameraFrame::FrameType) mFramesType.valueAt(k);
         mFramesType.removeItem((int) mBuffers[i].opaque);
     }
