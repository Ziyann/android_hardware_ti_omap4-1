--- conflicted
+++ resolved
@@ -367,52 +367,39 @@
 
                 case CameraHalEvent::EVENT_FOCUS_LOCKED:
                 case CameraHalEvent::EVENT_FOCUS_ERROR:
-                    focusEvtData = &evt->mEventData->focusEvent;
-                    if ( ( focusEvtData->focusStatus == CameraHalEvent::FOCUS_STATUS_SUCCESS ) &&
-<<<<<<< HEAD
-                            ( NULL != mCameraHal ) &&
-                            ( NULL != mNotifyCb ) &&
-                            ( mCameraHal->msgTypeEnabled(CAMERA_MSG_FOCUS) ) ) {
-                         mCameraHal->disableMsgType(CAMERA_MSG_FOCUS);
-                         mNotifyCb(CAMERA_MSG_FOCUS, true, 0, mCallbackCookie);
-                    } else if ( ( focusEvtData->focusStatus == CameraHalEvent::FOCUS_STATUS_FAIL ) &&
-                             ( NULL != mCameraHal ) &&
-                             ( NULL != mNotifyCb ) &&
-                             ( mCameraHal->msgTypeEnabled(CAMERA_MSG_FOCUS) ) ) {
-                         mCameraHal->disableMsgType(CAMERA_MSG_FOCUS);
-                         mNotifyCb(CAMERA_MSG_FOCUS, false, 0, mCallbackCookie);
+                    if ( mCameraHal && mNotifyCb ) {
+                        focusEvtData = &evt->mEventData->focusEvent;
+
+                        switch ( focusEvtData->focusStatus ) {
+                        case CameraHalEvent::FOCUS_STATUS_SUCCESS:
+                            if ( mCameraHal->msgTypeEnabled(CAMERA_MSG_FOCUS) ) {
+                                mCameraHal->disableMsgType(CAMERA_MSG_FOCUS);
+                                mNotifyCb(CAMERA_MSG_FOCUS, true, 0, mCallbackCookie);
+                            }
+                            break;
+
+                        case CameraHalEvent::FOCUS_STATUS_FAIL:
+                            if ( mCameraHal->msgTypeEnabled(CAMERA_MSG_FOCUS) ) {
+                                mCameraHal->disableMsgType(CAMERA_MSG_FOCUS);
+                                mNotifyCb(CAMERA_MSG_FOCUS, false, 0, mCallbackCookie);
+                            }
+                            break;
+
+#ifdef ANDROID_API_JB_OR_LATER
+                        case CameraHalEvent::FOCUS_STATUS_PENDING:
+                            if ( mCameraHal->msgTypeEnabled(CAMERA_MSG_FOCUS_MOVE) ) {
+                                mNotifyCb(CAMERA_MSG_FOCUS_MOVE, true, 0, mCallbackCookie);
+                            }
+                            break;
+
+                        case CameraHalEvent::FOCUS_STATUS_DONE:
+                            if ( mCameraHal->msgTypeEnabled(CAMERA_MSG_FOCUS_MOVE) ) {
+                                mNotifyCb(CAMERA_MSG_FOCUS_MOVE, false, 0, mCallbackCookie);
+                            }
+                            break;
+#endif
+                        }
                     }
-=======
-                         ( NULL != mCameraHal ) &&
-                         ( NULL != mNotifyCb ) &&
-                         ( mCameraHal->msgTypeEnabled(CAMERA_MSG_FOCUS) ) )
-                        {
-                         mCameraHal->disableMsgType(CAMERA_MSG_FOCUS);
-                         mNotifyCb(CAMERA_MSG_FOCUS, true, 0, mCallbackCookie);
-                        }
-                    else if ( ( focusEvtData->focusStatus == CameraHalEvent::FOCUS_STATUS_FAIL ) &&
-                              ( NULL != mCameraHal ) &&
-                              ( NULL != mNotifyCb ) &&
-                              ( mCameraHal->msgTypeEnabled(CAMERA_MSG_FOCUS) ) )
-                        {
-                         mCameraHal->disableMsgType(CAMERA_MSG_FOCUS);
-                         mNotifyCb(CAMERA_MSG_FOCUS, false, 0, mCallbackCookie);
-                        }
-                    else if ( ( focusEvtData->focusStatus == CameraHalEvent::FOCUS_STATUS_PENDING ) &&
-                              ( NULL != mCameraHal ) &&
-                              ( NULL != mNotifyCb ) &&
-                              ( mCameraHal->msgTypeEnabled(CAMERA_MSG_FOCUS_MOVE) ) )
-                        {
-                         mNotifyCb(CAMERA_MSG_FOCUS_MOVE, true, 0, mCallbackCookie);
-                        }
-                    else if ( ( focusEvtData->focusStatus == CameraHalEvent::FOCUS_STATUS_DONE ) &&
-                              ( NULL != mCameraHal ) &&
-                              ( NULL != mNotifyCb ) &&
-                              ( mCameraHal->msgTypeEnabled(CAMERA_MSG_FOCUS_MOVE) ) )
-                        {
-                         mNotifyCb(CAMERA_MSG_FOCUS_MOVE, false, 0, mCallbackCookie);
-                        }
->>>>>>> 1ec22866
 
                     break;
 
