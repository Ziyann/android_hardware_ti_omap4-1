/*
 * Copyright (C) Texas Instruments - http://www.ti.com/
 *
 * Licensed under the Apache License, Version 2.0 (the "License");
 * you may not use this file except in compliance with the License.
 * You may obtain a copy of the License at
 *
 *      http://www.apache.org/licenses/LICENSE-2.0
 *
 * Unless required by applicable law or agreed to in writing, software
 * distributed under the License is distributed on an "AS IS" BASIS,
 * WITHOUT WARRANTIES OR CONDITIONS OF ANY KIND, either express or implied.
 * See the License for the specific language governing permissions and
 * limitations under the License.
 */

/**
* @file CameraHal.cpp
*
* This file maps the Camera Hardware Interface to V4L2.
*
*/

#include "CameraHal.h"
#include "ANativeWindowDisplayAdapter.h"
#include "BufferSourceAdapter.h"
#include "TICameraParameters.h"
#include "CameraProperties.h"
#include <cutils/properties.h>

#include <poll.h>
#include <math.h>

namespace android {

extern "C" CameraAdapter* OMXCameraAdapter_Factory(size_t);
extern "C" CameraAdapter* V4LCameraAdapter_Factory(size_t);

/*****************************************************************************/

////Constant definitions and declarations
////@todo Have a CameraProperties class to store these parameters as constants for every camera
////       Currently, they are hard-coded

const int CameraHal::NO_BUFFERS_PREVIEW = MAX_CAMERA_BUFFERS;
const int CameraHal::NO_BUFFERS_IMAGE_CAPTURE = 5;
const int CameraHal::SW_SCALING_FPS_LIMIT = 15;

const uint32_t MessageNotifier::EVENT_BIT_FIELD_POSITION = 16;

const uint32_t MessageNotifier::FRAME_BIT_FIELD_POSITION = 0;

// TODO(XXX): Temporarily increase number of buffers we can allocate from ANW
// until faux-NPA mode is implemented
const int CameraHal::NO_BUFFERS_IMAGE_CAPTURE_SYSTEM_HEAP = 15;

#ifdef CAMERAHAL_USE_RAW_IMAGE_SAVING
// HACK: Default path to directory where RAW images coming from video port will be saved to.
//       If directory not exists the saving is skipped and video port frame is ignored.
//       The directory name is choosed in so weird way to enable RAW images saving only when
//       directory has been created explicitly by user.
extern const char * const kRawImagesOutputDirPath = "/data/misc/camera/RaW_PiCtUrEs";
extern const char * const kYuvImagesOutputDirPath = "/data/misc/camera/YuV_PiCtUrEs";
#endif

/******************************************************************************/

#if PPM_INSTRUMENTATION || PPM_INSTRUMENTATION_ABS

struct timeval CameraHal::mStartPreview;
struct timeval CameraHal::mStartFocus;
struct timeval CameraHal::mStartCapture;

#endif

static void orientation_cb(uint32_t orientation, uint32_t tilt, void* cookie) {
    CameraHal *camera = NULL;

    if (cookie) {
        camera = (CameraHal*) cookie;
        camera->onOrientationEvent(orientation, tilt);
    }

}
/*-------------Camera Hal Interface Method definitions STARTS here--------------------*/

/**
  Callback function to receive orientation events from SensorListener
 */
void CameraHal::onOrientationEvent(uint32_t orientation, uint32_t tilt) {
    LOG_FUNCTION_NAME;

    if ( NULL != mCameraAdapter ) {
        mCameraAdapter->onOrientationEvent(orientation, tilt);
    }

    LOG_FUNCTION_NAME_EXIT;
}

/**
   @brief Set the notification and data callbacks

   @param[in] notify_cb Notify callback for notifying the app about events and errors
   @param[in] data_cb   Buffer callback for sending the preview/raw frames to the app
   @param[in] data_cb_timestamp Buffer callback for sending the video frames w/ timestamp
   @param[in] user  Callback cookie
   @return none

 */
void CameraHal::setCallbacks(camera_notify_callback notify_cb,
                            camera_data_callback data_cb,
                            camera_data_timestamp_callback data_cb_timestamp,
                            camera_request_memory get_memory,
                            void *user)
{
    LOG_FUNCTION_NAME;

    if ( NULL != mAppCallbackNotifier.get() )
    {
            mAppCallbackNotifier->setCallbacks(this,
                                                notify_cb,
                                                data_cb,
                                                data_cb_timestamp,
                                                get_memory,
                                                user);
    }

    LOG_FUNCTION_NAME_EXIT;
}

/**
   @brief Enable a message, or set of messages.

   @param[in] msgtype Bitmask of the messages to enable (defined in include/ui/Camera.h)
   @return none

 */
void CameraHal::enableMsgType(int32_t msgType)
{
    LOG_FUNCTION_NAME;

    if ( ( msgType & CAMERA_MSG_SHUTTER ) && ( !mShutterEnabled ) )
        {
        msgType &= ~CAMERA_MSG_SHUTTER;
        }

    // ignoring enable focus message from camera service
    // we will enable internally in autoFocus call
    if (msgType & CAMERA_MSG_FOCUS) {
        msgType &= ~CAMERA_MSG_FOCUS;
    }

    {
    Mutex::Autolock lock(mLock);
    mMsgEnabled |= msgType;
    }

    if(mMsgEnabled & CAMERA_MSG_PREVIEW_FRAME)
    {
        if(mDisplayPaused)
        {
            CAMHAL_LOGDA("Preview currently paused...will enable preview callback when restarted");
            msgType &= ~CAMERA_MSG_PREVIEW_FRAME;
        }else
        {
            CAMHAL_LOGDA("Enabling Preview Callback");
        }
    }
    else
    {
        CAMHAL_LOGDB("Preview callback not enabled %x", msgType);
    }


    ///Configure app callback notifier with the message callback required
    mAppCallbackNotifier->enableMsgType (msgType);

    LOG_FUNCTION_NAME_EXIT;
}

/**
   @brief Disable a message, or set of messages.

   @param[in] msgtype Bitmask of the messages to disable (defined in include/ui/Camera.h)
   @return none

 */
void CameraHal::disableMsgType(int32_t msgType)
{
    LOG_FUNCTION_NAME;

        {
        Mutex::Autolock lock(mLock);
        mMsgEnabled &= ~msgType;
        }

    if( msgType & CAMERA_MSG_PREVIEW_FRAME)
        {
        CAMHAL_LOGDA("Disabling Preview Callback");
        }

    ///Configure app callback notifier
    mAppCallbackNotifier->disableMsgType (msgType);

    LOG_FUNCTION_NAME_EXIT;
}

/**
   @brief Query whether a message, or a set of messages, is enabled.

   Note that this is operates as an AND, if any of the messages queried are off, this will
   return false.

   @param[in] msgtype Bitmask of the messages to query (defined in include/ui/Camera.h)
   @return true If all message types are enabled
          false If any message type

 */
int CameraHal::msgTypeEnabled(int32_t msgType)
{
    LOG_FUNCTION_NAME;
    Mutex::Autolock lock(mLock);
    LOG_FUNCTION_NAME_EXIT;
    return (mMsgEnabled & msgType);
}

/**
   @brief Set the camera parameters.

   @param[in] params Camera parameters to configure the camera
   @return NO_ERROR
   @todo Define error codes

 */
int CameraHal::setParameters(const char* parameters)
{

    LOG_FUNCTION_NAME;

    CameraParameters params;

    String8 str_params(parameters);
    params.unflatten(str_params);

    LOG_FUNCTION_NAME_EXIT;

    return setParameters(params);
}

/**
   @brief Set the camera parameters.

   @param[in] params Camera parameters to configure the camera
   @return NO_ERROR
   @todo Define error codes

 */
int CameraHal::setParameters(const CameraParameters& params)
{

    LOG_FUNCTION_NAME;

    int w, h;
    int framerate;
    int maxFPS, minFPS;
    const char *valstr = NULL;
    status_t ret = NO_ERROR;
    // Needed for KEY_RECORDING_HINT
    bool restartPreviewRequired = false;
    bool updateRequired = false;
    CameraParameters oldParams(mParameters.flatten());

#ifdef V4L_CAMERA_ADAPTER
    if (strcmp (V4L_CAMERA_NAME_USB, mCameraProperties->get(CameraProperties::CAMERA_NAME)) == 0 ) {
        ret = mCameraAdapter->setParameters(params);
        return ret;
    }
#endif

    {
        Mutex::Autolock lock(mLock);

        ///Ensure that preview is not enabled when the below parameters are changed.
        if(!previewEnabled())
            {
            if ((valstr = params.getPreviewFormat()) != NULL) {
                if ( isParameterValid(valstr, mCameraProperties->get(CameraProperties::SUPPORTED_PREVIEW_FORMATS))) {
                    mParameters.setPreviewFormat(valstr);
                    CAMHAL_LOGDB("PreviewFormat set %s", valstr);
                } else {
                    CAMHAL_LOGEB("Invalid preview format: %s. Supported: %s", valstr,
                        mCameraProperties->get(CameraProperties::SUPPORTED_PREVIEW_FORMATS));
                    return BAD_VALUE;
                }
            }

            if ((valstr = params.get(TICameraParameters::KEY_VNF)) != NULL) {
                if (strcmp(mCameraProperties->get(CameraProperties::VNF_SUPPORTED),
                           CameraParameters::TRUE) == 0) {
                    CAMHAL_LOGDB("VNF %s",
                                  params.get(TICameraParameters::KEY_VNF));
                    mParameters.set(TICameraParameters::KEY_VNF,
                                    params.get(TICameraParameters::KEY_VNF));
                } else if (strcmp(valstr, CameraParameters::TRUE) == 0) {
                    CAMHAL_LOGEB("ERROR: Invalid VNF: %s", valstr);
                    return BAD_VALUE;
                } else {
                    mParameters.set(TICameraParameters::KEY_VNF,
                                    CameraParameters::FALSE);
                }
            }

            if ((valstr = params.get(CameraParameters::KEY_VIDEO_STABILIZATION)) != NULL) {
                // make sure we support vstab...if we don't and application is trying to set
                // vstab then return an error
                if (strcmp(mCameraProperties->get(CameraProperties::VSTAB_SUPPORTED),
                           CameraParameters::TRUE) == 0) {
                    CAMHAL_LOGDB("VSTAB %s",
                                  params.get(CameraParameters::KEY_VIDEO_STABILIZATION));
                    mParameters.set(CameraParameters::KEY_VIDEO_STABILIZATION,
                                    params.get(CameraParameters::KEY_VIDEO_STABILIZATION));
                } else if (strcmp(valstr, CameraParameters::TRUE) == 0) {
                    CAMHAL_LOGEB("ERROR: Invalid VSTAB: %s", valstr);
                    return BAD_VALUE;
                } else {
                    mParameters.set(CameraParameters::KEY_VIDEO_STABILIZATION,
                                    CameraParameters::FALSE);
                }
            }

            if( (valstr = params.get(TICameraParameters::KEY_CAP_MODE)) != NULL)
                {
                    if (strcmp(TICameraParameters::VIDEO_MODE, valstr)) {
                        mCapModeBackup = valstr;
                    }
                CAMHAL_LOGDB("Capture mode set %s", params.get(TICameraParameters::KEY_CAP_MODE));
                mParameters.set(TICameraParameters::KEY_CAP_MODE, valstr);
                }

            if ((valstr = params.get(TICameraParameters::KEY_IPP)) != NULL) {
                if (isParameterValid(valstr,mCameraProperties->get(CameraProperties::SUPPORTED_IPP_MODES))) {
                    CAMHAL_LOGDB("IPP mode set %s", params.get(TICameraParameters::KEY_IPP));
                    mParameters.set(TICameraParameters::KEY_IPP, valstr);
                } else {
                    CAMHAL_LOGEB("ERROR: Invalid IPP mode: %s", valstr);
                    return BAD_VALUE;
                }
            }

            }

        if ( (valstr = params.get(TICameraParameters::KEY_S3D_PRV_FRAME_LAYOUT)) != NULL )
            {
            if (strcmp(valstr, mParameters.get(TICameraParameters::KEY_S3D_PRV_FRAME_LAYOUT)))
                {
                CAMHAL_LOGDB("Stereo 3D preview image layout is %s", valstr);
                mParameters.set(TICameraParameters::KEY_S3D_PRV_FRAME_LAYOUT, valstr);
                restartPreviewRequired = true;
                }
            }

        params.getPreviewSize(&w, &h);
        if (w == -1 && h == -1) {
            CAMHAL_LOGEA("Unable to get preview size");
            return BAD_VALUE;
        }

        int oldWidth, oldHeight;
        mParameters.getPreviewSize(&oldWidth, &oldHeight);

        int orientation =0;
        if((valstr = params.get(TICameraParameters::KEY_SENSOR_ORIENTATION)) != NULL)
            {
            doesSetParameterNeedUpdate(valstr,
                                       mParameters.get(TICameraParameters::KEY_SENSOR_ORIENTATION),
                                       updateRequired);
            CAMHAL_LOGDB("Sensor Orientation is set to %s", params.get(TICameraParameters::KEY_SENSOR_ORIENTATION));

            mParameters.set(TICameraParameters::KEY_SENSOR_ORIENTATION, valstr);
            orientation = params.getInt(TICameraParameters::KEY_SENSOR_ORIENTATION);
            }

        if ( (!isResolutionValid(w, h, mCameraProperties->get(CameraProperties::SUPPORTED_PREVIEW_SIZES)))
                && (!isResolutionValid(w, h, mCameraProperties->get(CameraProperties::SUPPORTED_PREVIEW_SUBSAMPLED_SIZES)))
                && (!isResolutionValid(w, h, mCameraProperties->get(CameraProperties::SUPPORTED_PREVIEW_SIDEBYSIDE_SIZES)))
                && (!isResolutionValid(w, h, mCameraProperties->get(CameraProperties::SUPPORTED_PREVIEW_TOPBOTTOM_SIZES))) ) {
            CAMHAL_LOGEB("Invalid preview resolution %d x %d", w, h);
            return BAD_VALUE;
        } else {
            mParameters.setPreviewSize(w, h);
        }

        if ( ( oldWidth != w ) || ( oldHeight != h ) )
            {
            restartPreviewRequired |= true;
            }

        CAMHAL_LOGDB("PreviewResolution by App %d x %d", w, h);

        // Handle RECORDING_HINT to Set/Reset Video Mode Parameters
        valstr = params.get(CameraParameters::KEY_RECORDING_HINT);
        if(valstr != NULL)
            {
            if(strcmp(valstr, CameraParameters::TRUE) == 0)
                {
                CAMHAL_LOGDB("Recording Hint is set to %s", valstr);
                mParameters.set(CameraParameters::KEY_RECORDING_HINT, valstr);
                int w, h;

                params.getPreviewSize(&w, &h);
                CAMHAL_LOGVB("%s Preview Width=%d Height=%d\n", __FUNCTION__, w, h);
                //HACK FOR MMS
                mVideoWidth = w;
                mVideoHeight = h;
                CAMHAL_LOGVB("%s Video Width=%d Height=%d\n", __FUNCTION__, mVideoWidth, mVideoHeight);

                restartPreviewRequired = setPreferredPreviewRes(params, w, h);
                mParameters.getPreviewSize(&w, &h);
                CAMHAL_LOGVB("%s Preview Width=%d Height=%d\n", __FUNCTION__, w, h);

                restartPreviewRequired |= setVideoModeParameters(params);
                }
            else if(strcmp(valstr, CameraParameters::FALSE) == 0)
                {
                CAMHAL_LOGDB("Recording Hint is set to %s", valstr);
                mParameters.set(CameraParameters::KEY_RECORDING_HINT, valstr);
                restartPreviewRequired |= resetVideoModeParameters();
                params.getPreviewSize(&mVideoWidth, &mVideoHeight);
                }
            else
                {
                CAMHAL_LOGEA("Invalid RECORDING_HINT");
                return -EINVAL;
                }
            }
        else
            {
            // This check is required in following case.
            // If VideoRecording activity sets KEY_RECORDING_HINT to TRUE and
            // ImageCapture activity doesnot set KEY_RECORDING_HINT to FALSE (i.e. simply NULL),
            // then Video Mode parameters may remain present in ImageCapture activity as well.
            CAMHAL_LOGDA("Recording Hint is set to NULL");
            mParameters.set(CameraParameters::KEY_RECORDING_HINT, "");
            restartPreviewRequired |= resetVideoModeParameters();
            params.getPreviewSize(&mVideoWidth, &mVideoHeight);
            }

        if ((valstr = params.get(CameraParameters::KEY_FOCUS_MODE)) != NULL) {
            if (isParameterValid(valstr, mCameraProperties->get(CameraProperties::SUPPORTED_FOCUS_MODES))) {
                CAMHAL_LOGDB("Focus mode set %s", valstr);

                // we need to take a decision on the capture mode based on whether CAF picture or
                // video is chosen so the behavior of each is consistent to the application
                if(strcmp(valstr, CameraParameters::FOCUS_MODE_CONTINUOUS_PICTURE) == 0){
                    restartPreviewRequired |= resetVideoModeParameters();
                } else if (strcmp(valstr, CameraParameters::FOCUS_MODE_CONTINUOUS_VIDEO) == 0){
                    restartPreviewRequired |= setVideoModeParameters(params);
                }

                mParameters.set(CameraParameters::KEY_FOCUS_MODE, valstr);
             } else {
                CAMHAL_LOGEB("ERROR: Invalid FOCUS mode = %s", valstr);
                return BAD_VALUE;
             }
        }

        ///Below parameters can be changed when the preview is running
        if ( (valstr = params.getPictureFormat()) != NULL ) {
            if (isParameterValid(valstr, mCameraProperties->get(CameraProperties::SUPPORTED_PICTURE_FORMATS))) {
                mParameters.setPictureFormat(valstr);
            } else {
                CAMHAL_LOGEB("ERROR: Invalid picture format: %s",valstr);
                return BAD_VALUE;
            }
        }

        mRawCapture = false;

#ifdef CAMERAHAL_USE_RAW_IMAGE_SAVING
        valstr = params.get(TICameraParameters::KEY_CAP_MODE);
        if ( (!valstr || strcmp(valstr, TICameraParameters::HIGH_QUALITY_MODE) == 0) &&
                access(kRawImagesOutputDirPath, F_OK) != -1 ) {
            mRawCapture = true;
        }
#endif

        if ( (valstr = params.get(TICameraParameters::KEY_S3D_CAP_FRAME_LAYOUT)) != NULL )
            {
            CAMHAL_LOGDB("Stereo 3D capture image layout is %s", valstr);
            mParameters.set(TICameraParameters::KEY_S3D_CAP_FRAME_LAYOUT, valstr);
            }

        params.getPictureSize(&w, &h);
        if ( (isResolutionValid(w, h, mCameraProperties->get(CameraProperties::SUPPORTED_PICTURE_SIZES)))
                || (isResolutionValid(w, h, mCameraProperties->get(CameraProperties::SUPPORTED_PICTURE_SUBSAMPLED_SIZES)))
                || (isResolutionValid(w, h, mCameraProperties->get(CameraProperties::SUPPORTED_PICTURE_TOPBOTTOM_SIZES)))
                || (isResolutionValid(w, h, mCameraProperties->get(CameraProperties::SUPPORTED_PICTURE_SIDEBYSIDE_SIZES))) ) {
            mParameters.setPictureSize(w, h);
        } else {
            CAMHAL_LOGEB("ERROR: Invalid picture resolution %d x %d", w, h);
            return BAD_VALUE;
        }

        CAMHAL_LOGDB("Picture Size by App %d x %d", w, h);

        if ( (valstr = params.getPictureFormat()) != NULL ) {
            if (isParameterValid(params.getPictureFormat(),mCameraProperties->get(CameraProperties::SUPPORTED_PICTURE_FORMATS))) {
                if ((strcmp(valstr, CameraParameters::PIXEL_FORMAT_BAYER_RGGB) == 0) &&
                    mCameraProperties->get(CameraProperties::MAX_PICTURE_WIDTH) &&
                    mCameraProperties->get(CameraProperties::MAX_PICTURE_HEIGHT)) {
                    unsigned int width = 0, height = 0;
                    // Set picture size to full frame for raw bayer capture
                    width = atoi(mCameraProperties->get(CameraProperties::MAX_PICTURE_WIDTH));
                    height = atoi(mCameraProperties->get(CameraProperties::MAX_PICTURE_HEIGHT));
                    mParameters.setPictureSize(width,height);
                }
                mParameters.setPictureFormat(valstr);
            } else {
                CAMHAL_LOGEB("ERROR: Invalid picture format: %s",valstr);
                ret = -EINVAL;
            }
        }

        if ((valstr = params.get(TICameraParameters::KEY_BURST)) != NULL) {
            if (params.getInt(TICameraParameters::KEY_BURST) >=0) {
                CAMHAL_LOGDB("Burst set %s", params.get(TICameraParameters::KEY_BURST));
                mParameters.set(TICameraParameters::KEY_BURST, valstr);
            } else {
                CAMHAL_LOGEB("ERROR: Invalid Burst value: %s",valstr);
                return BAD_VALUE;
            }
        }

        // Variable framerate ranges have higher priority over
        // deprecated constant FPS. "KEY_PREVIEW_FPS_RANGE" should
        // be cleared by the client in order for constant FPS to get
        // applied.
        // If Port FPS needs to be used for configuring, then FPS RANGE should not be set by the APP.
        valstr = params.get(CameraParameters::KEY_PREVIEW_FPS_RANGE);
        if (valstr != NULL && strlen(valstr)) {
            // APP wants to set FPS range
            // Set framerate = MAXFPS
            CAMHAL_LOGDA("APP IS CHANGING FRAME RATE RANGE");

            params.getPreviewFpsRange(&minFPS, &maxFPS);
            // Validate VFR
            if (!isFpsRangeValid(minFPS, maxFPS, params.get(CameraParameters::KEY_SUPPORTED_PREVIEW_FPS_RANGE))) {
                CAMHAL_LOGEA("Invalid FPS Range");
                return BAD_VALUE;
            } else {
                framerate = maxFPS / CameraHal::VFR_SCALE;
                mParameters.setPreviewFrameRate(framerate);
                CAMHAL_LOGDB("SET FRAMERATE %d", framerate);
                mParameters.set(CameraParameters::KEY_PREVIEW_FPS_RANGE, valstr);
                CAMHAL_LOGDB("FPS Range = %s", valstr);
            }
        } else {
            framerate = params.getPreviewFrameRate();
            if (!isParameterValid(framerate, params.get(CameraParameters::KEY_SUPPORTED_PREVIEW_FRAME_RATES))) {
                CAMHAL_LOGEA("Invalid frame rate");
                return BAD_VALUE;
            }
            char tmpBuffer[MAX_PROP_VALUE_LENGTH];

            sprintf(tmpBuffer, "%d,%d", framerate * CameraHal::VFR_SCALE, framerate * CameraHal::VFR_SCALE);
            mParameters.setPreviewFrameRate(framerate);
            CAMHAL_LOGDB("SET FRAMERATE %d", framerate);
            mParameters.set(CameraParameters::KEY_PREVIEW_FPS_RANGE, tmpBuffer);
            CAMHAL_LOGDB("FPS Range = %s", tmpBuffer);
        }

        if ((valstr = params.get(TICameraParameters::KEY_GBCE)) != NULL) {
            if (strcmp(mCameraProperties->get(CameraProperties::SUPPORTED_GBCE),
                       CameraParameters::TRUE) == 0) {
                CAMHAL_LOGDB("GBCE %s", valstr);
                mParameters.set(TICameraParameters::KEY_GBCE, valstr);
            } else if (strcmp(valstr, CameraParameters::TRUE) == 0) {
                CAMHAL_LOGEB("ERROR: Invalid GBCE: %s", valstr);
                return BAD_VALUE;
            } else {
                mParameters.set(TICameraParameters::KEY_GBCE,
                                CameraParameters::FALSE);
            }
        } else {
            mParameters.set(TICameraParameters::KEY_GBCE,
                            CameraParameters::FALSE);
        }

        if ((valstr = params.get(TICameraParameters::KEY_GLBCE)) != NULL) {
            if (strcmp(mCameraProperties->get(CameraProperties::SUPPORTED_GLBCE),
                       CameraParameters::TRUE) == 0) {
                CAMHAL_LOGDB("GLBCE %s", valstr);
                mParameters.set(TICameraParameters::KEY_GLBCE, valstr);
            } else if (strcmp(valstr, CameraParameters::TRUE) == 0) {
                CAMHAL_LOGEB("ERROR: Invalid GLBCE: %s", valstr);
                return BAD_VALUE;
            } else {
                mParameters.set(TICameraParameters::KEY_GLBCE,
                                CameraParameters::FALSE);
            }
        } else {
            mParameters.set(TICameraParameters::KEY_GLBCE,
                            CameraParameters::FALSE);
        }

        ///Update the current parameter set
        if ( (valstr = params.get(TICameraParameters::KEY_AUTOCONVERGENCE_MODE)) != NULL ) {
            CAMHAL_LOGDB("AutoConvergence mode set = %s", valstr);
            mParameters.set(TICameraParameters::KEY_AUTOCONVERGENCE_MODE, valstr);
        }

        if ( (valstr = params.get(TICameraParameters::KEY_MANUAL_CONVERGENCE)) != NULL ) {
            int manualConvergence = (int)strtol(valstr, 0, 0);

            if ( ( manualConvergence < strtol(mCameraProperties->get(CameraProperties::SUPPORTED_MANUAL_CONVERGENCE_MIN), 0, 0) ) ||
                    ( manualConvergence > strtol(mCameraProperties->get(CameraProperties::SUPPORTED_MANUAL_CONVERGENCE_MAX), 0, 0) ) ) {
                CAMHAL_LOGEB("ERROR: Invalid Manual Convergence = %d", manualConvergence);
                return BAD_VALUE;
            } else {
                CAMHAL_LOGDB("ManualConvergence Value = %d", manualConvergence);
                mParameters.set(TICameraParameters::KEY_MANUAL_CONVERGENCE, valstr);
            }
        }

        if((valstr = params.get(TICameraParameters::KEY_MECHANICAL_MISALIGNMENT_CORRECTION)) != NULL) {
            if (isParameterValid(valstr,
                    mCameraProperties->get(CameraProperties::MECHANICAL_MISALIGNMENT_CORRECTION_VALUES))) {
                CAMHAL_LOGDB("Mechanical Mialignment Correction is %s", valstr);
                mParameters.set(TICameraParameters::KEY_MECHANICAL_MISALIGNMENT_CORRECTION, valstr);
            } else {
                mParameters.remove(TICameraParameters::KEY_MECHANICAL_MISALIGNMENT_CORRECTION);
            }
        }

        if ((valstr = params.get(TICameraParameters::KEY_EXPOSURE_MODE)) != NULL) {
            if (isParameterValid(valstr, mCameraProperties->get(CameraProperties::SUPPORTED_EXPOSURE_MODES))) {
                CAMHAL_LOGDB("Exposure mode set = %s", valstr);
                mParameters.set(TICameraParameters::KEY_EXPOSURE_MODE, valstr);
                if (!strcmp(valstr, TICameraParameters::EXPOSURE_MODE_MANUAL)) {
                    int manualVal;
                    if ((valstr = params.get(TICameraParameters::KEY_MANUAL_EXPOSURE)) != NULL) {
                        manualVal = params.getInt(TICameraParameters::KEY_MANUAL_EXPOSURE);
                        if (manualVal < mParameters.getInt(TICameraParameters::KEY_SUPPORTED_MANUAL_EXPOSURE_MIN) ||
                                manualVal > mParameters.getInt(TICameraParameters::KEY_SUPPORTED_MANUAL_EXPOSURE_MAX)) {
                            CAMHAL_LOGEB("ERROR: Manual Exposure = %s is out of range - "
                                            "setting minimum supported value", valstr);
                            valstr = mParameters.get(TICameraParameters::KEY_SUPPORTED_MANUAL_EXPOSURE_MIN);
                        }
                        CAMHAL_LOGDB("Manual Exposure = %s", valstr);
                        mParameters.set(TICameraParameters::KEY_MANUAL_EXPOSURE, valstr);
                    }
                    if ((valstr = params.get(TICameraParameters::KEY_MANUAL_EXPOSURE_RIGHT)) != NULL) {
                        manualVal = params.getInt(TICameraParameters::KEY_MANUAL_EXPOSURE_RIGHT);
                        if (manualVal < mParameters.getInt(TICameraParameters::KEY_SUPPORTED_MANUAL_EXPOSURE_MIN) ||
                                manualVal > mParameters.getInt(TICameraParameters::KEY_SUPPORTED_MANUAL_EXPOSURE_MAX)) {
                            CAMHAL_LOGEB("ERROR: Manual Exposure right = %s is out of range - "
                                            "setting minimum supported value", valstr);
                            valstr = mParameters.get(TICameraParameters::KEY_SUPPORTED_MANUAL_EXPOSURE_MIN);
                        }
                        CAMHAL_LOGDB("Manual Exposure right = %s", valstr);
                        mParameters.set(TICameraParameters::KEY_MANUAL_EXPOSURE_RIGHT, valstr);
                    }
                    if ((valstr = params.get(TICameraParameters::KEY_MANUAL_GAIN_ISO)) != NULL) {
                        manualVal = params.getInt(TICameraParameters::KEY_MANUAL_GAIN_ISO);
                        if (manualVal < mParameters.getInt(TICameraParameters::KEY_SUPPORTED_MANUAL_GAIN_ISO_MIN) ||
                                manualVal > mParameters.getInt(TICameraParameters::KEY_SUPPORTED_MANUAL_GAIN_ISO_MAX)) {
                            CAMHAL_LOGEB("ERROR: Manual Gain = %s is out of range - "
                                            "setting minimum supported value", valstr);
                            valstr = mParameters.get(TICameraParameters::KEY_SUPPORTED_MANUAL_GAIN_ISO_MIN);
                        }
                        CAMHAL_LOGDB("Manual Gain = %s", valstr);
                        mParameters.set(TICameraParameters::KEY_MANUAL_GAIN_ISO, valstr);
                    }
                    if ((valstr = params.get(TICameraParameters::KEY_MANUAL_GAIN_ISO_RIGHT)) != NULL) {
                        manualVal = params.getInt(TICameraParameters::KEY_MANUAL_GAIN_ISO_RIGHT);
                        if (manualVal < mParameters.getInt(TICameraParameters::KEY_SUPPORTED_MANUAL_GAIN_ISO_MIN) ||
                                manualVal > mParameters.getInt(TICameraParameters::KEY_SUPPORTED_MANUAL_GAIN_ISO_MAX)) {
                            CAMHAL_LOGEB("ERROR: Manual Gain right = %s is out of range - "
                                            "setting minimum supported value", valstr);
                            valstr = mParameters.get(TICameraParameters::KEY_SUPPORTED_MANUAL_GAIN_ISO_MIN);
                        }
                        CAMHAL_LOGDB("Manual Gain right = %s", valstr);
                        mParameters.set(TICameraParameters::KEY_MANUAL_GAIN_ISO_RIGHT, valstr);
                    }
                }
            } else {
                CAMHAL_LOGEB("ERROR: Invalid Exposure mode = %s", valstr);
                return BAD_VALUE;
            }
        }

        if ((valstr = params.get(CameraParameters::KEY_WHITE_BALANCE)) != NULL) {
           if ( isParameterValid(valstr, mCameraProperties->get(CameraProperties::SUPPORTED_WHITE_BALANCE))) {
               CAMHAL_LOGDB("White balance set %s", valstr);
               mParameters.set(CameraParameters::KEY_WHITE_BALANCE, valstr);
            } else {
               CAMHAL_LOGEB("ERROR: Invalid white balance  = %s", valstr);
               return BAD_VALUE;
            }
        }

        if ((valstr = params.get(TICameraParameters::KEY_CONTRAST)) != NULL) {
            if (params.getInt(TICameraParameters::KEY_CONTRAST) >= 0 ) {
                CAMHAL_LOGDB("Contrast set %s", valstr);
                mParameters.set(TICameraParameters::KEY_CONTRAST, valstr);
            } else {
                CAMHAL_LOGEB("ERROR: Invalid Contrast  = %s", valstr);
                return BAD_VALUE;
            }
        }

        if ((valstr =params.get(TICameraParameters::KEY_SHARPNESS)) != NULL) {
            if (params.getInt(TICameraParameters::KEY_SHARPNESS) >= 0 ) {
                CAMHAL_LOGDB("Sharpness set %s", valstr);
                mParameters.set(TICameraParameters::KEY_SHARPNESS, valstr);
            } else {
                CAMHAL_LOGEB("ERROR: Invalid Sharpness = %s", valstr);
                return BAD_VALUE;
            }
        }

        if ((valstr = params.get(TICameraParameters::KEY_SATURATION)) != NULL) {
            if (params.getInt(TICameraParameters::KEY_SATURATION) >= 0 ) {
                CAMHAL_LOGDB("Saturation set %s", valstr);
                mParameters.set(TICameraParameters::KEY_SATURATION, valstr);
             } else {
                CAMHAL_LOGEB("ERROR: Invalid Saturation = %s", valstr);
                return BAD_VALUE;
            }
        }

        if ((valstr = params.get(TICameraParameters::KEY_BRIGHTNESS)) != NULL) {
            if (params.getInt(TICameraParameters::KEY_BRIGHTNESS) >= 0 ) {
                CAMHAL_LOGDB("Brightness set %s", valstr);
                mParameters.set(TICameraParameters::KEY_BRIGHTNESS, valstr);
            } else {
                CAMHAL_LOGEB("ERROR: Invalid Brightness = %s", valstr);
                return BAD_VALUE;
            }
         }

        if ((valstr = params.get(CameraParameters::KEY_ANTIBANDING)) != NULL) {
            if (isParameterValid(valstr, mCameraProperties->get(CameraProperties::SUPPORTED_ANTIBANDING))) {
                CAMHAL_LOGDB("Antibanding set %s", valstr);
                mParameters.set(CameraParameters::KEY_ANTIBANDING, valstr);
             } else {
                CAMHAL_LOGEB("ERROR: Invalid Antibanding = %s", valstr);
                return BAD_VALUE;
             }
         }

        if ((valstr = params.get(TICameraParameters::KEY_ISO)) != NULL) {
            if (isParameterValid(valstr, mCameraProperties->get(CameraProperties::SUPPORTED_ISO_VALUES))) {
                CAMHAL_LOGDB("ISO set %s", valstr);
                mParameters.set(TICameraParameters::KEY_ISO, valstr);
            } else {
                CAMHAL_LOGEB("ERROR: Invalid ISO = %s", valstr);
                return BAD_VALUE;
            }
        }

        if( (valstr = params.get(CameraParameters::KEY_FOCUS_AREAS)) != NULL )
            {
            CAMHAL_LOGDB("Focus areas position set %s", params.get(CameraParameters::KEY_FOCUS_AREAS));
            mParameters.set(CameraParameters::KEY_FOCUS_AREAS, valstr);
            }

        if( (valstr = params.get(TICameraParameters::KEY_MEASUREMENT_ENABLE)) != NULL )
            {
            CAMHAL_LOGDB("Measurements set to %s", valstr);
            mParameters.set(TICameraParameters::KEY_MEASUREMENT_ENABLE, valstr);

            if (strcmp(valstr, CameraParameters::TRUE) == 0)
                {
                mMeasurementEnabled = true;
                }
            else if (strcmp(valstr, CameraParameters::FALSE) == 0)
                {
                mMeasurementEnabled = false;
                }
            else
                {
                mMeasurementEnabled = false;
                }

            }

        if( (valstr = params.get(CameraParameters::KEY_EXPOSURE_COMPENSATION)) != NULL)
            {
            CAMHAL_LOGDB("Exposure compensation set %s", params.get(CameraParameters::KEY_EXPOSURE_COMPENSATION));
            mParameters.set(CameraParameters::KEY_EXPOSURE_COMPENSATION, valstr);
            }

        if ((valstr = params.get(CameraParameters::KEY_SCENE_MODE)) != NULL) {
            if (isParameterValid(valstr, mCameraProperties->get(CameraProperties::SUPPORTED_SCENE_MODES))) {
                CAMHAL_LOGDB("Scene mode set %s", valstr);
                doesSetParameterNeedUpdate(valstr,
                                           mParameters.get(CameraParameters::KEY_SCENE_MODE),
                                           updateRequired);
                mParameters.set(CameraParameters::KEY_SCENE_MODE, valstr);
            } else {
                CAMHAL_LOGEB("ERROR: Invalid Scene mode = %s", valstr);
                return BAD_VALUE;
            }
        }

        if ((valstr = params.get(CameraParameters::KEY_FLASH_MODE)) != NULL) {
            if (isParameterValid(valstr, mCameraProperties->get(CameraProperties::SUPPORTED_FLASH_MODES))) {
                CAMHAL_LOGDB("Flash mode set %s", valstr);
                mParameters.set(CameraParameters::KEY_FLASH_MODE, valstr);
            } else {
                CAMHAL_LOGEB("ERROR: Invalid Flash mode = %s", valstr);
                return BAD_VALUE;
            }
        }

        if ((valstr = params.get(CameraParameters::KEY_EFFECT)) != NULL) {
            if (isParameterValid(valstr, mCameraProperties->get(CameraProperties::SUPPORTED_EFFECTS))) {
                CAMHAL_LOGDB("Effect set %s", valstr);
                mParameters.set(CameraParameters::KEY_EFFECT, valstr);
             } else {
                CAMHAL_LOGEB("ERROR: Invalid Effect = %s", valstr);
                return BAD_VALUE;
             }
        }

        if(( (valstr = params.get(CameraParameters::KEY_ROTATION)) != NULL)
            && (params.getInt(CameraParameters::KEY_ROTATION) >=0))
            {
            CAMHAL_LOGDB("Rotation set %s", params.get(CameraParameters::KEY_ROTATION));
            mParameters.set(CameraParameters::KEY_ROTATION, valstr);
            }

        if(( (valstr = params.get(CameraParameters::KEY_JPEG_QUALITY)) != NULL)
            && (params.getInt(CameraParameters::KEY_JPEG_QUALITY) >=0))
            {
            CAMHAL_LOGDB("Jpeg quality set %s", params.get(CameraParameters::KEY_JPEG_QUALITY));
            mParameters.set(CameraParameters::KEY_JPEG_QUALITY, valstr);
            }

        if(( (valstr = params.get(CameraParameters::KEY_JPEG_THUMBNAIL_WIDTH)) != NULL)
            && (params.getInt(CameraParameters::KEY_JPEG_THUMBNAIL_WIDTH) >=0))
            {
            CAMHAL_LOGDB("Thumbnail width set %s", params.get(CameraParameters::KEY_JPEG_THUMBNAIL_WIDTH));
            mParameters.set(CameraParameters::KEY_JPEG_THUMBNAIL_WIDTH, valstr);
            }

        if(( (valstr = params.get(CameraParameters::KEY_JPEG_THUMBNAIL_HEIGHT)) != NULL)
            && (params.getInt(CameraParameters::KEY_JPEG_THUMBNAIL_HEIGHT) >=0))
            {
            CAMHAL_LOGDB("Thumbnail width set %s", params.get(CameraParameters::KEY_JPEG_THUMBNAIL_HEIGHT));
            mParameters.set(CameraParameters::KEY_JPEG_THUMBNAIL_HEIGHT, valstr);
            }

        if(( (valstr = params.get(CameraParameters::KEY_JPEG_THUMBNAIL_QUALITY)) != NULL )
            && (params.getInt(CameraParameters::KEY_JPEG_THUMBNAIL_QUALITY) >=0))
            {
            CAMHAL_LOGDB("Thumbnail quality set %s", params.get(CameraParameters::KEY_JPEG_THUMBNAIL_QUALITY));
            mParameters.set(CameraParameters::KEY_JPEG_THUMBNAIL_QUALITY, valstr);
            }

        if( (valstr = params.get(CameraParameters::KEY_GPS_LATITUDE)) != NULL )
            {
            CAMHAL_LOGDB("GPS latitude set %s", params.get(CameraParameters::KEY_GPS_LATITUDE));
            mParameters.set(CameraParameters::KEY_GPS_LATITUDE, valstr);
            }else{
                mParameters.remove(CameraParameters::KEY_GPS_LATITUDE);
            }

        if( (valstr = params.get(CameraParameters::KEY_GPS_LONGITUDE)) != NULL )
            {
            CAMHAL_LOGDB("GPS longitude set %s", params.get(CameraParameters::KEY_GPS_LONGITUDE));
            mParameters.set(CameraParameters::KEY_GPS_LONGITUDE, valstr);
            }else{
                mParameters.remove(CameraParameters::KEY_GPS_LONGITUDE);
            }

        if( (valstr = params.get(CameraParameters::KEY_GPS_ALTITUDE)) != NULL )
            {
            CAMHAL_LOGDB("GPS altitude set %s", params.get(CameraParameters::KEY_GPS_ALTITUDE));
            mParameters.set(CameraParameters::KEY_GPS_ALTITUDE, valstr);
            }else{
                mParameters.remove(CameraParameters::KEY_GPS_ALTITUDE);
            }

        if( (valstr = params.get(CameraParameters::KEY_GPS_TIMESTAMP)) != NULL )
            {
            CAMHAL_LOGDB("GPS timestamp set %s", params.get(CameraParameters::KEY_GPS_TIMESTAMP));
            mParameters.set(CameraParameters::KEY_GPS_TIMESTAMP, valstr);
            }else{
                mParameters.remove(CameraParameters::KEY_GPS_TIMESTAMP);
            }

        if( (valstr = params.get(TICameraParameters::KEY_GPS_DATESTAMP)) != NULL )
            {
            CAMHAL_LOGDB("GPS datestamp set %s", params.get(TICameraParameters::KEY_GPS_DATESTAMP));
            mParameters.set(TICameraParameters::KEY_GPS_DATESTAMP, valstr);
            }else{
                mParameters.remove(TICameraParameters::KEY_GPS_DATESTAMP);
            }

        if( (valstr = params.get(CameraParameters::KEY_GPS_PROCESSING_METHOD)) != NULL )
            {
            CAMHAL_LOGDB("GPS processing method set %s", params.get(CameraParameters::KEY_GPS_PROCESSING_METHOD));
            mParameters.set(CameraParameters::KEY_GPS_PROCESSING_METHOD, valstr);
            }else{
                mParameters.remove(CameraParameters::KEY_GPS_PROCESSING_METHOD);
            }

        if( (valstr = params.get(TICameraParameters::KEY_GPS_MAPDATUM )) != NULL )
            {
            CAMHAL_LOGDB("GPS MAPDATUM set %s", params.get(TICameraParameters::KEY_GPS_MAPDATUM));
            mParameters.set(TICameraParameters::KEY_GPS_MAPDATUM, valstr);
            }else{
                mParameters.remove(TICameraParameters::KEY_GPS_MAPDATUM);
            }

        if( (valstr = params.get(TICameraParameters::KEY_GPS_VERSION)) != NULL )
            {
            CAMHAL_LOGDB("GPS MAPDATUM set %s", params.get(TICameraParameters::KEY_GPS_VERSION));
            mParameters.set(TICameraParameters::KEY_GPS_VERSION, valstr);
            }else{
                mParameters.remove(TICameraParameters::KEY_GPS_VERSION);
            }

        if( (valstr = params.get(TICameraParameters::KEY_EXIF_MODEL)) != NULL )
            {
            CAMHAL_LOGDB("EXIF Model set %s", params.get(TICameraParameters::KEY_EXIF_MODEL));
            mParameters.set(TICameraParameters::KEY_EXIF_MODEL, valstr);
            }

        if( (valstr = params.get(TICameraParameters::KEY_EXIF_MAKE)) != NULL )
            {
            CAMHAL_LOGDB("EXIF Make set %s", params.get(TICameraParameters::KEY_EXIF_MAKE));
            mParameters.set(TICameraParameters::KEY_EXIF_MAKE, valstr);
            }

        if( (valstr = params.get(TICameraParameters::KEY_EXP_BRACKETING_RANGE)) != NULL )
            {
            CAMHAL_LOGDB("Exposure Bracketing set %s", params.get(TICameraParameters::KEY_EXP_BRACKETING_RANGE));
            mParameters.set(TICameraParameters::KEY_EXP_BRACKETING_RANGE, valstr);
            mParameters.remove(TICameraParameters::KEY_EXP_GAIN_BRACKETING_RANGE);
            }
        else if ((valstr = params.get(TICameraParameters::KEY_EXP_GAIN_BRACKETING_RANGE)) != NULL) {
            CAMHAL_LOGDB("ABS Exposure+Gain Bracketing set %s", params.get(TICameraParameters::KEY_EXP_GAIN_BRACKETING_RANGE));
            mParameters.set(TICameraParameters::KEY_EXP_GAIN_BRACKETING_RANGE, valstr);
            mParameters.remove(TICameraParameters::KEY_EXP_BRACKETING_RANGE);
        } else
            {
            mParameters.remove(TICameraParameters::KEY_EXP_BRACKETING_RANGE);
            }

        if( (valstr = params.get(TICameraParameters::KEY_ZOOM_BRACKETING_RANGE)) != NULL ) {
            CAMHAL_LOGDB("Zoom Bracketing range %s", valstr);
            mParameters.set(TICameraParameters::KEY_ZOOM_BRACKETING_RANGE, valstr);
        } else {
            mParameters.remove(TICameraParameters::KEY_ZOOM_BRACKETING_RANGE);
        }

        if ((valstr = params.get(CameraParameters::KEY_ZOOM)) != NULL ) {
            if ((params.getInt(CameraParameters::KEY_ZOOM) >= 0 ) &&
                (params.getInt(CameraParameters::KEY_ZOOM) <= mMaxZoomSupported )) {
                CAMHAL_LOGDB("Zoom set %s", valstr);
                doesSetParameterNeedUpdate(valstr,
                                           mParameters.get(CameraParameters::KEY_ZOOM),
                                           updateRequired);
                mParameters.set(CameraParameters::KEY_ZOOM, valstr);
             } else {
                CAMHAL_LOGEB("ERROR: Invalid Zoom: %s", valstr);
                return BAD_VALUE;
            }
        }

        if( (valstr = params.get(CameraParameters::KEY_AUTO_EXPOSURE_LOCK)) != NULL )
          {
            CAMHAL_LOGDB("Auto Exposure Lock set %s", params.get(CameraParameters::KEY_AUTO_EXPOSURE_LOCK));
            doesSetParameterNeedUpdate(valstr,
                                       mParameters.get(CameraParameters::KEY_AUTO_EXPOSURE_LOCK),
                                       updateRequired);
            mParameters.set(CameraParameters::KEY_AUTO_EXPOSURE_LOCK, valstr);
          }

        if( (valstr = params.get(CameraParameters::KEY_AUTO_WHITEBALANCE_LOCK)) != NULL )
          {
            CAMHAL_LOGDB("Auto WhiteBalance Lock set %s", params.get(CameraParameters::KEY_AUTO_WHITEBALANCE_LOCK));
            doesSetParameterNeedUpdate(valstr,
                                       mParameters.get(CameraParameters::KEY_AUTO_WHITEBALANCE_LOCK),
                                       updateRequired);
            mParameters.set(CameraParameters::KEY_AUTO_WHITEBALANCE_LOCK, valstr);
          }
        if( (valstr = params.get(CameraParameters::KEY_METERING_AREAS)) != NULL )
            {
            CAMHAL_LOGDB("Metering areas position set %s", params.get(CameraParameters::KEY_METERING_AREAS));
            mParameters.set(CameraParameters::KEY_METERING_AREAS, valstr);
            }

        if( (valstr = params.get(TICameraParameters::RAW_WIDTH)) != NULL ) {
            CAMHAL_LOGDB("Raw image width set %s", params.get(TICameraParameters::RAW_WIDTH));
            mParameters.set(TICameraParameters::RAW_WIDTH, valstr);
        }

        if( (valstr = params.get(TICameraParameters::RAW_HEIGHT)) != NULL ) {
            CAMHAL_LOGDB("Raw image height set %s", params.get(TICameraParameters::RAW_HEIGHT));
            mParameters.set(TICameraParameters::RAW_HEIGHT, valstr);
        }

        //TI extensions for enable/disable algos
        if( (valstr = params.get(TICameraParameters::KEY_ALGO_FIXED_GAMMA)) != NULL )
            {
            CAMHAL_LOGDB("Fixed Gamma set %s", valstr);
            mParameters.set(TICameraParameters::KEY_ALGO_FIXED_GAMMA, valstr);
            }

        if( (valstr = params.get(TICameraParameters::KEY_ALGO_NSF1)) != NULL )
            {
            CAMHAL_LOGDB("NSF1 set %s", valstr);
            mParameters.set(TICameraParameters::KEY_ALGO_NSF1, valstr);
            }

        if( (valstr = params.get(TICameraParameters::KEY_ALGO_NSF2)) != NULL )
            {
            CAMHAL_LOGDB("NSF2 set %s", valstr);
            mParameters.set(TICameraParameters::KEY_ALGO_NSF2, valstr);
            }

        if( (valstr = params.get(TICameraParameters::KEY_ALGO_SHARPENING)) != NULL )
            {
            CAMHAL_LOGDB("Sharpening set %s", valstr);
            mParameters.set(TICameraParameters::KEY_ALGO_SHARPENING, valstr);
            }

        if( (valstr = params.get(TICameraParameters::KEY_ALGO_THREELINCOLORMAP)) != NULL )
            {
            CAMHAL_LOGDB("Color Conversion set %s", valstr);
            mParameters.set(TICameraParameters::KEY_ALGO_THREELINCOLORMAP, valstr);
            }

        if( (valstr = params.get(TICameraParameters::KEY_ALGO_GIC)) != NULL )
            {
            CAMHAL_LOGDB("Green Inballance Correction set %s", valstr);
            mParameters.set(TICameraParameters::KEY_ALGO_GIC, valstr);
            }

        CameraParameters adapterParams = mParameters;

        if( NULL != params.get(TICameraParameters::KEY_TEMP_BRACKETING_RANGE_POS) )
            {
            int posBracketRange = params.getInt(TICameraParameters::KEY_TEMP_BRACKETING_RANGE_POS);
            if ( 0 < posBracketRange )
                {
                mBracketRangePositive = posBracketRange;
                }
            }
        CAMHAL_LOGDB("Positive bracketing range %d", mBracketRangePositive);


        if( NULL != params.get(TICameraParameters::KEY_TEMP_BRACKETING_RANGE_NEG) )
            {
            int negBracketRange = params.getInt(TICameraParameters::KEY_TEMP_BRACKETING_RANGE_NEG);
            if ( 0 < negBracketRange )
                {
                mBracketRangeNegative = negBracketRange;
                }
            }
        CAMHAL_LOGDB("Negative bracketing range %d", mBracketRangeNegative);

        if( ( (valstr = params.get(TICameraParameters::KEY_TEMP_BRACKETING)) != NULL) &&
            ( strcmp(valstr, CameraParameters::TRUE) == 0 )) {
            if ( !mBracketingEnabled ) {
                CAMHAL_LOGDA("Enabling bracketing");
                mBracketingEnabled = true;
            } else {
                CAMHAL_LOGDA("Bracketing already enabled");
            }
            adapterParams.set(TICameraParameters::KEY_TEMP_BRACKETING, valstr);
            mParameters.set(TICameraParameters::KEY_TEMP_BRACKETING, valstr);
        } else if ( ( (valstr = params.get(TICameraParameters::KEY_TEMP_BRACKETING)) != NULL ) &&
            ( strcmp(valstr, CameraParameters::FALSE) == 0 )) {
            CAMHAL_LOGDA("Disabling bracketing");

            adapterParams.set(TICameraParameters::KEY_TEMP_BRACKETING, valstr);
            mParameters.set(TICameraParameters::KEY_TEMP_BRACKETING, valstr);
            mBracketingEnabled = false;
            if ( mBracketingRunning ) {
                stopImageBracketing();
            }

        } else {
            adapterParams.remove(TICameraParameters::KEY_TEMP_BRACKETING);
            mParameters.remove(TICameraParameters::KEY_TEMP_BRACKETING);
        }

        // Only send parameters to adapter if preview is already
        // enabled or doesSetParameterNeedUpdate says so. Initial setParameters to camera adapter,
        // will be called in startPreview()
        // TODO(XXX): Need to identify other parameters that need update from camera adapter
        if ( (NULL != mCameraAdapter) && (mPreviewEnabled || updateRequired) && !restartPreviewRequired ) {
            ret |= mCameraAdapter->setParameters(adapterParams);
        }

        if( ( (valstr = params.get(TICameraParameters::KEY_SHUTTER_ENABLE)) != NULL ) &&
            ( strcmp(valstr, CameraParameters::TRUE) == 0 ))
            {
            CAMHAL_LOGDA("Enabling shutter sound");

            mShutterEnabled = true;
            mMsgEnabled |= CAMERA_MSG_SHUTTER;
            mParameters.set(TICameraParameters::KEY_SHUTTER_ENABLE, valstr);
            }
        else if ( ( (valstr = params.get(TICameraParameters::KEY_SHUTTER_ENABLE)) != NULL ) &&
            ( strcmp(valstr, CameraParameters::FALSE) == 0 ))
            {
            CAMHAL_LOGDA("Disabling shutter sound");

            mShutterEnabled = false;
            mMsgEnabled &= ~CAMERA_MSG_SHUTTER;
            mParameters.set(TICameraParameters::KEY_SHUTTER_ENABLE, valstr);
            }

    }

    //On fail restore old parameters
    if ( NO_ERROR != ret ) {
        mParameters.unflatten(oldParams.flatten());
    }

    // Restart Preview if needed by KEY_RECODING_HINT only if preview is already running.
    // If preview is not started yet, Video Mode parameters will take effect on next startPreview()
    if (restartPreviewRequired && previewEnabled() && !mRecordingEnabled) {
        CAMHAL_LOGDA("Restarting Preview");
        ret = restartPreview();
    } else if (restartPreviewRequired && !previewEnabled() &&
                mDisplayPaused && !mRecordingEnabled) {
        CAMHAL_LOGDA("Stopping Preview");
        forceStopPreview();
    }

    if ( !mBracketingRunning && mBracketingEnabled ) {
        startImageBracketing();
    }

    if (ret != NO_ERROR)
        {
        CAMHAL_LOGEA("Failed to restart Preview");
        return ret;
        }

    LOG_FUNCTION_NAME_EXIT;

    return ret;
}

status_t CameraHal::allocPreviewBufs(int width, int height, const char* previewFormat,
                                        unsigned int buffercount, unsigned int &max_queueable)
{
    status_t ret = NO_ERROR;

    LOG_FUNCTION_NAME;

    if(mDisplayAdapter.get() == NULL)
    {
        // Memory allocation of preview buffers is now placed in gralloc
        // CameraHal should not allocate preview buffers without DisplayAdapter
        return NO_MEMORY;
    }

    if(!mPreviewBuffers)
    {
        mPreviewLength = 0;
        mPreviewBuffers = mDisplayAdapter->allocateBufferList(width, height,
                                                                    previewFormat,
                                                                    mPreviewLength,
                                                                    buffercount);

<<<<<<< HEAD
        if (NULL == mPreviewBuffers ) {
=======
        if (NULL == mPreviewBufs ) {
>>>>>>> a45d456e
            CAMHAL_LOGEA("Couldn't allocate preview buffers");
            return NO_MEMORY;
        }

        mPreviewOffsets = (uint32_t *) mDisplayAdapter->getOffsets();
        if ( NULL == mPreviewOffsets ) {
            CAMHAL_LOGEA("Buffer mapping failed");
            return BAD_VALUE;
        }

<<<<<<< HEAD
=======
        mPreviewFd = mDisplayAdapter->getFd();
        if ( -1 == mPreviewFd ) {
            CAMHAL_LOGEA("Invalid handle");
            return BAD_VALUE;
        }

>>>>>>> a45d456e
        mBufProvider = (BufferProvider*) mDisplayAdapter.get();

        ret = mDisplayAdapter->maxQueueableBuffers(max_queueable);
        if (ret != NO_ERROR) {
            return ret;
        }
    }

    LOG_FUNCTION_NAME_EXIT;

    return ret;
}

status_t CameraHal::freePreviewBufs()
{
    status_t ret = NO_ERROR;
    LOG_FUNCTION_NAME;

    CAMHAL_LOGDB("mPreviewBuffers = %p", mPreviewBuffers);
    if(mPreviewBuffers)
        {
        ret = mBufProvider->freeBufferList(mPreviewBuffers);
        mPreviewBuffers = NULL;
        LOG_FUNCTION_NAME_EXIT;
        return ret;
        }
    LOG_FUNCTION_NAME_EXIT;
    return ret;
}


status_t CameraHal::allocPreviewDataBufs(size_t size, size_t bufferCount)
{
    status_t ret = NO_ERROR;
    int bytes;

    LOG_FUNCTION_NAME;

    bytes = size;

    if ( NO_ERROR == ret )
        {
        if( NULL != mPreviewDataBuffers )
            {
            ret = freePreviewDataBufs();
            }
        }

    if ( NO_ERROR == ret )
        {
        bytes = ((bytes+4095)/4096)*4096;
        mPreviewDataBuffers = mMemoryManager->allocateBufferList(0, 0, NULL, bytes, bufferCount);

        CAMHAL_LOGDB("Size of Preview data buffer = %d", bytes);
        if( NULL == mPreviewDataBuffers )
            {
            CAMHAL_LOGEA("Couldn't allocate image buffers using memory manager");
            ret = -NO_MEMORY;
            }
        else
            {
            bytes = size;
            }
        }

    if ( NO_ERROR == ret )
        {
        mPreviewDataFd = mMemoryManager->getFd();
        mPreviewDataLength = bytes;
        mPreviewDataOffsets = mMemoryManager->getOffsets();
        }
    else
        {
        mPreviewDataFd = -1;
        mPreviewDataLength = 0;
        mPreviewDataOffsets = NULL;
        }

    LOG_FUNCTION_NAME_EXIT;

    return ret;
}

status_t CameraHal::freePreviewDataBufs()
{
    status_t ret = NO_ERROR;

    LOG_FUNCTION_NAME;

    if ( NO_ERROR == ret )
        {

        if( NULL != mPreviewDataBuffers )
            {

            ret = mMemoryManager->freeBufferList(mPreviewDataBuffers);
            mPreviewDataBuffers = NULL;

            }
        }

    LOG_FUNCTION_NAME_EXIT;

    return ret;
}

status_t CameraHal::allocImageBufs(unsigned int width, unsigned int height, size_t size,
                                   const char* previewFormat, unsigned int bufferCount,
                                   unsigned int *max_queueable)
{
    status_t ret = NO_ERROR;
    int bytes;

    LOG_FUNCTION_NAME;

    bytes = size;

    // allocate image buffers only if not already allocated
    if(NULL != mImageBuffers) {
        if (mBufferSourceAdapter_Out.get()) {
            mBufferSourceAdapter_Out->maxQueueableBuffers(*max_queueable);
        } else {
            *max_queueable = bufferCount;
        }
        return NO_ERROR;
    }

    if (mBufferSourceAdapter_Out.get()) {
        mImageBuffers = mBufferSourceAdapter_Out->allocateBufferList(width, height, previewFormat,
                                                                     bytes, bufferCount);
        mBufferSourceAdapter_Out->maxQueueableBuffers(*max_queueable);
    } else {
        bytes = ((bytes + 4095) / 4096) * 4096;
        mImageBuffers = mMemoryManager->allocateBufferList(0, 0, previewFormat, bytes, bufferCount);
        *max_queueable = bufferCount;
    }

    CAMHAL_LOGDB("Size of Image cap buffer = %d", bytes);
    if ( NULL == mImageBuffers ) {
        CAMHAL_LOGEA("Couldn't allocate image buffers using memory manager");
        ret = -NO_MEMORY;
    } else {
        bytes = size;
    }

    if ( NO_ERROR == ret ) {
        mImageFd = mMemoryManager->getFd();
        mImageLength = bytes;
        mImageOffsets = mMemoryManager->getOffsets();
    } else {
        mImageFd = -1;
        mImageLength = 0;
        mImageOffsets = NULL;
    }

    LOG_FUNCTION_NAME_EXIT;

    return ret;
}

status_t CameraHal::allocVideoBufs(uint32_t width, uint32_t height, uint32_t bufferCount)
{
  status_t ret = NO_ERROR;
  LOG_FUNCTION_NAME;

  if( NULL != mVideoBuffers ){
    ret = freeVideoBufs(mVideoBuffers);
    mVideoBuffers = NULL;
  }

  if ( NO_ERROR == ret ){
    int32_t stride;
    CameraBuffer *buffers = new CameraBuffer [bufferCount];

    memset (buffers, 0, sizeof(CameraBuffer) * bufferCount);

    if (buffers != NULL){
      for (unsigned int i = 0; i< bufferCount; i++){
        GraphicBufferAllocator &GrallocAlloc = GraphicBufferAllocator::get();
        buffer_handle_t handle;
        ret = GrallocAlloc.alloc(width, height, HAL_PIXEL_FORMAT_NV12, CAMHAL_GRALLOC_USAGE, &handle, &stride);
        if (ret != NO_ERROR){
          CAMHAL_LOGEA("Couldn't allocate video buffers using Gralloc");
          ret = -NO_MEMORY;
          for (unsigned int j=0; j< i; j++){
            CAMHAL_LOGEB("Freeing Gralloc Buffer %p", buffers[i].opaque);
            GrallocAlloc.free((buffer_handle_t)buffers[i].opaque);
          }
          delete [] buffers;
          goto exit;
        }
        buffers[i].type = CAMERA_BUFFER_GRALLOC;
        buffers[i].opaque = (void *)handle;
        CAMHAL_LOGVB("*** Gralloc Handle =0x%x ***", handle);
      }

      mVideoBuffers = buffers;
    }
    else{
      CAMHAL_LOGEA("Couldn't allocate video buffers ");
      ret = -NO_MEMORY;
    }
  }

 exit:
  LOG_FUNCTION_NAME_EXIT;

  return ret;
}

status_t CameraHal::allocRawBufs(int width, int height, const char* previewFormat, int bufferCount)
{
   status_t ret = NO_ERROR;

    LOG_FUNCTION_NAME


    ///@todo Enhance this method allocImageBufs() to take in a flag for burst capture
    ///Always allocate the buffers for image capture using MemoryManager
    if (NO_ERROR == ret) {
        if(( NULL != mVideoBuffers )) {
            ret = freeRawBufs();
        }
    }

    if ( NO_ERROR == ret ) {
        mVideoLength = 0;
        mVideoLength = (((width * height * 2) + 4095)/4096)*4096;
        mVideoBuffers = mMemoryManager->allocateBufferList(width, height, previewFormat,
                                                           mVideoLength, bufferCount);

        CAMHAL_LOGDB("Size of Video cap buffer (used for RAW capture) %d", mVideoLength);
        if( NULL == mVideoBuffers ) {
            CAMHAL_LOGEA("Couldn't allocate Video buffers using memory manager");
            ret = -NO_MEMORY;
        }
    }

    if ( NO_ERROR == ret ) {
        mVideoFd = mMemoryManager->getFd();
        mVideoOffsets = mMemoryManager->getOffsets();
    } else {
        mVideoFd = -1;
        mVideoOffsets = NULL;
    }

    LOG_FUNCTION_NAME_EXIT;

    return ret;
}

void endImageCapture( void *userData)
{
    LOG_FUNCTION_NAME;

    if ( NULL != userData )
        {
        CameraHal *c = reinterpret_cast<CameraHal *>(userData);
        c->signalEndImageCapture();
        }

    LOG_FUNCTION_NAME_EXIT;
}

void releaseImageBuffers(void *userData)
{
    LOG_FUNCTION_NAME;

    if (NULL != userData) {
        CameraHal *c = reinterpret_cast<CameraHal *>(userData);
        c->freeImageBufs();
    }

    LOG_FUNCTION_NAME_EXIT;
}

status_t CameraHal::signalEndImageCapture()
{
    status_t ret = NO_ERROR;
    int w,h;
    CameraParameters adapterParams = mParameters;
    Mutex::Autolock lock(mLock);

    LOG_FUNCTION_NAME;

    if (mBufferSourceAdapter_Out.get()) {
        mBufferSourceAdapter_Out->disableDisplay();
    }

    if (mBufferSourceAdapter_In.get()) {
        mBufferSourceAdapter_In->disableDisplay();
    }

    if ( mBracketingRunning ) {
        stopImageBracketing();
    } else {
        mCameraAdapter->sendCommand(CameraAdapter::CAMERA_STOP_IMAGE_CAPTURE);
    }

    LOG_FUNCTION_NAME_EXIT;

    return ret;
}

status_t CameraHal::freeImageBufs()
{
    status_t ret = NO_ERROR;

    LOG_FUNCTION_NAME;

    if (NULL == mImageBuffers) {
        return -EINVAL;
    }

    if (mBufferSourceAdapter_Out.get()) {
        ret = mBufferSourceAdapter_Out->freeBufferList(mImageBuffers);
    } else {
        ret = mMemoryManager->freeBufferList(mImageBuffers);
    }

    if (ret == NO_ERROR) {
        mImageBuffers = NULL;
    }

    LOG_FUNCTION_NAME_EXIT;

    return ret;
}

status_t CameraHal::freeVideoBufs(CameraBuffer *bufs)
{
  status_t ret = NO_ERROR;

  LOG_FUNCTION_NAME;

  int count = atoi(mCameraProperties->get(CameraProperties::REQUIRED_PREVIEW_BUFS));
  if(bufs == NULL)
    {
      CAMHAL_LOGEA("NULL pointer passed to freeVideoBuffer");
      LOG_FUNCTION_NAME_EXIT;
      return BAD_VALUE;
    }

  GraphicBufferAllocator &GrallocAlloc = GraphicBufferAllocator::get();

  for(int i = 0; i < count; i++){
    CAMHAL_LOGVB("Free Video Gralloc Handle 0x%x", bufs[i].opaque);
    GrallocAlloc.free((buffer_handle_t)bufs[i].opaque);
  }

  LOG_FUNCTION_NAME_EXIT;

  return ret;
}

status_t CameraHal::freeRawBufs()
{
    status_t ret = NO_ERROR;

    LOG_FUNCTION_NAME

    if ( NO_ERROR == ret ) {
        if( NULL != mVideoBuffers ) {
            ///@todo Pluralise the name of this method to freeBuffers
            ret = mMemoryManager->freeBufferList(mVideoBuffers);
            mVideoBuffers = NULL;
        } else {
            ret = -EINVAL;
        }
    }

    LOG_FUNCTION_NAME_EXIT

    return ret;
}

/**
   @brief Start preview mode.

   @param none
   @return NO_ERROR Camera switched to VF mode
   @todo Update function header with the different errors that are possible

 */
status_t CameraHal::startPreview()
{

    status_t ret = NO_ERROR;
    CameraAdapter::BuffersDescriptor desc;
    CameraFrame frame;
    const char *valstr = NULL;
    unsigned int required_buffer_count;
    unsigned int max_queueble_buffers;

#if PPM_INSTRUMENTATION || PPM_INSTRUMENTATION_ABS
        gettimeofday(&mStartPreview, NULL);
#endif

    LOG_FUNCTION_NAME;

    if ( mPreviewEnabled ){
      CAMHAL_LOGDA("Preview already running");
      LOG_FUNCTION_NAME_EXIT;
      return ALREADY_EXISTS;
    }

    if ( NULL != mCameraAdapter ) {
      ret = mCameraAdapter->setParameters(mParameters);
    }

    if ((mPreviewStartInProgress == false) && (mDisplayPaused == false)){
      ret = mCameraAdapter->sendCommand(CameraAdapter::CAMERA_QUERY_RESOLUTION_PREVIEW,( int ) &frame);
      if ( NO_ERROR != ret ){
        CAMHAL_LOGEB("Error: CAMERA_QUERY_RESOLUTION_PREVIEW %d", ret);
        return ret;
      }

      ///Update the current preview width and height
      mPreviewWidth = frame.mWidth;
      mPreviewHeight = frame.mHeight;
      //Update the padded width and height - required for VNF and VSTAB
      mParameters.set(TICameraParameters::KEY_PADDED_WIDTH, mPreviewWidth);
      mParameters.set(TICameraParameters::KEY_PADDED_HEIGHT, mPreviewHeight);

    }

    ///If we don't have the preview callback enabled and display adapter,
    if(!mSetPreviewWindowCalled || (mDisplayAdapter.get() == NULL)){
      CAMHAL_LOGD("Preview not started. Preview in progress flag set");
      mPreviewStartInProgress = true;
      ret = mCameraAdapter->sendCommand(CameraAdapter::CAMERA_SWITCH_TO_EXECUTING);
      if ( NO_ERROR != ret ){
        CAMHAL_LOGEB("Error: CAMERA_SWITCH_TO_EXECUTING %d", ret);
        return ret;
      }
      return NO_ERROR;
    }

    if( (mDisplayAdapter.get() != NULL) && ( !mPreviewEnabled ) && ( mDisplayPaused ) )
        {
        CAMHAL_LOGDA("Preview is in paused state");

        mDisplayPaused = false;
        mPreviewEnabled = true;
        if ( NO_ERROR == ret )
            {
            ret = mDisplayAdapter->pauseDisplay(mDisplayPaused);

            if ( NO_ERROR != ret )
                {
                CAMHAL_LOGEB("Display adapter resume failed %x", ret);
                }
            }
        //restart preview callbacks
        if(mMsgEnabled & CAMERA_MSG_PREVIEW_FRAME)
        {
            mAppCallbackNotifier->enableMsgType (CAMERA_MSG_PREVIEW_FRAME);
        }

        signalEndImageCapture();
        return ret;
        }

    required_buffer_count = atoi(mCameraProperties->get(CameraProperties::REQUIRED_PREVIEW_BUFS));

    ///Allocate the preview buffers
    ret = allocPreviewBufs(mPreviewWidth, mPreviewHeight, mParameters.getPreviewFormat(), required_buffer_count, max_queueble_buffers);

    if ( NO_ERROR != ret )
        {
        CAMHAL_LOGEA("Couldn't allocate buffers for Preview");
        goto error;
        }

    if ( mMeasurementEnabled )
        {

        ret = mCameraAdapter->sendCommand(CameraAdapter::CAMERA_QUERY_BUFFER_SIZE_PREVIEW_DATA,
                                          ( int ) &frame,
                                          required_buffer_count);
        if ( NO_ERROR != ret )
            {
            return ret;
            }

         ///Allocate the preview data buffers
        ret = allocPreviewDataBufs(frame.mLength, required_buffer_count);
        if ( NO_ERROR != ret ) {
            CAMHAL_LOGEA("Couldn't allocate preview data buffers");
            goto error;
           }

        if ( NO_ERROR == ret )
            {
            desc.mBuffers = mPreviewDataBuffers;
            desc.mOffsets = mPreviewDataOffsets;
            desc.mFd = mPreviewDataFd;
            desc.mLength = mPreviewDataLength;
            desc.mCount = ( size_t ) required_buffer_count;
            desc.mMaxQueueable = (size_t) required_buffer_count;

            mCameraAdapter->sendCommand(CameraAdapter::CAMERA_USE_BUFFERS_PREVIEW_DATA,
                                        ( int ) &desc);
            }

        }

    ///Pass the buffers to Camera Adapter
    desc.mBuffers = mPreviewBuffers;
    desc.mOffsets = mPreviewOffsets;
    desc.mFd = mPreviewFd;
    desc.mLength = mPreviewLength;
    desc.mCount = ( size_t ) required_buffer_count;
    desc.mMaxQueueable = (size_t) max_queueble_buffers;

    ret = mCameraAdapter->sendCommand(CameraAdapter::CAMERA_USE_BUFFERS_PREVIEW,
                                      ( int ) &desc);

    if ( NO_ERROR != ret )
        {
        CAMHAL_LOGEB("Failed to register preview buffers: 0x%x", ret);
        freePreviewBufs();
        return ret;
        }

    mAppCallbackNotifier->startPreviewCallbacks(mParameters, mPreviewBuffers, mPreviewOffsets, mPreviewFd, mPreviewLength, required_buffer_count);

    ///Start the callback notifier
    ret = mAppCallbackNotifier->start();

    if( ALREADY_EXISTS == ret )
        {
        //Already running, do nothing
        CAMHAL_LOGDA("AppCallbackNotifier already running");
        ret = NO_ERROR;
        }
    else if ( NO_ERROR == ret ) {
        CAMHAL_LOGDA("Started AppCallbackNotifier..");
        mAppCallbackNotifier->setMeasurements(mMeasurementEnabled);
        }
    else
        {
        CAMHAL_LOGDA("Couldn't start AppCallbackNotifier");
        goto error;
        }

    ///Enable the display adapter if present, actual overlay enable happens when we post the buffer
    if(mDisplayAdapter.get() != NULL)
        {
        CAMHAL_LOGDA("Enabling display");
        int width, height;
        mParameters.getPreviewSize(&width, &height);

#if PPM_INSTRUMENTATION || PPM_INSTRUMENTATION_ABS

        ret = mDisplayAdapter->enableDisplay(width, height, &mStartPreview);

#else

        ret = mDisplayAdapter->enableDisplay(width, height, NULL);

#endif

        if ( ret != NO_ERROR )
            {
            CAMHAL_LOGEA("Couldn't enable display");

            // FIXME: At this stage mStateSwitchLock is locked and unlock is supposed to be called
            //        only from mCameraAdapter->sendCommand(CameraAdapter::CAMERA_START_PREVIEW)
            //        below. But this will never happen because of goto error. Thus at next
            //        startPreview() call CameraHAL will be deadlocked.
            //        Need to revisit mStateSwitch lock, for now just abort the process.
            CAMHAL_ASSERT_X(false,
                    "At this stage mCameraAdapter->mStateSwitchLock is still locked, "
                    "deadlock is guaranteed");

            goto error;
            }

        }

    ///Send START_PREVIEW command to adapter
    CAMHAL_LOGDA("Starting CameraAdapter preview mode");

    ret = mCameraAdapter->sendCommand(CameraAdapter::CAMERA_START_PREVIEW);

    if(ret!=NO_ERROR)
        {
        CAMHAL_LOGEA("Couldn't start preview w/ CameraAdapter");
        goto error;
        }
    CAMHAL_LOGDA("Started preview");

    mPreviewEnabled = true;
    mPreviewStartInProgress = false;
    return ret;

    error:

        CAMHAL_LOGEA("Performing cleanup after error");

        //Do all the cleanup
        freePreviewBufs();
        mCameraAdapter->sendCommand(CameraAdapter::CAMERA_STOP_PREVIEW);
        if(mDisplayAdapter.get() != NULL)
            {
            mDisplayAdapter->disableDisplay(false);
            }
        mAppCallbackNotifier->stop();
        mPreviewStartInProgress = false;
        mPreviewEnabled = false;
        LOG_FUNCTION_NAME_EXIT;

        return ret;
}

/**
   @brief Sets ANativeWindow object.

   Preview buffers provided to CameraHal via this object. DisplayAdapter will be interfacing with it
   to render buffers to display.

   @param[in] window The ANativeWindow object created by Surface flinger
   @return NO_ERROR If the ANativeWindow object passes validation criteria
   @todo Define validation criteria for ANativeWindow object. Define error codes for scenarios

 */
status_t CameraHal::setPreviewWindow(struct preview_stream_ops *window)
{
    status_t ret = NO_ERROR;
    CameraAdapter::BuffersDescriptor desc;

    LOG_FUNCTION_NAME;
    mSetPreviewWindowCalled = true;

   ///If the Camera service passes a null window, we destroy existing window and free the DisplayAdapter
    if(!window)
    {
        if(mDisplayAdapter.get() != NULL)
        {
            ///NULL window passed, destroy the display adapter if present
            CAMHAL_LOGD("NULL window passed, destroying display adapter");
            mDisplayAdapter.clear();
            ///@remarks If there was a window previously existing, we usually expect another valid window to be passed by the client
            ///@remarks so, we will wait until it passes a valid window to begin the preview again
            mSetPreviewWindowCalled = false;
        }
        CAMHAL_LOGD("NULL ANativeWindow passed to setPreviewWindow");
        return NO_ERROR;
    }else if(mDisplayAdapter.get() == NULL)
    {
        // Need to create the display adapter since it has not been created
        // Create display adapter
        mDisplayAdapter = new ANativeWindowDisplayAdapter();
        ret = NO_ERROR;
        if(!mDisplayAdapter.get() || ((ret=mDisplayAdapter->initialize())!=NO_ERROR))
        {
            if(ret!=NO_ERROR)
            {
                mDisplayAdapter.clear();
                CAMHAL_LOGEA("DisplayAdapter initialize failed");
                LOG_FUNCTION_NAME_EXIT;
                return ret;
            }
            else
            {
                CAMHAL_LOGEA("Couldn't create DisplayAdapter");
                LOG_FUNCTION_NAME_EXIT;
                return NO_MEMORY;
            }
        }

        // DisplayAdapter needs to know where to get the CameraFrames from inorder to display
        // Since CameraAdapter is the one that provides the frames, set it as the frame provider for DisplayAdapter
        mDisplayAdapter->setFrameProvider(mCameraAdapter);

        // Any dynamic errors that happen during the camera use case has to be propagated back to the application
        // via CAMERA_MSG_ERROR. AppCallbackNotifier is the class that  notifies such errors to the application
        // Set it as the error handler for the DisplayAdapter
        mDisplayAdapter->setErrorHandler(mAppCallbackNotifier.get());

        // Update the display adapter with the new window that is passed from CameraService
        ret  = mDisplayAdapter->setPreviewWindow(window);
        if(ret!=NO_ERROR)
            {
            CAMHAL_LOGEB("DisplayAdapter setPreviewWindow returned error %d", ret);
            }

        if(mPreviewStartInProgress)
        {
            CAMHAL_LOGDA("setPreviewWindow called when preview running");
            // Start the preview since the window is now available
            ret = startPreview();
        }
    } else {
        // Update the display adapter with the new window that is passed from CameraService
        ret = mDisplayAdapter->setPreviewWindow(window);
        if ( (NO_ERROR == ret) && previewEnabled() ) {
            restartPreview();
        } else if (ret == ALREADY_EXISTS) {
            // ALREADY_EXISTS should be treated as a noop in this case
            ret = NO_ERROR;
        }
    }
    LOG_FUNCTION_NAME_EXIT;

    return ret;

}
/**
   @brief Sets ANativeWindow object.

   Buffers provided to CameraHal via this object for tap-in/tap-out
   functionality.

   TODO(XXX): this is just going to use preview_stream_ops for now, but we
   most likely need to extend it when we want more functionality

   @param[in] window The ANativeWindow object created by Surface flinger
   @return NO_ERROR If the ANativeWindow object passes validation criteria
   @todo Define validation criteria for ANativeWindow object. Define error codes for scenarios

 */
status_t CameraHal::setBufferSource(struct preview_stream_ops *tapin, struct preview_stream_ops *tapout)
{
    status_t ret = NO_ERROR;

    LOG_FUNCTION_NAME;

   // If either a tapin or tapout was previously set
   // we need to clean up and clear capturing
   if ((!tapout && mBufferSourceAdapter_Out.get()) ||
       (!tapin && mBufferSourceAdapter_In.get())) {
       signalEndImageCapture();
   }

   // Set tapout point
   // destroy current buffer tapout if NULL tapout is passed
    if (!tapout) {
        if (mBufferSourceAdapter_Out.get() != NULL) {
            CAMHAL_LOGD("NULL tapout passed, destroying buffer tapout adapter");
            mBufferSourceAdapter_Out.clear();
            mBufferSourceAdapter_Out = 0;
        }
        ret = NO_ERROR;
    } else if (mBufferSourceAdapter_Out.get() == NULL) {
        mBufferSourceAdapter_Out = new BufferSourceAdapter();
        if(!mBufferSourceAdapter_Out.get()) {
            CAMHAL_LOGEA("Couldn't create DisplayAdapter");
            ret = NO_MEMORY;
            goto exit;
        }

        ret = mBufferSourceAdapter_Out->initialize();
        if (ret != NO_ERROR)
        {
            mBufferSourceAdapter_Out.clear();
            mBufferSourceAdapter_Out = 0;
            CAMHAL_LOGEA("DisplayAdapter initialize failed");
            goto exit;
        }

        // CameraAdapter will be the frame provider for BufferSourceAdapter
        mBufferSourceAdapter_Out->setFrameProvider(mCameraAdapter);

        // BufferSourceAdapter will use ErrorHandler to send errors back to
        // the application
        mBufferSourceAdapter_Out->setErrorHandler(mAppCallbackNotifier.get());

        // Update the display adapter with the new window that is passed from CameraService
        ret  = mBufferSourceAdapter_Out->setPreviewWindow(tapout);
        if(ret != NO_ERROR) {
            CAMHAL_LOGEB("DisplayAdapter setPreviewWindow returned error %d", ret);
            goto exit;
        }
    } else {
        // Update the display adapter with the new window that is passed from CameraService
        freeImageBufs();
        ret = mBufferSourceAdapter_Out->setPreviewWindow(tapout);
        if (ret == ALREADY_EXISTS) {
            // ALREADY_EXISTS should be treated as a noop in this case
            ret = NO_ERROR;
        }
    }

    if (ret != NO_ERROR) {
       CAMHAL_LOGE("Error while trying to set tapout point");
       goto exit;
    }

   // 1. Set tapin point
    if (!tapin) {
        if (mBufferSourceAdapter_In.get() != NULL) {
            CAMHAL_LOGD("NULL tapin passed, destroying buffer tapin adapter");
            mBufferSourceAdapter_In.clear();
            mBufferSourceAdapter_In = 0;
        }
        ret = NO_ERROR;
    } else if (mBufferSourceAdapter_In.get() == NULL) {
        mBufferSourceAdapter_In = new BufferSourceAdapter();
        if(!mBufferSourceAdapter_In.get()) {
            CAMHAL_LOGEA("Couldn't create DisplayAdapter");
            ret = NO_MEMORY;
            goto exit;
        }

        ret = mBufferSourceAdapter_In->initialize();
        if (ret != NO_ERROR)
        {
            mBufferSourceAdapter_In.clear();
            mBufferSourceAdapter_In = 0;
            CAMHAL_LOGEA("DisplayAdapter initialize failed");
            goto exit;
        }

        // We need to set a frame provider so camera adapter can return the frame back to us 
        mBufferSourceAdapter_In->setFrameProvider(mCameraAdapter);

        // BufferSourceAdapter will use ErrorHandler to send errors back to
        // the application
        mBufferSourceAdapter_In->setErrorHandler(mAppCallbackNotifier.get());

        // Update the display adapter with the new window that is passed from CameraService
        ret  = mBufferSourceAdapter_In->setPreviewWindow(tapin);
        if(ret != NO_ERROR) {
            CAMHAL_LOGEB("DisplayAdapter setPreviewWindow returned error %d", ret);
            goto exit;
        }
    } else {
        // Update the display adapter with the new window that is passed from CameraService
        ret = mBufferSourceAdapter_In->setPreviewWindow(tapin);
        if (ret == ALREADY_EXISTS) {
            // ALREADY_EXISTS should be treated as a noop in this case
            ret = NO_ERROR;
        }
    }

 exit:
    return ret;
}


/**
   @brief Stop a previously started preview.

   @param none
   @return none

 */
void CameraHal::stopPreview()
{
    LOG_FUNCTION_NAME;

    if( (!previewEnabled() && !mDisplayPaused) || mRecordingEnabled)
        {
        LOG_FUNCTION_NAME_EXIT;
        return;
        }

    bool imageCaptureRunning = (mCameraAdapter->getState() & CameraAdapter::CAPTURE_STATE) &&
                                    (mCameraAdapter->getNextState() != CameraAdapter::PREVIEW_STATE);
    if(mDisplayPaused && !imageCaptureRunning)
        {
        // Display is paused, which essentially means there is no preview active.
        // Note: this is done so that when stopPreview is called by client after
        // an image capture, we do not de-initialize the camera adapter and
        // restart over again.

        return;
        }

    forceStopPreview();

    // Reset Capture-Mode to default, so that when we switch from VideoRecording
    // to ImageCapture, CAPTURE_MODE is not left to VIDEO_MODE.
    CAMHAL_LOGDA("Resetting Capture-Mode to default");
    mParameters.set(TICameraParameters::KEY_CAP_MODE, "");

    LOG_FUNCTION_NAME_EXIT;
}

/**
   @brief Returns true if preview is enabled

   @param none
   @return true If preview is running currently
         false If preview has been stopped

 */
bool CameraHal::previewEnabled()
{
    LOG_FUNCTION_NAME;

    return (mPreviewEnabled || mPreviewStartInProgress);
}

/**
   @brief Start record mode.

  When a record image is available a CAMERA_MSG_VIDEO_FRAME message is sent with
  the corresponding frame. Every record frame must be released by calling
  releaseRecordingFrame().

   @param none
   @return NO_ERROR If recording could be started without any issues
   @todo Update the header with possible error values in failure scenarios

 */
status_t CameraHal::startRecording( )
{
    int w, h;
    const char *valstr = NULL;
    bool restartPreviewRequired = false;
    status_t ret = NO_ERROR;

    LOG_FUNCTION_NAME;


#if PPM_INSTRUMENTATION || PPM_INSTRUMENTATION_ABS

            gettimeofday(&mStartPreview, NULL);

#endif

    if(!previewEnabled())
        {
        return NO_INIT;
        }

    // set internal recording hint in case camera adapter needs to make some
    // decisions....(will only be sent to camera adapter if camera restart is required)
    mParameters.set(TICameraParameters::KEY_RECORDING_HINT, CameraParameters::TRUE);

    // if application starts recording in continuous focus picture mode...
    // then we need to force default capture mode (as opposed to video mode)
    if ( ((valstr = mParameters.get(CameraParameters::KEY_FOCUS_MODE)) != NULL) &&
         (strcmp(valstr, CameraParameters::FOCUS_MODE_CONTINUOUS_PICTURE) == 0) ){
        restartPreviewRequired = resetVideoModeParameters();
    }

    // only need to check recording hint if preview restart is not already needed
    valstr = mParameters.get(CameraParameters::KEY_RECORDING_HINT);
    if ( !restartPreviewRequired &&
         (!valstr || (valstr && (strcmp(valstr, CameraParameters::TRUE) != 0))) ) {
        restartPreviewRequired = setVideoModeParameters(mParameters);
    }

    if (restartPreviewRequired) {
        ret = restartPreview();
    }

    if ( NO_ERROR == ret )
      {
        int count = atoi(mCameraProperties->get(CameraProperties::REQUIRED_PREVIEW_BUFS));
        mParameters.getPreviewSize(&w, &h);
        CAMHAL_LOGDB("%s Video Width=%d Height=%d", __FUNCTION__, mVideoWidth, mVideoHeight);

        if ((w != mVideoWidth) && (h != mVideoHeight))
          {
            ret = allocVideoBufs(mVideoWidth, mVideoHeight, count);
            if ( NO_ERROR != ret )
              {
                CAMHAL_LOGEB("allocImageBufs returned error 0x%x", ret);
                mParameters.remove(TICameraParameters::KEY_RECORDING_HINT);
                return ret;
              }

            mAppCallbackNotifier->useVideoBuffers(true);
            mAppCallbackNotifier->setVideoRes(mVideoWidth, mVideoHeight);
            ret = mAppCallbackNotifier->initSharedVideoBuffers(mPreviewBuffers, mPreviewOffsets, mPreviewFd, mPreviewLength, count, mVideoBuffers);
          }
        else
          {
            mAppCallbackNotifier->useVideoBuffers(false);
            mAppCallbackNotifier->setVideoRes(mPreviewWidth, mPreviewHeight);
            ret = mAppCallbackNotifier->initSharedVideoBuffers(mPreviewBuffers, mPreviewOffsets, mPreviewFd, mPreviewLength, count, NULL);
          }
      }

    if ( NO_ERROR == ret )
        {
         ret = mAppCallbackNotifier->startRecording();
        }

    if ( NO_ERROR == ret )
        {
        ///Buffers for video capture (if different from preview) are expected to be allocated within CameraAdapter
         ret =  mCameraAdapter->sendCommand(CameraAdapter::CAMERA_START_VIDEO);
        }

    if ( NO_ERROR == ret )
        {
        mRecordingEnabled = true;
        }

    LOG_FUNCTION_NAME_EXIT;

    return ret;
}

/**
   @brief Set the camera parameters specific to Video Recording.

   This function checks for the camera parameters which have to be set for recording.
   Video Recording needs CAPTURE_MODE to be VIDEO_MODE. This function sets it.
   This function also enables Video Recording specific functions like VSTAB & VNF.

   @param none
   @return true if preview needs to be restarted for VIDEO_MODE parameters to take effect.
   @todo Modify the policies for enabling VSTAB & VNF usecase based later.

 */
bool CameraHal::setVideoModeParameters(const CameraParameters& params)
{
    const char *valstr = NULL;
    bool restartPreviewRequired = false;
    status_t ret = NO_ERROR;

    LOG_FUNCTION_NAME;

    // Set CAPTURE_MODE to VIDEO_MODE, if not set already and Restart Preview
    valstr = mParameters.get(TICameraParameters::KEY_CAP_MODE);
    if ( (valstr == NULL) ||
        ( (valstr != NULL) && (strcmp(valstr, (const char *) TICameraParameters::VIDEO_MODE) != 0) ) )
        {
        CAMHAL_LOGDA("Set CAPTURE_MODE to VIDEO_MODE");
        mParameters.set(TICameraParameters::KEY_CAP_MODE, (const char *) TICameraParameters::VIDEO_MODE);
        restartPreviewRequired = true;
        }

    // Check if CAPTURE_MODE is VIDEO_MODE, since VSTAB & VNF work only in VIDEO_MODE.
    valstr = mParameters.get(TICameraParameters::KEY_CAP_MODE);
    if (strcmp(valstr, (const char *) TICameraParameters::VIDEO_MODE) == 0) {
       // set VSTAB. restart is required if vstab value has changed
       if (params.get(CameraParameters::KEY_VIDEO_STABILIZATION) != NULL) {
            // make sure we support vstab
            if (strcmp(mCameraProperties->get(CameraProperties::VSTAB_SUPPORTED),
                       CameraParameters::TRUE) == 0) {
                valstr = mParameters.get(CameraParameters::KEY_VIDEO_STABILIZATION);
                // vstab value has changed
                if ((valstr != NULL) &&
                     strcmp(valstr, params.get(CameraParameters::KEY_VIDEO_STABILIZATION)) != 0) {
                    restartPreviewRequired = true;
                }
                mParameters.set(CameraParameters::KEY_VIDEO_STABILIZATION,
                                params.get(CameraParameters::KEY_VIDEO_STABILIZATION));
            }
        } else if (mParameters.get(CameraParameters::KEY_VIDEO_STABILIZATION)) {
            // vstab was configured but now unset
            restartPreviewRequired = true;
            mParameters.remove(CameraParameters::KEY_VIDEO_STABILIZATION);
        }

        // Set VNF
        if (params.get(TICameraParameters::KEY_VNF) == NULL) {
            CAMHAL_LOGDA("Enable VNF");
            mParameters.set(TICameraParameters::KEY_VNF, CameraParameters::TRUE);
            restartPreviewRequired = true;
        } else {
            valstr = mParameters.get(TICameraParameters::KEY_VNF);
            if (valstr && strcmp(valstr, params.get(TICameraParameters::KEY_VNF)) != 0) {
                restartPreviewRequired = true;
            }
            mParameters.set(TICameraParameters::KEY_VNF, params.get(TICameraParameters::KEY_VNF));
        }

        // For VSTAB alone for 1080p resolution, padded width goes > 2048, which cannot be rendered by GPU.
        // In such case, there is support in Ducati for combination of VSTAB & VNF requiring padded width < 2048.
        // So we are forcefully enabling VNF, if VSTAB is enabled for 1080p resolution.
        valstr = mParameters.get(CameraParameters::KEY_VIDEO_STABILIZATION);
        if (valstr && (strcmp(valstr, CameraParameters::TRUE) == 0) && (mPreviewWidth == 1920)) {
            CAMHAL_LOGDA("Force Enable VNF for 1080p");
            mParameters.set(TICameraParameters::KEY_VNF, CameraParameters::TRUE);
            restartPreviewRequired = true;
        }
    }
    LOG_FUNCTION_NAME_EXIT;

    return restartPreviewRequired;
}

/**
   @brief Reset the camera parameters specific to Video Recording.

   This function resets CAPTURE_MODE and disables Recording specific functions like VSTAB & VNF.

   @param none
   @return true if preview needs to be restarted for VIDEO_MODE parameters to take effect.

 */
bool CameraHal::resetVideoModeParameters()
{
    const char *valstr = NULL;
    bool restartPreviewRequired = false;
    status_t ret = NO_ERROR;

    LOG_FUNCTION_NAME;

    // ignore this if we are already recording
    if (mRecordingEnabled) {
        return false;
    }

    // Set CAPTURE_MODE to VIDEO_MODE, if not set already and Restart Preview
    valstr = mParameters.get(TICameraParameters::KEY_CAP_MODE);
    if ((valstr != NULL) && (strcmp(valstr, TICameraParameters::VIDEO_MODE) == 0)) {
        CAMHAL_LOGDA("Reset Capture-Mode to default");
        mParameters.set(TICameraParameters::KEY_CAP_MODE, "");
        restartPreviewRequired = true;
    }

    LOG_FUNCTION_NAME_EXIT;

    return restartPreviewRequired;
}

/**
   @brief Restart the preview with setParameter.

   This function restarts preview, for some VIDEO_MODE parameters to take effect.

   @param none
   @return NO_ERROR If recording parameters could be set without any issues

 */
status_t CameraHal::restartPreview()
{
    status_t ret = NO_ERROR;

    LOG_FUNCTION_NAME;

    // Retain CAPTURE_MODE before calling stopPreview(), since it is reset in stopPreview().

    forceStopPreview();

    {
        Mutex::Autolock lock(mLock);
        if (!mCapModeBackup.isEmpty()) {
            mParameters.set(TICameraParameters::KEY_CAP_MODE, mCapModeBackup.string());
        } else {
            mParameters.set(TICameraParameters::KEY_CAP_MODE, "");
        }
        mCameraAdapter->setParameters(mParameters);
    }

    ret = startPreview();

    LOG_FUNCTION_NAME_EXIT;

    return ret;
}

/**
   @brief Stop a previously started recording.

   @param none
   @return none

 */
void CameraHal::stopRecording()
{
    CameraAdapter::AdapterState currentState;

    LOG_FUNCTION_NAME;

    Mutex::Autolock lock(mLock);

    if (!mRecordingEnabled )
        {
        return;
        }

    currentState = mCameraAdapter->getState();
    if (currentState == CameraAdapter::VIDEO_CAPTURE_STATE) {
        mCameraAdapter->sendCommand(CameraAdapter::CAMERA_STOP_IMAGE_CAPTURE);
    }

    mAppCallbackNotifier->stopRecording();

    mCameraAdapter->sendCommand(CameraAdapter::CAMERA_STOP_VIDEO);

    mRecordingEnabled = false;

    if ( mAppCallbackNotifier->getUesVideoBuffers() ){
      freeVideoBufs(mVideoBuffers);
      if (mVideoBuffers){
        CAMHAL_LOGVB(" FREEING mVideoBuffers %p", mVideoBuffers);
        delete [] mVideoBuffers;
      }
      mVideoBuffers = NULL;
    }

    // reset internal recording hint in case camera adapter needs to make some
    // decisions....(will only be sent to camera adapter if camera restart is required)
    mParameters.remove(TICameraParameters::KEY_RECORDING_HINT);

    LOG_FUNCTION_NAME_EXIT;
}

/**
   @brief Returns true if recording is enabled.

   @param none
   @return true If recording is currently running
         false If recording has been stopped

 */
int CameraHal::recordingEnabled()
{
    LOG_FUNCTION_NAME;

    LOG_FUNCTION_NAME_EXIT;

    return mRecordingEnabled;
}

/**
   @brief Release a record frame previously returned by CAMERA_MSG_VIDEO_FRAME.

   @param[in] mem MemoryBase pointer to the frame being released. Must be one of the buffers
               previously given by CameraHal
   @return none

 */
void CameraHal::releaseRecordingFrame(const void* mem)
{
    LOG_FUNCTION_NAME;

    //CAMHAL_LOGDB(" 0x%x", mem->pointer());

    if ( ( mRecordingEnabled ) && mem != NULL)
    {
        mAppCallbackNotifier->releaseRecordingFrame(mem);
    }

    LOG_FUNCTION_NAME_EXIT;

    return;
}

/**
   @brief Start auto focus

   This call asynchronous.
   The notification callback routine is called with CAMERA_MSG_FOCUS once when
   focusing is complete. autoFocus() will be called again if another auto focus is
   needed.

   @param none
   @return NO_ERROR
   @todo Define the error codes if the focus is not locked

 */
status_t CameraHal::autoFocus()
{
    status_t ret = NO_ERROR;

#if PPM_INSTRUMENTATION || PPM_INSTRUMENTATION_ABS

    gettimeofday(&mStartFocus, NULL);

#endif

    LOG_FUNCTION_NAME;

    Mutex::Autolock lock(mLock);

    mMsgEnabled |= CAMERA_MSG_FOCUS;

    if ( NULL == mCameraAdapter )
        {
            ret = -1;
            goto EXIT;
        }

    CameraAdapter::AdapterState state;
    ret = mCameraAdapter->getState(state);
    if (ret != NO_ERROR)
        {
            goto EXIT;
        }

    if (state == CameraAdapter::AF_STATE)
        {
            CAMHAL_LOGI("Ignoring start-AF (already in progress)");
            goto EXIT;
        }

#if PPM_INSTRUMENTATION || PPM_INSTRUMENTATION_ABS

    //pass the autoFocus timestamp along with the command to camera adapter
    ret = mCameraAdapter->sendCommand(CameraAdapter::CAMERA_PERFORM_AUTOFOCUS, ( int ) &mStartFocus);

#else

    ret = mCameraAdapter->sendCommand(CameraAdapter::CAMERA_PERFORM_AUTOFOCUS);

#endif

EXIT:
    LOG_FUNCTION_NAME_EXIT;

    return ret;
}

/**
   @brief Cancels auto-focus function.

   If the auto-focus is still in progress, this function will cancel it.
   Whether the auto-focus is in progress or not, this function will return the
   focus position to the default. If the camera does not support auto-focus, this is a no-op.


   @param none
   @return NO_ERROR If the cancel succeeded
   @todo Define error codes if cancel didnt succeed

 */
status_t CameraHal::cancelAutoFocus()
{
    LOG_FUNCTION_NAME;

    Mutex::Autolock lock(mLock);
    CameraParameters adapterParams = mParameters;
    mMsgEnabled &= ~CAMERA_MSG_FOCUS;

    if( NULL != mCameraAdapter )
    {
        adapterParams.set(TICameraParameters::KEY_AUTO_FOCUS_LOCK, CameraParameters::FALSE);
        mCameraAdapter->setParameters(adapterParams);
        mCameraAdapter->sendCommand(CameraAdapter::CAMERA_CANCEL_AUTOFOCUS);
        mAppCallbackNotifier->flushEventQueue();
    }

    LOG_FUNCTION_NAME_EXIT;
    return NO_ERROR;
}

void CameraHal::setEventProvider(int32_t eventMask, MessageNotifier * eventNotifier)
{

    LOG_FUNCTION_NAME;

    if ( NULL != mEventProvider )
        {
        mEventProvider->disableEventNotification(CameraHalEvent::ALL_EVENTS);
        delete mEventProvider;
        mEventProvider = NULL;
        }

    mEventProvider = new EventProvider(eventNotifier, this, eventCallbackRelay);
    if ( NULL == mEventProvider )
        {
        CAMHAL_LOGEA("Error in creating EventProvider");
        }
    else
        {
        mEventProvider->enableEventNotification(eventMask);
        }

    LOG_FUNCTION_NAME_EXIT;
}

void CameraHal::eventCallbackRelay(CameraHalEvent* event)
{
    LOG_FUNCTION_NAME;

    CameraHal *appcbn = ( CameraHal * ) (event->mCookie);
    appcbn->eventCallback(event );

    LOG_FUNCTION_NAME_EXIT;
}

void CameraHal::eventCallback(CameraHalEvent* event)
{
    LOG_FUNCTION_NAME;

    LOG_FUNCTION_NAME_EXIT;
}

status_t CameraHal::startImageBracketing()
{
    status_t ret = NO_ERROR;
    CameraFrame frame;
    CameraAdapter::BuffersDescriptor desc;
    unsigned int max_queueable = 0;



#if PPM_INSTRUMENTATION || PPM_INSTRUMENTATION_ABS

        gettimeofday(&mStartCapture, NULL);

#endif

        LOG_FUNCTION_NAME;

        if(!previewEnabled() && !mDisplayPaused)
            {
            LOG_FUNCTION_NAME_EXIT;
            return NO_INIT;
            }

        if ( !mBracketingEnabled )
            {
            return ret;
            }

        if ( NO_ERROR == ret )
            {
            mBracketingRunning = true;
            }

        if (  (NO_ERROR == ret) && ( NULL != mCameraAdapter ) )
            {
            ret = mCameraAdapter->sendCommand(CameraAdapter::CAMERA_QUERY_BUFFER_SIZE_IMAGE_CAPTURE,
                                              ( int ) &frame,
                                              ( mBracketRangeNegative + 1 ));

            if ( NO_ERROR != ret )
                {
                CAMHAL_LOGEB("CAMERA_QUERY_BUFFER_SIZE_IMAGE_CAPTURE returned error 0x%x", ret);
                }
            }

        if ( NO_ERROR == ret )
            {
            if ( NULL != mAppCallbackNotifier.get() )
                 {
                 mAppCallbackNotifier->setBurst(true);
                 }
            }

        if ( NO_ERROR == ret )
            {
            unsigned int bufferCount = mBracketRangeNegative + 1;
            mParameters.getPictureSize(( int * ) &frame.mWidth,
                                       ( int * ) &frame.mHeight);

            ret = allocImageBufs(frame.mWidth,
                                 frame.mHeight,
                                 frame.mLength,
                                 mParameters.getPictureFormat(),
                                 bufferCount,
                                 &max_queueable);
            mBracketRangeNegative = bufferCount - 1;
            if ( NO_ERROR != ret )
              {
                CAMHAL_LOGEB("allocImageBufs returned error 0x%x", ret);
              }
            }

        if (  (NO_ERROR == ret) && ( NULL != mCameraAdapter ) )
            {

            desc.mBuffers = mImageBuffers;
            desc.mOffsets = mImageOffsets;
            desc.mFd = mImageFd;
            desc.mLength = mImageLength;
            desc.mCount = ( size_t ) ( mBracketRangeNegative + 1 );
            desc.mMaxQueueable = ( size_t) max_queueable;

            ret = mCameraAdapter->sendCommand(CameraAdapter::CAMERA_USE_BUFFERS_IMAGE_CAPTURE,
                                              ( int ) &desc);

            if ( NO_ERROR == ret )
                {

#if PPM_INSTRUMENTATION || PPM_INSTRUMENTATION_ABS

                 //pass capture timestamp along with the camera adapter command
                ret = mCameraAdapter->sendCommand(CameraAdapter::CAMERA_START_BRACKET_CAPTURE,  ( mBracketRangePositive + 1 ),  (int) &mStartCapture);

#else

                ret = mCameraAdapter->sendCommand(CameraAdapter::CAMERA_START_BRACKET_CAPTURE, ( mBracketRangePositive + 1 ));

#endif

                }
            }

        return ret;
}

status_t CameraHal::stopImageBracketing()
{
        status_t ret = NO_ERROR;

        LOG_FUNCTION_NAME;

        if( !previewEnabled() )
            {
            return NO_INIT;
            }

        mBracketingRunning = false;

        ret = mCameraAdapter->sendCommand(CameraAdapter::CAMERA_STOP_BRACKET_CAPTURE);

        LOG_FUNCTION_NAME_EXIT;

        return ret;
}

/**
   @brief Take a picture.

   @param none
   @return NO_ERROR If able to switch to image capture
   @todo Define error codes if unable to switch to image capture

 */
status_t CameraHal::takePicture(const char *params)
{
    Mutex::Autolock lock(mLock);
    return __takePicture(params);
}

/**
   @brief Internal function for getting a captured image.
          shared by takePicture and reprocess.
   @param none
   @return NO_ERROR If able to switch to image capture
   @todo Define error codes if unable to switch to image capture

 */
status_t CameraHal::__takePicture(const char *params)
{
    status_t ret = NO_ERROR;
    CameraFrame frame;
    CameraAdapter::BuffersDescriptor desc;
    int burst = -1;
    const char *valstr = NULL;
    unsigned int bufferCount = 1;
    unsigned int max_queueable = 0;
    unsigned int rawBufferCount = 1;
    bool isCPCamMode = false;

#if PPM_INSTRUMENTATION || PPM_INSTRUMENTATION_ABS

    gettimeofday(&mStartCapture, NULL);

#endif

    LOG_FUNCTION_NAME;

    if(!previewEnabled() && !mDisplayPaused)
        {
        LOG_FUNCTION_NAME_EXIT;
        CAMHAL_LOGEA("Preview not started...");
        return NO_INIT;
        }

    valstr = mParameters.get(TICameraParameters::KEY_CAP_MODE);

    isCPCamMode = valstr && !strcmp(valstr, TICameraParameters::CP_CAM_MODE);
    // return error if we are already capturing
    // however, we can queue a capture when in cpcam mode
    if ( ((mCameraAdapter->getState() == CameraAdapter::CAPTURE_STATE &&
          mCameraAdapter->getNextState() != CameraAdapter::PREVIEW_STATE) ||
         (mCameraAdapter->getState() == CameraAdapter::VIDEO_CAPTURE_STATE &&
          mCameraAdapter->getNextState() != CameraAdapter::VIDEO_STATE)) &&
         !isCPCamMode) {
        CAMHAL_LOGEA("Already capturing an image...");
        return NO_INIT;
    }

    // we only support video snapshot if we are in video mode (recording hint is set)
    if ( (mCameraAdapter->getState() == CameraAdapter::VIDEO_STATE) &&
         (valstr && strcmp(valstr, TICameraParameters::VIDEO_MODE)) ) {
        CAMHAL_LOGEA("Trying to capture while recording without recording hint set...");
        return INVALID_OPERATION;
    }

    // check if camera application is using shots parameters
    // api. parameters set here override anything set using setParameters
    // TODO(XXX): Just going to use legacy TI parameters for now. Need
    // add new APIs in CameraHal to utilize ShotParameters later, so
    // we don't have to parse through the whole set of parameters
    // in camera adapter
    if (strlen(params) > 0) {
        ShotParameters shotParams;
        const char* valStr;
        int valNum;

        String8 shotParams8(params);

        shotParams.unflatten(shotParams8);
        mParameters.remove(TICameraParameters::KEY_EXP_GAIN_BRACKETING_RANGE);
        mParameters.remove(TICameraParameters::KEY_EXP_BRACKETING_RANGE);

        valStr = shotParams.get(ShotParameters::KEY_EXP_GAIN_PAIRS);
        if (valStr!= NULL) {
            mParameters.set(TICameraParameters::KEY_EXP_GAIN_BRACKETING_RANGE, valStr);
        }

        valNum = shotParams.getInt(ShotParameters::KEY_BURST);
        if (valNum >= 0) {
            mParameters.set(TICameraParameters::KEY_BURST, valNum);
            burst = valNum;
        }
        mCameraAdapter->setParameters(mParameters);
    } else {
        // TODO(XXX): Should probably reset burst and bracketing params
        // when we remove legacy TI parameters implementation
    }

    // if we are already in the middle of a capture...then we just need
    // setParameters and start image capture to queue more shots
    if (((mCameraAdapter->getState() & CameraAdapter::CAPTURE_STATE) ==
              CameraAdapter::CAPTURE_STATE) &&
         (mCameraAdapter->getNextState() != CameraAdapter::PREVIEW_STATE)) {
#if PPM_INSTRUMENTATION || PPM_INSTRUMENTATION_ABS
        //pass capture timestamp along with the camera adapter command
        ret = mCameraAdapter->sendCommand(CameraAdapter::CAMERA_START_IMAGE_CAPTURE,
                                          (int) &mStartCapture);
#else
        ret = mCameraAdapter->sendCommand(CameraAdapter::CAMERA_START_IMAGE_CAPTURE);
#endif
        return ret;
    }

    if ( !mBracketingRunning )
    {
         // if application didn't set burst through ShotParameters
         // then query from TICameraParameters
         if ((burst == -1) && (NO_ERROR == ret)) {
            burst = mParameters.getInt(TICameraParameters::KEY_BURST);
         }

         //Allocate all buffers only in burst capture case
         if ( burst > 0 ) {
             // For CPCam mode...allocate for worst case burst
             bufferCount = isCPCamMode || (burst > CameraHal::NO_BUFFERS_IMAGE_CAPTURE) ?
                               CameraHal::NO_BUFFERS_IMAGE_CAPTURE : burst;

             if (mBufferSourceAdapter_Out.get()) {
                 // TODO(XXX): Temporarily increase number of buffers we can allocate from ANW
                 // until faux-NPA mode is implemented
                 bufferCount = NO_BUFFERS_IMAGE_CAPTURE_SYSTEM_HEAP;
             }

             if ( NULL != mAppCallbackNotifier.get() ) {
                 mAppCallbackNotifier->setBurst(true);
             }
         } else if ( mBracketingEnabled ) {
             bufferCount = mBracketRangeNegative + 1;
             if ( NULL != mAppCallbackNotifier.get() ) {
                 mAppCallbackNotifier->setBurst(false);
             }
         } else {
             if ( NULL != mAppCallbackNotifier.get() ) {
                 mAppCallbackNotifier->setBurst(false);
             }
         }

        // pause preview during normal image capture
        // do not pause preview if recording (video state)
        if ((NO_ERROR == ret) &&
                (NULL != mDisplayAdapter.get()) &&
                (burst < 1 || isCPCamMode)) {
            if (mCameraAdapter->getState() != CameraAdapter::VIDEO_STATE) {
                mDisplayPaused = true;
                mPreviewEnabled = false;
                ret = mDisplayAdapter->pauseDisplay(mDisplayPaused);
                // since preview is paused we should stop sending preview frames too
                if(mMsgEnabled & CAMERA_MSG_PREVIEW_FRAME) {
                    mAppCallbackNotifier->disableMsgType (CAMERA_MSG_PREVIEW_FRAME);
                }
            }

#if PPM_INSTRUMENTATION || PPM_INSTRUMENTATION_ABS
            mDisplayAdapter->setSnapshotTimeRef(&mStartCapture);
#endif
        }

        // if we taking video snapshot...
        if ((NO_ERROR == ret) && (mCameraAdapter->getState() == CameraAdapter::VIDEO_STATE)) {
            // enable post view frames if not already enabled so we can internally
            // save snapshot frames for generating thumbnail
            if((mMsgEnabled & CAMERA_MSG_POSTVIEW_FRAME) == 0) {
                mAppCallbackNotifier->enableMsgType(CAMERA_MSG_POSTVIEW_FRAME);
            }
        }

        if ( (NO_ERROR == ret) && (NULL != mCameraAdapter) )
            {
            if ( NO_ERROR == ret )
                ret = mCameraAdapter->sendCommand(CameraAdapter::CAMERA_QUERY_BUFFER_SIZE_IMAGE_CAPTURE,
                                                  ( int ) &frame,
                                                  bufferCount);

            if ( NO_ERROR != ret )
                {
                CAMHAL_LOGEB("CAMERA_QUERY_BUFFER_SIZE_IMAGE_CAPTURE returned error 0x%x", ret);
                }
            }

        if ( NO_ERROR == ret )
            {
            mParameters.getPictureSize(( int * ) &frame.mWidth,
                                       ( int * ) &frame.mHeight);

            ret = allocImageBufs(frame.mWidth,
                                 frame.mHeight,
                                 frame.mLength,
                                 mParameters.getPictureFormat(),
                                 bufferCount,
                                 &max_queueable);
            if ( NO_ERROR != ret )
                {
                CAMHAL_LOGEB("allocImageBufs returned error 0x%x", ret);
                }
            }

        if (  (NO_ERROR == ret) && ( NULL != mCameraAdapter ) )
            {
            desc.mBuffers = mImageBuffers;
            desc.mOffsets = mImageOffsets;
            desc.mFd = mImageFd;
            desc.mLength = mImageLength;
            desc.mCount = ( size_t ) bufferCount;
            desc.mMaxQueueable = ( size_t ) max_queueable;

            ret = mCameraAdapter->sendCommand(CameraAdapter::CAMERA_USE_BUFFERS_IMAGE_CAPTURE,
                                              ( int ) &desc);
            }
        if (mRawCapture) {
            if ( NO_ERROR == ret ) {
                CAMHAL_LOGDB("Raw capture buffers setup - %s", mParameters.getPictureFormat());
                ret = allocRawBufs(mParameters.getInt(TICameraParameters::RAW_WIDTH),
                                   mParameters.getInt(TICameraParameters::RAW_HEIGHT),
                                   CameraParameters::PIXEL_FORMAT_BAYER_RGGB,
                                   rawBufferCount);

                if ( NO_ERROR != ret ) {
                    CAMHAL_LOGEB("allocRawBufs (for RAW capture) returned error 0x%x", ret);
                }
            }

            if ((NO_ERROR == ret) && ( NULL != mCameraAdapter )) {
                desc.mBuffers = mVideoBuffers;
                desc.mOffsets = mVideoOffsets;
                desc.mFd = mVideoFd;
                desc.mLength = mVideoLength;
                desc.mCount = ( size_t ) rawBufferCount;
                desc.mMaxQueueable = ( size_t ) rawBufferCount;

                ret = mCameraAdapter->sendCommand(CameraAdapter::CAMERA_USE_BUFFERS_VIDEO_CAPTURE,
                        ( int ) &desc);
            }
        }
    }

    if ((ret == NO_ERROR) && mBufferSourceAdapter_Out.get()) {
        mBufferSourceAdapter_Out->enableDisplay(0, 0, NULL);
    }

    if ((NO_ERROR == ret) && (NULL != mCameraAdapter)) {

#if PPM_INSTRUMENTATION || PPM_INSTRUMENTATION_ABS

         //pass capture timestamp along with the camera adapter command
        ret = mCameraAdapter->sendCommand(CameraAdapter::CAMERA_START_IMAGE_CAPTURE,  (int) &mStartCapture);

#else

        ret = mCameraAdapter->sendCommand(CameraAdapter::CAMERA_START_IMAGE_CAPTURE);

#endif

    }

    return ret;
}

/**
   @brief Cancel a picture that was started with takePicture.

   Calling this method when no picture is being taken is a no-op.

   @param none
   @return NO_ERROR If cancel succeeded. Cancel can succeed if image callback is not sent
   @todo Define error codes

 */
status_t CameraHal::cancelPicture( )
{
    LOG_FUNCTION_NAME;
    status_t ret = NO_ERROR;

    ret = signalEndImageCapture();
    return NO_ERROR;
}

/**
   @brief Return the camera parameters.

   @param none
   @return Currently configured camera parameters

 */
char* CameraHal::getParameters()
{
    String8 params_str8;
    char* params_string;
    const char * valstr = NULL;

    LOG_FUNCTION_NAME;

    if( NULL != mCameraAdapter )
    {
        mCameraAdapter->getParameters(mParameters);
    }

    if ( (valstr = mParameters.get(TICameraParameters::KEY_S3D_CAP_FRAME_LAYOUT)) != NULL ) {
        if (!strcmp(TICameraParameters::S3D_TB_FULL, valstr)) {
            mParameters.set(CameraParameters::KEY_SUPPORTED_PICTURE_SIZES, mParameters.get(TICameraParameters::KEY_SUPPORTED_PICTURE_TOPBOTTOM_SIZES));
        } else if (!strcmp(TICameraParameters::S3D_SS_FULL, valstr)) {
            mParameters.set(CameraParameters::KEY_SUPPORTED_PICTURE_SIZES, mParameters.get(TICameraParameters::KEY_SUPPORTED_PICTURE_SIDEBYSIDE_SIZES));
        } else if ((!strcmp(TICameraParameters::S3D_TB_SUBSAMPLED, valstr))
            || (!strcmp(TICameraParameters::S3D_SS_SUBSAMPLED, valstr))) {
            mParameters.set(CameraParameters::KEY_SUPPORTED_PICTURE_SIZES, mParameters.get(TICameraParameters::KEY_SUPPORTED_PICTURE_SUBSAMPLED_SIZES));
        }
    }

    if ( (valstr = mParameters.get(TICameraParameters::KEY_S3D_PRV_FRAME_LAYOUT)) != NULL ) {
        if (!strcmp(TICameraParameters::S3D_TB_FULL, valstr)) {
            mParameters.set(CameraParameters::KEY_SUPPORTED_PREVIEW_SIZES, mParameters.get(TICameraParameters::KEY_SUPPORTED_PREVIEW_TOPBOTTOM_SIZES));
        } else if (!strcmp(TICameraParameters::S3D_SS_FULL, valstr)) {
            mParameters.set(CameraParameters::KEY_SUPPORTED_PREVIEW_SIZES, mParameters.get(TICameraParameters::KEY_SUPPORTED_PREVIEW_SIDEBYSIDE_SIZES));
        } else if ((!strcmp(TICameraParameters::S3D_TB_SUBSAMPLED, valstr))
                || (!strcmp(TICameraParameters::S3D_SS_SUBSAMPLED, valstr))) {
            mParameters.set(CameraParameters::KEY_SUPPORTED_PREVIEW_SIZES, mParameters.get(TICameraParameters::KEY_SUPPORTED_PREVIEW_SUBSAMPLED_SIZES));
        }
    }

    CameraParameters mParams = mParameters;

    // Handle RECORDING_HINT to Set/Reset Video Mode Parameters
    valstr = mParameters.get(CameraParameters::KEY_RECORDING_HINT);
    if(valstr != NULL)
      {
        if(strcmp(valstr, CameraParameters::TRUE) == 0)
          {
            //HACK FOR MMS MODE
            resetPreviewRes(&mParams, mVideoWidth, mVideoHeight);
          }
      }

    // do not send internal parameters to upper layers
    mParams.remove(TICameraParameters::KEY_RECORDING_HINT);
    mParams.remove(TICameraParameters::KEY_AUTO_FOCUS_LOCK);

    params_str8 = mParams.flatten();

    // camera service frees this string...
    params_string = (char*) malloc(sizeof(char) * (params_str8.length()+1));
    strcpy(params_string, params_str8.string());

    LOG_FUNCTION_NAME_EXIT;

    ///Return the current set of parameters

    return params_string;
}

/**
   @brief Starts reprocessing operation.
 */
status_t CameraHal::reprocess(const char *params)
{
    status_t ret = NO_ERROR;
    int bufferCount = 0;
    CameraAdapter::BuffersDescriptor desc;
    CameraBuffer *reprocBuffers = NULL;
    ShotParameters shotParams;

    Mutex::Autolock lock(mLock);

    LOG_FUNCTION_NAME;

    // 1. Get buffers
    if (mBufferSourceAdapter_In.get()) reprocBuffers = mBufferSourceAdapter_In->getBufferList(&bufferCount);
    if (!reprocBuffers) {
        CAMHAL_LOGE("Error: couldn't get input buffers for reprocess()");
        goto exit;
    }

    // 2. Get buffer information and parse parameters
    {
        shotParams.setBurst(bufferCount);
    }

    // 3. Give buffer to camera adapter
    desc.mBuffers = reprocBuffers;
    desc.mOffsets = 0;
    desc.mFd = 0;
    desc.mLength = 0;
    desc.mCount = (size_t) bufferCount;
    desc.mMaxQueueable = (size_t) bufferCount;
    ret = mCameraAdapter->sendCommand(CameraAdapter::CAMERA_USE_BUFFERS_REPROCESS, (int) &desc);
    if (ret != NO_ERROR) {
        CAMHAL_LOGE("Error calling camera use buffers");
        goto exit;
    }

    // 4. Start reprocessing
    ret = mBufferSourceAdapter_In->enableDisplay(0, 0, NULL);
    if (ret != NO_ERROR) {
        CAMHAL_LOGE("Error enabling tap in point");
        goto exit;
    }

    // 5. Start capturing
    ret = __takePicture(shotParams.flatten().string());

 exit:
    return ret;
}

/**
   @brief Cancels current reprocessing operation

 */
status_t CameraHal::cancel_reprocess( )
{
    LOG_FUNCTION_NAME;
    status_t ret = NO_ERROR;

    ret = signalEndImageCapture();
    return NO_ERROR;
}

void CameraHal::putParameters(char *parms)
{
    free(parms);
}

/**
   @brief Send command to camera driver.

   @param none
   @return NO_ERROR If the command succeeds
   @todo Define the error codes that this function can return

 */
status_t CameraHal::sendCommand(int32_t cmd, int32_t arg1, int32_t arg2)
{
    status_t ret = NO_ERROR;

    LOG_FUNCTION_NAME;


    if ( ( NO_ERROR == ret ) && ( NULL == mCameraAdapter ) )
        {
        CAMHAL_LOGEA("No CameraAdapter instance");
        return -EINVAL;
        }

    if ( ( NO_ERROR == ret ) && ( !previewEnabled() ))
        {
        CAMHAL_LOGEA("Preview is not running");
        ret = -EINVAL;
        }

    if ( NO_ERROR == ret )
        {
        switch(cmd)
            {
            case CAMERA_CMD_START_SMOOTH_ZOOM:

                ret = mCameraAdapter->sendCommand(CameraAdapter::CAMERA_START_SMOOTH_ZOOM, arg1);

                break;
            case CAMERA_CMD_STOP_SMOOTH_ZOOM:

                ret = mCameraAdapter->sendCommand(CameraAdapter::CAMERA_STOP_SMOOTH_ZOOM);
                break;

            case CAMERA_CMD_START_FACE_DETECTION:

                ret = mCameraAdapter->sendCommand(CameraAdapter::CAMERA_START_FD);

                break;

            case CAMERA_CMD_STOP_FACE_DETECTION:

                ret = mCameraAdapter->sendCommand(CameraAdapter::CAMERA_STOP_FD);

                break;

            default:
                break;
            };
        }

    LOG_FUNCTION_NAME_EXIT;

    return ret;
}

/**
   @brief Release the hardware resources owned by this object.

   Note that this is *not* done in the destructor.

   @param none
   @return none

 */
void CameraHal::release()
{
    LOG_FUNCTION_NAME;
    ///@todo Investigate on how release is used by CameraService. Vaguely remember that this is called
    ///just before CameraHal object destruction
    deinitialize();
    LOG_FUNCTION_NAME_EXIT;
}


/**
   @brief Dump state of the camera hardware

   @param[in] fd    File descriptor
   @param[in] args  Arguments
   @return NO_ERROR Dump succeeded
   @todo  Error codes for dump fail

 */
status_t  CameraHal::dump(int fd) const
{
    LOG_FUNCTION_NAME;
    ///Implement this method when the h/w dump function is supported on Ducati side
    return NO_ERROR;
}

/*-------------Camera Hal Interface Method definitions ENDS here--------------------*/




/*-------------Camera Hal Internal Method definitions STARTS here--------------------*/

/**
   @brief Constructor of CameraHal

   Member variables are initialized here.  No allocations should be done here as we
   don't use c++ exceptions in the code.

 */
CameraHal::CameraHal(int cameraId)
{
    LOG_FUNCTION_NAME;

    ///Initialize all the member variables to their defaults
    mPreviewEnabled = false;
    mPreviewBuffers = NULL;
    mImageBuffers = NULL;
    mBufProvider = NULL;
    mPreviewStartInProgress = false;
    mVideoBuffers = NULL;
    mVideoBufProvider = NULL;
    mRecordingEnabled = false;
    mDisplayPaused = false;
    mSetPreviewWindowCalled = false;
    mMsgEnabled = 0;
    mAppCallbackNotifier = NULL;
    mMemoryManager = NULL;
    mCameraAdapter = NULL;
    mBracketingEnabled = false;
    mBracketingRunning = false;
    mEventProvider = NULL;
    mBracketRangePositive = 1;
    mBracketRangeNegative = 1;
    mMaxZoomSupported = 0;
    mShutterEnabled = true;
    mMeasurementEnabled = false;
    mPreviewDataBuffers = NULL;
    mCameraProperties = NULL;
    mCurrentTime = 0;
    mFalsePreview = 0;
    mImageOffsets = NULL;
    mImageLength = 0;
    mImageFd = 0;
    mVideoOffsets = NULL;
    mVideoFd = 0;
    mVideoLength = 0;
    mPreviewDataOffsets = NULL;
    mPreviewDataFd = 0;
    mPreviewDataLength = 0;
    mPreviewFd = 0;
    mPreviewWidth = 0;
    mPreviewHeight = 0;
    mPreviewLength = 0;
    mPreviewOffsets = NULL;
    mPreviewRunning = 0;
    mPreviewStateOld = 0;
    mRecordingEnabled = 0;
    mRecordEnabled = 0;
    mSensorListener = NULL;
    mVideoWidth = 0;
    mVideoHeight = 0;

    //These values depends on the sensor characteristics

    mRawCapture = false;

#if PPM_INSTRUMENTATION || PPM_INSTRUMENTATION_ABS

    //Initialize the CameraHAL constructor timestamp, which is used in the
    // PPM() method as time reference if the user does not supply one.
    gettimeofday(&ppm_start, NULL);

#endif

    mCameraIndex = cameraId;

    LOG_FUNCTION_NAME_EXIT;
}

/**
   @brief Destructor of CameraHal

   This function simply calls deinitialize() to free up memory allocate during construct
   phase
 */
CameraHal::~CameraHal()
{
    LOG_FUNCTION_NAME;

    ///Call de-initialize here once more - it is the last chance for us to relinquish all the h/w and s/w resources
    deinitialize();

    if ( NULL != mEventProvider )
        {
        mEventProvider->disableEventNotification(CameraHalEvent::ALL_EVENTS);
        delete mEventProvider;
        mEventProvider = NULL;
        }

    /// Free the callback notifier
    mAppCallbackNotifier.clear();

    /// Free the display adapter
    mDisplayAdapter.clear();

    if ( NULL != mCameraAdapter ) {
        int strongCount = mCameraAdapter->getStrongCount();

        mCameraAdapter->decStrong(mCameraAdapter);

        mCameraAdapter = NULL;
    }

    freeImageBufs();
    freeRawBufs();

    /// Free the memory manager
    mMemoryManager.clear();

    LOG_FUNCTION_NAME_EXIT;
}

/**
   @brief Initialize the Camera HAL

   Creates CameraAdapter, AppCallbackNotifier, DisplayAdapter and MemoryManager

   @param None
   @return NO_ERROR - On success
         NO_MEMORY - On failure to allocate memory for any of the objects
   @remarks Camera Hal internal function

 */

status_t CameraHal::initialize(CameraProperties::Properties* properties)
{
    LOG_FUNCTION_NAME;

    int sensor_index = 0;
    const char* sensor_name = NULL;

    ///Initialize the event mask used for registering an event provider for AppCallbackNotifier
    ///Currently, registering all events as to be coming from CameraAdapter
    int32_t eventMask = CameraHalEvent::ALL_EVENTS;

    // Get my camera properties
    mCameraProperties = properties;

    if(!mCameraProperties)
    {
        goto fail_loop;
    }

    // Dump the properties of this Camera
    // will only print if DEBUG macro is defined
    mCameraProperties->dump();

    if (strcmp(CameraProperties::DEFAULT_VALUE, mCameraProperties->get(CameraProperties::CAMERA_SENSOR_INDEX)) != 0 )
        {
        sensor_index = atoi(mCameraProperties->get(CameraProperties::CAMERA_SENSOR_INDEX));
        }

    if (strcmp(CameraProperties::DEFAULT_VALUE, mCameraProperties->get(CameraProperties::CAMERA_NAME)) != 0 ) {
        sensor_name = mCameraProperties->get(CameraProperties::CAMERA_NAME);
    }
    CAMHAL_LOGDB("Sensor index= %d; Sensor name= %s", sensor_index, sensor_name);

    if (strcmp(sensor_name, V4L_CAMERA_NAME_USB) == 0) {
#ifdef V4L_CAMERA_ADAPTER
        mCameraAdapter = V4LCameraAdapter_Factory(sensor_index);
#endif
    }
    else {
#ifdef OMX_CAMERA_ADAPTER
        mCameraAdapter = OMXCameraAdapter_Factory(sensor_index);
#endif
    }

    if ( ( NULL == mCameraAdapter ) || (mCameraAdapter->initialize(properties)!=NO_ERROR))
        {
        CAMHAL_LOGEA("Unable to create or initialize CameraAdapter");
        mCameraAdapter = NULL;
        goto fail_loop;
        }

    mCameraAdapter->incStrong(mCameraAdapter);
    mCameraAdapter->registerImageReleaseCallback(releaseImageBuffers, (void *) this);
    mCameraAdapter->registerEndCaptureCallback(endImageCapture, (void *)this);

    if(!mAppCallbackNotifier.get())
        {
        /// Create the callback notifier
        mAppCallbackNotifier = new AppCallbackNotifier();
        if( ( NULL == mAppCallbackNotifier.get() ) || ( mAppCallbackNotifier->initialize() != NO_ERROR))
            {
            CAMHAL_LOGEA("Unable to create or initialize AppCallbackNotifier");
            goto fail_loop;
            }
        }

    if(!mMemoryManager.get())
        {
        /// Create Memory Manager
        mMemoryManager = new MemoryManager();
        if( ( NULL == mMemoryManager.get() ) || ( mMemoryManager->initialize() != NO_ERROR))
            {
            CAMHAL_LOGEA("Unable to create or initialize MemoryManager");
            goto fail_loop;
            }
        }

    ///Setup the class dependencies...

    ///AppCallbackNotifier has to know where to get the Camera frames and the events like auto focus lock etc from.
    ///CameraAdapter is the one which provides those events
    ///Set it as the frame and event providers for AppCallbackNotifier
    ///@remarks  setEventProvider API takes in a bit mask of events for registering a provider for the different events
    ///         That way, if events can come from DisplayAdapter in future, we will be able to add it as provider
    ///         for any event
    mAppCallbackNotifier->setEventProvider(eventMask, mCameraAdapter);
    mAppCallbackNotifier->setFrameProvider(mCameraAdapter);

    ///Any dynamic errors that happen during the camera use case has to be propagated back to the application
    ///via CAMERA_MSG_ERROR. AppCallbackNotifier is the class that  notifies such errors to the application
    ///Set it as the error handler for CameraAdapter
    mCameraAdapter->setErrorHandler(mAppCallbackNotifier.get());

    ///Start the callback notifier
    if(mAppCallbackNotifier->start() != NO_ERROR)
      {
        CAMHAL_LOGEA("Couldn't start AppCallbackNotifier");
        goto fail_loop;
      }

    CAMHAL_LOGDA("Started AppCallbackNotifier..");
    mAppCallbackNotifier->setMeasurements(mMeasurementEnabled);

    ///Initialize default parameters
    initDefaultParameters();


    if ( setParameters(mParameters) != NO_ERROR )
        {
        CAMHAL_LOGEA("Failed to set default parameters?!");
        }

    // register for sensor events
    mSensorListener = new SensorListener();
    if (mSensorListener.get()) {
        if (mSensorListener->initialize() == NO_ERROR) {
            mSensorListener->setCallbacks(orientation_cb, this);
            mSensorListener->enableSensor(SensorListener::SENSOR_ORIENTATION);
        } else {
            CAMHAL_LOGEA("Error initializing SensorListener. not fatal, continuing");
            mSensorListener.clear();
            mSensorListener = NULL;
        }
    }

    LOG_FUNCTION_NAME_EXIT;

    return NO_ERROR;

    fail_loop:

        ///Free up the resources because we failed somewhere up
        deinitialize();
        LOG_FUNCTION_NAME_EXIT;

        return NO_MEMORY;

}

bool CameraHal::isResolutionValid(unsigned int width, unsigned int height, const char *supportedResolutions)
{
    bool ret = false;
    status_t status = NO_ERROR;
    char tmpBuffer[MAX_PROP_VALUE_LENGTH];
    char *pos = NULL;

    LOG_FUNCTION_NAME;

    if (NULL == supportedResolutions) {
        CAMHAL_LOGEA("Invalid supported resolutions string");
        goto exit;
    }

    status = snprintf(tmpBuffer, MAX_PROP_VALUE_LENGTH - 1, "%dx%d", width, height);
    if (0 > status) {
        CAMHAL_LOGEA("Error encountered while generating validation string");
        goto exit;
    }

    ret = isParameterValid(tmpBuffer, supportedResolutions);

exit:
    LOG_FUNCTION_NAME_EXIT;

    return ret;
}

bool CameraHal::isFpsRangeValid(int fpsMin, int fpsMax, const char *supportedFpsRanges)
{
    bool ret = false;
    char supported[MAX_PROP_VALUE_LENGTH];
    char *pos;
    int suppFpsRangeArray[2];
    int i = 0;

    LOG_FUNCTION_NAME;

    if ( NULL == supportedFpsRanges ) {
        CAMHAL_LOGEA("Invalid supported FPS ranges string");
        return false;
    }

    if (fpsMin <= 0 || fpsMax <= 0 || fpsMin > fpsMax) {
        return false;
    }

    strncpy(supported, supportedFpsRanges, MAX_PROP_VALUE_LENGTH);
    pos = strtok(supported, " (,)");
    while (pos != NULL) {
        suppFpsRangeArray[i] = atoi(pos);
        if (i++) {
            if (fpsMin >= suppFpsRangeArray[0] && fpsMax <= suppFpsRangeArray[1]) {
                ret = true;
                break;
            }
            i = 0;
        }
        pos = strtok(NULL, " (,)");
    }

    LOG_FUNCTION_NAME_EXIT;

    return ret;
}

bool CameraHal::isParameterValid(const char *param, const char *supportedParams)
{
    bool ret = false;
    char *pos;
    char supported[MAX_PROP_VALUE_LENGTH];

    LOG_FUNCTION_NAME;

    if (NULL == supportedParams) {
        CAMHAL_LOGEA("Invalid supported parameters string");
        goto exit;
    }

    if (NULL == param) {
        CAMHAL_LOGEA("Invalid parameter string");
        goto exit;
    }

    strncpy(supported, supportedParams, MAX_PROP_VALUE_LENGTH - 1);

    pos = strtok(supported, ",");
    while (pos != NULL) {
        if (!strcmp(pos, param)) {
            ret = true;
            break;
        }
        pos = strtok(NULL, ",");
    }

exit:
    LOG_FUNCTION_NAME_EXIT;

    return ret;
}

bool CameraHal::isParameterValid(int param, const char *supportedParams)
{
    bool ret = false;
    status_t status;
    char tmpBuffer[MAX_PROP_VALUE_LENGTH];

    LOG_FUNCTION_NAME;

    if (NULL == supportedParams) {
        CAMHAL_LOGEA("Invalid supported parameters string");
        goto exit;
    }

    status = snprintf(tmpBuffer, MAX_PROP_VALUE_LENGTH - 1, "%d", param);
    if (0 > status) {
        CAMHAL_LOGEA("Error encountered while generating validation string");
        goto exit;
    }

    ret = isParameterValid(tmpBuffer, supportedParams);

exit:
    LOG_FUNCTION_NAME_EXIT;

    return ret;
}

status_t CameraHal::doesSetParameterNeedUpdate(const char* new_param, const char* old_param, bool& update) {
    if (!new_param || !old_param) {
        return -EINVAL;
    }

    // if params mismatch we should update parameters for camera adapter
    if ((strcmp(new_param, old_param) != 0)) {
       update = true;
    }

   return NO_ERROR;
}

status_t CameraHal::parseResolution(const char *resStr, int &width, int &height)
{
    status_t ret = NO_ERROR;
    char *ctx, *pWidth, *pHeight;
    const char *sep = "x";

    LOG_FUNCTION_NAME;

    if ( NULL == resStr )
        {
        return -EINVAL;
        }

    //This fixes "Invalid input resolution"
    char *resStr_copy = (char *)malloc(strlen(resStr) + 1);
    if ( NULL != resStr_copy )
        {
        strcpy(resStr_copy, resStr);
        pWidth = strtok_r(resStr_copy, sep, &ctx);

        if ( NULL != pWidth )
            {
            width = atoi(pWidth);
            }
        else
            {
            CAMHAL_LOGEB("Invalid input resolution %s", resStr);
            ret = -EINVAL;
            }
        }

    if ( NO_ERROR == ret )
        {
        pHeight = strtok_r(NULL, sep, &ctx);

        if ( NULL != pHeight )
            {
            height = atoi(pHeight);
            }
        else
            {
            CAMHAL_LOGEB("Invalid input resolution %s", resStr);
            ret = -EINVAL;
            }
        }

    free(resStr_copy);
    resStr_copy = NULL;

    LOG_FUNCTION_NAME_EXIT;

    return ret;
}

void CameraHal::insertSupportedParams()
{
    LOG_FUNCTION_NAME;

    CameraParameters &p = mParameters;

    ///Set the name of the camera
    p.set(TICameraParameters::KEY_CAMERA_NAME, mCameraProperties->get(CameraProperties::CAMERA_NAME));

    mMaxZoomSupported = atoi(mCameraProperties->get(CameraProperties::SUPPORTED_ZOOM_STAGES));

    p.set(CameraParameters::KEY_SUPPORTED_PICTURE_SIZES, mCameraProperties->get(CameraProperties::SUPPORTED_PICTURE_SIZES));
    p.set(CameraParameters::KEY_SUPPORTED_PICTURE_FORMATS, mCameraProperties->get(CameraProperties::SUPPORTED_PICTURE_FORMATS));
    p.set(CameraParameters::KEY_SUPPORTED_PREVIEW_SIZES, mCameraProperties->get(CameraProperties::SUPPORTED_PREVIEW_SIZES));
    p.set(CameraParameters::KEY_SUPPORTED_PREVIEW_FORMATS, mCameraProperties->get(CameraProperties::SUPPORTED_PREVIEW_FORMATS));
    p.set(TICameraParameters::KEY_SUPPORTED_PICTURE_SUBSAMPLED_SIZES, mCameraProperties->get(CameraProperties::SUPPORTED_PICTURE_SUBSAMPLED_SIZES));
    p.set(TICameraParameters::KEY_SUPPORTED_PICTURE_SIDEBYSIDE_SIZES, mCameraProperties->get(CameraProperties::SUPPORTED_PICTURE_SIDEBYSIDE_SIZES));
    p.set(TICameraParameters::KEY_SUPPORTED_PICTURE_TOPBOTTOM_SIZES, mCameraProperties->get(CameraProperties::SUPPORTED_PICTURE_TOPBOTTOM_SIZES));
    p.set(TICameraParameters::KEY_SUPPORTED_PREVIEW_SUBSAMPLED_SIZES, mCameraProperties->get(CameraProperties::SUPPORTED_PREVIEW_SUBSAMPLED_SIZES));
    p.set(TICameraParameters::KEY_SUPPORTED_PREVIEW_SIDEBYSIDE_SIZES, mCameraProperties->get(CameraProperties::SUPPORTED_PREVIEW_SIDEBYSIDE_SIZES));
    p.set(TICameraParameters::KEY_SUPPORTED_PREVIEW_TOPBOTTOM_SIZES, mCameraProperties->get(CameraProperties::SUPPORTED_PREVIEW_TOPBOTTOM_SIZES));
    p.set(CameraParameters::KEY_SUPPORTED_PREVIEW_FRAME_RATES, mCameraProperties->get(CameraProperties::SUPPORTED_PREVIEW_FRAME_RATES));
    p.set(CameraParameters::KEY_SUPPORTED_PREVIEW_FPS_RANGE, mCameraProperties->get(CameraProperties::FRAMERATE_RANGE_SUPPORTED));
    p.set(CameraParameters::KEY_SUPPORTED_JPEG_THUMBNAIL_SIZES, mCameraProperties->get(CameraProperties::SUPPORTED_THUMBNAIL_SIZES));
    p.set(CameraParameters::KEY_SUPPORTED_WHITE_BALANCE, mCameraProperties->get(CameraProperties::SUPPORTED_WHITE_BALANCE));
    p.set(CameraParameters::KEY_SUPPORTED_EFFECTS, mCameraProperties->get(CameraProperties::SUPPORTED_EFFECTS));
    p.set(CameraParameters::KEY_SUPPORTED_SCENE_MODES, mCameraProperties->get(CameraProperties::SUPPORTED_SCENE_MODES));
    p.set(CameraParameters::KEY_SUPPORTED_FLASH_MODES, mCameraProperties->get(CameraProperties::SUPPORTED_FLASH_MODES));
    p.set(CameraParameters::KEY_SUPPORTED_FOCUS_MODES, mCameraProperties->get(CameraProperties::SUPPORTED_FOCUS_MODES));
    p.set(CameraParameters::KEY_SUPPORTED_ANTIBANDING, mCameraProperties->get(CameraProperties::SUPPORTED_ANTIBANDING));
    p.set(CameraParameters::KEY_MAX_EXPOSURE_COMPENSATION, mCameraProperties->get(CameraProperties::SUPPORTED_EV_MAX));
    p.set(CameraParameters::KEY_MIN_EXPOSURE_COMPENSATION, mCameraProperties->get(CameraProperties::SUPPORTED_EV_MIN));
    p.set(CameraParameters::KEY_EXPOSURE_COMPENSATION_STEP, mCameraProperties->get(CameraProperties::SUPPORTED_EV_STEP));
    p.set(TICameraParameters::KEY_SUPPORTED_EXPOSURE, mCameraProperties->get(CameraProperties::SUPPORTED_EXPOSURE_MODES));
    p.set(TICameraParameters::KEY_SUPPORTED_MANUAL_EXPOSURE_MIN, mCameraProperties->get(CameraProperties::SUPPORTED_MANUAL_EXPOSURE_MIN));
    p.set(TICameraParameters::KEY_SUPPORTED_MANUAL_EXPOSURE_MAX, mCameraProperties->get(CameraProperties::SUPPORTED_MANUAL_EXPOSURE_MAX));
    p.set(TICameraParameters::KEY_SUPPORTED_MANUAL_EXPOSURE_STEP, mCameraProperties->get(CameraProperties::SUPPORTED_MANUAL_EXPOSURE_STEP));
    p.set(TICameraParameters::KEY_SUPPORTED_MANUAL_GAIN_ISO_MIN, mCameraProperties->get(CameraProperties::SUPPORTED_MANUAL_GAIN_ISO_MIN));
    p.set(TICameraParameters::KEY_SUPPORTED_MANUAL_GAIN_ISO_MAX, mCameraProperties->get(CameraProperties::SUPPORTED_MANUAL_GAIN_ISO_MAX));
    p.set(TICameraParameters::KEY_SUPPORTED_MANUAL_GAIN_ISO_STEP, mCameraProperties->get(CameraProperties::SUPPORTED_MANUAL_GAIN_ISO_STEP));
    p.set(TICameraParameters::KEY_SUPPORTED_ISO_VALUES, mCameraProperties->get(CameraProperties::SUPPORTED_ISO_VALUES));
    p.set(CameraParameters::KEY_ZOOM_RATIOS, mCameraProperties->get(CameraProperties::SUPPORTED_ZOOM_RATIOS));
    p.set(CameraParameters::KEY_MAX_ZOOM, mCameraProperties->get(CameraProperties::SUPPORTED_ZOOM_STAGES));
    p.set(CameraParameters::KEY_ZOOM_SUPPORTED, mCameraProperties->get(CameraProperties::ZOOM_SUPPORTED));
    p.set(CameraParameters::KEY_SMOOTH_ZOOM_SUPPORTED, mCameraProperties->get(CameraProperties::SMOOTH_ZOOM_SUPPORTED));
    p.set(TICameraParameters::KEY_SUPPORTED_IPP, mCameraProperties->get(CameraProperties::SUPPORTED_IPP_MODES));
    p.set(TICameraParameters::KEY_S3D_PRV_FRAME_LAYOUT_VALUES, mCameraProperties->get(CameraProperties::S3D_PRV_FRAME_LAYOUT_VALUES));
    p.set(TICameraParameters::KEY_S3D_CAP_FRAME_LAYOUT_VALUES, mCameraProperties->get(CameraProperties::S3D_CAP_FRAME_LAYOUT_VALUES));
    p.set(TICameraParameters::KEY_AUTOCONVERGENCE_MODE_VALUES, mCameraProperties->get(CameraProperties::AUTOCONVERGENCE_MODE_VALUES));
    p.set(TICameraParameters::KEY_SUPPORTED_MANUAL_CONVERGENCE_MIN, mCameraProperties->get(CameraProperties::SUPPORTED_MANUAL_CONVERGENCE_MIN));
    p.set(TICameraParameters::KEY_SUPPORTED_MANUAL_CONVERGENCE_MAX, mCameraProperties->get(CameraProperties::SUPPORTED_MANUAL_CONVERGENCE_MAX));
    p.set(TICameraParameters::KEY_SUPPORTED_MANUAL_CONVERGENCE_STEP, mCameraProperties->get(CameraProperties::SUPPORTED_MANUAL_CONVERGENCE_STEP));
    p.set(CameraParameters::KEY_VIDEO_STABILIZATION_SUPPORTED, mCameraProperties->get(CameraProperties::VSTAB_SUPPORTED));
    p.set(TICameraParameters::KEY_VNF_SUPPORTED, mCameraProperties->get(CameraProperties::VNF_SUPPORTED));
    p.set(TICameraParameters::KEY_SENSOR_ORIENTATION, mCameraProperties->get(CameraProperties::SENSOR_ORIENTATION));
    p.set(TICameraParameters::KEY_SENSOR_ORIENTATION_VALUES, mCameraProperties->get(CameraProperties::SENSOR_ORIENTATION_VALUES));
    p.set(CameraParameters::KEY_AUTO_EXPOSURE_LOCK_SUPPORTED, mCameraProperties->get(CameraProperties::AUTO_EXPOSURE_LOCK_SUPPORTED));
    p.set(CameraParameters::KEY_AUTO_WHITEBALANCE_LOCK_SUPPORTED, mCameraProperties->get(CameraProperties::AUTO_WHITEBALANCE_LOCK_SUPPORTED));
    p.set(CameraParameters::KEY_VIDEO_SNAPSHOT_SUPPORTED, mCameraProperties->get(CameraProperties::VIDEO_SNAPSHOT_SUPPORTED));
    p.set(TICameraParameters::KEY_MECHANICAL_MISALIGNMENT_CORRECTION_VALUES, mCameraProperties->get(CameraProperties::MECHANICAL_MISALIGNMENT_CORRECTION_VALUES));
    p.set(TICameraParameters::KEY_CAP_MODE_VALUES, mCameraProperties->get(CameraProperties::CAP_MODE_VALUES));

    LOG_FUNCTION_NAME_EXIT;

}

void CameraHal::initDefaultParameters()
{
    //Purpose of this function is to initialize the default current and supported parameters for the currently
    //selected camera.

    CameraParameters &p = mParameters;
    int currentRevision, adapterRevision;
    status_t ret = NO_ERROR;
    int width, height;
    const char *valstr;

    LOG_FUNCTION_NAME;

    insertSupportedParams();

    ret = parseResolution(mCameraProperties->get(CameraProperties::PREVIEW_SIZE), width, height);

    if ( NO_ERROR == ret )
        {
        p.setPreviewSize(width, height);
        }
    else
        {
        p.setPreviewSize(MIN_WIDTH, MIN_HEIGHT);
        }

    ret = parseResolution(mCameraProperties->get(CameraProperties::PICTURE_SIZE), width, height);

    if ( NO_ERROR == ret )
        {
        p.setPictureSize(width, height);
        }
    else
        {
        p.setPictureSize(PICTURE_WIDTH, PICTURE_HEIGHT);
        }

    ret = parseResolution(mCameraProperties->get(CameraProperties::JPEG_THUMBNAIL_SIZE), width, height);

    if ( NO_ERROR == ret )
        {
        p.set(CameraParameters::KEY_JPEG_THUMBNAIL_WIDTH, width);
        p.set(CameraParameters::KEY_JPEG_THUMBNAIL_HEIGHT, height);
        }
    else
        {
        p.set(CameraParameters::KEY_JPEG_THUMBNAIL_WIDTH, MIN_WIDTH);
        p.set(CameraParameters::KEY_JPEG_THUMBNAIL_HEIGHT, MIN_HEIGHT);
        }

    //Insert default values
    p.setPreviewFrameRate(atoi(mCameraProperties->get(CameraProperties::PREVIEW_FRAME_RATE)));
    p.set(CameraParameters::KEY_PREVIEW_FPS_RANGE, mCameraProperties->get(CameraProperties::FRAMERATE_RANGE));
    p.setPreviewFormat(mCameraProperties->get(CameraProperties::PREVIEW_FORMAT));
    p.setPictureFormat(mCameraProperties->get(CameraProperties::PICTURE_FORMAT));
    p.set(CameraParameters::KEY_JPEG_QUALITY, mCameraProperties->get(CameraProperties::JPEG_QUALITY));
    p.set(CameraParameters::KEY_WHITE_BALANCE, mCameraProperties->get(CameraProperties::WHITEBALANCE));
    p.set(CameraParameters::KEY_EFFECT,  mCameraProperties->get(CameraProperties::EFFECT));
    p.set(CameraParameters::KEY_ANTIBANDING, mCameraProperties->get(CameraProperties::ANTIBANDING));
    p.set(CameraParameters::KEY_FLASH_MODE, mCameraProperties->get(CameraProperties::FLASH_MODE));
    p.set(CameraParameters::KEY_FOCUS_MODE, mCameraProperties->get(CameraProperties::FOCUS_MODE));
    p.set(CameraParameters::KEY_EXPOSURE_COMPENSATION, mCameraProperties->get(CameraProperties::EV_COMPENSATION));
    p.set(CameraParameters::KEY_SCENE_MODE, mCameraProperties->get(CameraProperties::SCENE_MODE));
    p.set(CameraParameters::KEY_ZOOM, mCameraProperties->get(CameraProperties::ZOOM));
    p.set(TICameraParameters::KEY_CONTRAST, mCameraProperties->get(CameraProperties::CONTRAST));
    p.set(TICameraParameters::KEY_SATURATION, mCameraProperties->get(CameraProperties::SATURATION));
    p.set(TICameraParameters::KEY_BRIGHTNESS, mCameraProperties->get(CameraProperties::BRIGHTNESS));
    p.set(TICameraParameters::KEY_SHARPNESS, mCameraProperties->get(CameraProperties::SHARPNESS));
    p.set(TICameraParameters::KEY_EXPOSURE_MODE, mCameraProperties->get(CameraProperties::EXPOSURE_MODE));
    p.set(TICameraParameters::KEY_MANUAL_EXPOSURE, mCameraProperties->get(CameraProperties::SUPPORTED_MANUAL_EXPOSURE_MIN));
    p.set(TICameraParameters::KEY_MANUAL_EXPOSURE_RIGHT, mCameraProperties->get(CameraProperties::SUPPORTED_MANUAL_EXPOSURE_MIN));
    p.set(TICameraParameters::KEY_MANUAL_GAIN_ISO, mCameraProperties->get(CameraProperties::SUPPORTED_MANUAL_GAIN_ISO_MIN));
    p.set(TICameraParameters::KEY_MANUAL_GAIN_ISO_RIGHT, mCameraProperties->get(CameraProperties::SUPPORTED_MANUAL_GAIN_ISO_MIN));
    p.set(TICameraParameters::KEY_ISO, mCameraProperties->get(CameraProperties::ISO_MODE));
    p.set(TICameraParameters::KEY_IPP, mCameraProperties->get(CameraProperties::IPP));
    p.set(TICameraParameters::KEY_GBCE, mCameraProperties->get(CameraProperties::GBCE));
    p.set(TICameraParameters::KEY_GBCE_SUPPORTED, mCameraProperties->get(CameraProperties::SUPPORTED_GBCE));
    p.set(TICameraParameters::KEY_GLBCE, mCameraProperties->get(CameraProperties::GLBCE));
    p.set(TICameraParameters::KEY_GLBCE_SUPPORTED, mCameraProperties->get(CameraProperties::SUPPORTED_GLBCE));
    p.set(TICameraParameters::KEY_S3D_PRV_FRAME_LAYOUT, mCameraProperties->get(CameraProperties::S3D_PRV_FRAME_LAYOUT));
    p.set(TICameraParameters::KEY_S3D_CAP_FRAME_LAYOUT, mCameraProperties->get(CameraProperties::S3D_CAP_FRAME_LAYOUT));
    p.set(TICameraParameters::KEY_AUTOCONVERGENCE_MODE, mCameraProperties->get(CameraProperties::AUTOCONVERGENCE_MODE));
    p.set(TICameraParameters::KEY_MANUAL_CONVERGENCE, mCameraProperties->get(CameraProperties::MANUAL_CONVERGENCE));
    p.set(CameraParameters::KEY_VIDEO_STABILIZATION, mCameraProperties->get(CameraProperties::VSTAB));
    p.set(TICameraParameters::KEY_VNF, mCameraProperties->get(CameraProperties::VNF));
    p.set(CameraParameters::KEY_FOCAL_LENGTH, mCameraProperties->get(CameraProperties::FOCAL_LENGTH));
    p.set(CameraParameters::KEY_HORIZONTAL_VIEW_ANGLE, mCameraProperties->get(CameraProperties::HOR_ANGLE));
    p.set(CameraParameters::KEY_VERTICAL_VIEW_ANGLE, mCameraProperties->get(CameraProperties::VER_ANGLE));
    p.set(TICameraParameters::KEY_SENSOR_ORIENTATION, mCameraProperties->get(CameraProperties::SENSOR_ORIENTATION));
    p.set(TICameraParameters::KEY_SENSOR_ORIENTATION_VALUES, mCameraProperties->get(CameraProperties::SENSOR_ORIENTATION_VALUES));
    p.set(TICameraParameters::KEY_EXIF_MAKE, mCameraProperties->get(CameraProperties::EXIF_MAKE));
    p.set(TICameraParameters::KEY_EXIF_MODEL, mCameraProperties->get(CameraProperties::EXIF_MODEL));
    p.set(CameraParameters::KEY_JPEG_THUMBNAIL_QUALITY, mCameraProperties->get(CameraProperties::JPEG_THUMBNAIL_QUALITY));
    p.set(CameraParameters::KEY_VIDEO_FRAME_FORMAT, "OMX_TI_COLOR_FormatYUV420PackedSemiPlanar");
    p.set(CameraParameters::KEY_MAX_NUM_DETECTED_FACES_HW, mCameraProperties->get(CameraProperties::MAX_FD_HW_FACES));
    p.set(CameraParameters::KEY_MAX_NUM_DETECTED_FACES_SW, mCameraProperties->get(CameraProperties::MAX_FD_SW_FACES));
    p.set(TICameraParameters::KEY_MECHANICAL_MISALIGNMENT_CORRECTION, mCameraProperties->get(CameraProperties::MECHANICAL_MISALIGNMENT_CORRECTION));
    // Only one area a.k.a Touch AF for now.
    // TODO: Add support for multiple focus areas.
    p.set(CameraParameters::KEY_MAX_NUM_FOCUS_AREAS, mCameraProperties->get(CameraProperties::MAX_FOCUS_AREAS));
    p.set(CameraParameters::KEY_AUTO_EXPOSURE_LOCK, mCameraProperties->get(CameraProperties::AUTO_EXPOSURE_LOCK));
    p.set(CameraParameters::KEY_AUTO_WHITEBALANCE_LOCK, mCameraProperties->get(CameraProperties::AUTO_WHITEBALANCE_LOCK));
    p.set(CameraParameters::KEY_MAX_NUM_METERING_AREAS, mCameraProperties->get(CameraProperties::MAX_NUM_METERING_AREAS));
    p.set(TICameraParameters::RAW_WIDTH, mCameraProperties->get(CameraProperties::RAW_WIDTH));
    p.set(TICameraParameters::RAW_HEIGHT,mCameraProperties->get(CameraProperties::RAW_HEIGHT));

    // TI extensions for enable/disable algos
    // Hadcoded for now
    p.set(TICameraParameters::KEY_ALGO_FIXED_GAMMA, CameraParameters::FALSE);
    p.set(TICameraParameters::KEY_ALGO_NSF1, CameraParameters::FALSE);
    p.set(TICameraParameters::KEY_ALGO_NSF2, CameraParameters::FALSE);
    p.set(TICameraParameters::KEY_ALGO_SHARPENING, CameraParameters::FALSE);
    p.set(TICameraParameters::KEY_ALGO_THREELINCOLORMAP, CameraParameters::FALSE);
    p.set(TICameraParameters::KEY_ALGO_GIC, CameraParameters::FALSE);

    LOG_FUNCTION_NAME_EXIT;
}

/**
   @brief Stop a previously started preview.
   @param none
   @return none

 */
void CameraHal::forceStopPreview()
{
    LOG_FUNCTION_NAME;

    // stop bracketing if it is running
    if ( mBracketingRunning ) {
        stopImageBracketing();
    }

    if(mDisplayAdapter.get() != NULL) {
        ///Stop the buffer display first
        mDisplayAdapter->disableDisplay();
    }

    if(mAppCallbackNotifier.get() != NULL) {
        //Stop the callback sending
        mAppCallbackNotifier->stop();
        mAppCallbackNotifier->flushAndReturnFrames();
        mAppCallbackNotifier->stopPreviewCallbacks();
    }

    if ( NULL != mCameraAdapter ) {
        // only need to send these control commands to state machine if we are
        // passed the LOADED_PREVIEW_STATE
        if (mCameraAdapter->getState() > CameraAdapter::LOADED_PREVIEW_STATE) {
           // according to javadoc...FD should be stopped in stopPreview
           // and application needs to call startFaceDection again
           // to restart FD
           mCameraAdapter->sendCommand(CameraAdapter::CAMERA_STOP_FD);
        }

        mCameraAdapter->rollbackToInitializedState();

    }

    freePreviewBufs();
    freePreviewDataBufs();

    mPreviewEnabled = false;
    mDisplayPaused = false;
    mPreviewStartInProgress = false;

    LOG_FUNCTION_NAME_EXIT;
}

/**
   @brief Deallocates memory for all the resources held by Camera HAL.

   Frees the following objects- CameraAdapter, AppCallbackNotifier, DisplayAdapter,
   and Memory Manager

   @param none
   @return none

 */
void CameraHal::deinitialize()
{
    LOG_FUNCTION_NAME;

    if ( mPreviewEnabled || mDisplayPaused ) {
        forceStopPreview();
    }

    mSetPreviewWindowCalled = false;

    if (mSensorListener.get()) {
        mSensorListener->disableSensor(SensorListener::SENSOR_ORIENTATION);
        mSensorListener.clear();
        mSensorListener = NULL;
    }

    LOG_FUNCTION_NAME_EXIT;

}

status_t CameraHal::storeMetaDataInBuffers(bool enable)
{
    LOG_FUNCTION_NAME;

    return mAppCallbackNotifier->useMetaDataBufferMode(enable);

    LOG_FUNCTION_NAME_EXIT;
}

bool CameraHal::checkFramerateThr(const CameraParameters &params)
{
    static CameraParameters current_Params = mParameters;
    int maxFPS, minFPS, current_maxFPS, current_minFPS;
    int framerate, current_framerate;
    bool ret = false;

    LOG_FUNCTION_NAME;

    params.getPreviewFpsRange(&minFPS, &maxFPS);
    maxFPS /= CameraHal::VFR_SCALE;
    framerate = params.getPreviewFrameRate();

    current_Params.getPreviewFpsRange(&current_minFPS, &current_maxFPS);
    current_maxFPS /= CameraHal::VFR_SCALE;
    current_framerate = current_Params.getPreviewFrameRate();

    if ( current_framerate != framerate ) {
        if ( ( ( current_framerate > SW_SCALING_FPS_LIMIT ) && ( framerate <= SW_SCALING_FPS_LIMIT ) ) ||
             ( ( current_framerate <= SW_SCALING_FPS_LIMIT) && ( framerate > SW_SCALING_FPS_LIMIT) ) ) {
            ret = true;
        }
    }

    if ( current_maxFPS != maxFPS ) {
        if ( ( ( current_maxFPS > SW_SCALING_FPS_LIMIT ) && ( maxFPS <= SW_SCALING_FPS_LIMIT ) ) ||
             ( ( current_maxFPS <= SW_SCALING_FPS_LIMIT) && ( maxFPS > SW_SCALING_FPS_LIMIT) ) ) {
            ret = true;
        }
    }

    current_Params = params;

    LOG_FUNCTION_NAME_EXIT;

    return ret;
}

bool CameraHal::setPreferredPreviewRes(const CameraParameters &params, int width, int height)
{
    int maxFPS, minFPS, framerate;

    LOG_FUNCTION_NAME;

    params.getPreviewFpsRange(&minFPS, &maxFPS);
    maxFPS /= CameraHal::VFR_SCALE;
    framerate = params.getPreviewFrameRate();

    if ( ( maxFPS > SW_SCALING_FPS_LIMIT ) ||
         ( framerate > SW_SCALING_FPS_LIMIT ) ) {
        mParameters.setPreviewSize(width, height);
    } else {
        if ( ( width == 320 ) && ( height == 240 ) ) {
            mParameters.setPreviewSize(640, 480);

        }
        if ( ( width == 176 ) && ( height == 144 ) ) {
            mParameters.setPreviewSize(704, 576);
        }
    }

    LOG_FUNCTION_NAME_EXIT;

    return checkFramerateThr(params);;
}

void CameraHal::resetPreviewRes(CameraParameters *mParams, int width, int height)
{
  LOG_FUNCTION_NAME;

  if ( (width <= 320) && (height <= 240)){
    mParams->setPreviewSize(mVideoWidth, mVideoHeight);
  }

  LOG_FUNCTION_NAME_EXIT;
}

void *
camera_buffer_get_omx_ptr (CameraBuffer *buffer)
{
    CAMHAL_LOGV("buffer_type %d opaque %p", buffer->type, buffer->opaque);

    if (buffer->type == CAMERA_BUFFER_ANW) {
        buffer_handle_t *handle = (buffer_handle_t *)buffer->opaque;
        CAMHAL_LOGV("anw %08x", *handle);
        return (void *)*handle;
    } else if (buffer->type == CAMERA_BUFFER_ION) {
        return (void *)buffer->fd;
    } else {
        CAMHAL_LOGV("other %08x", buffer->opaque);
        return (void *)buffer->opaque;
    }
}

};<|MERGE_RESOLUTION|>--- conflicted
+++ resolved
@@ -1171,12 +1171,7 @@
                                                                     previewFormat,
                                                                     mPreviewLength,
                                                                     buffercount);
-
-<<<<<<< HEAD
         if (NULL == mPreviewBuffers ) {
-=======
-        if (NULL == mPreviewBufs ) {
->>>>>>> a45d456e
             CAMHAL_LOGEA("Couldn't allocate preview buffers");
             return NO_MEMORY;
         }
@@ -1187,15 +1182,6 @@
             return BAD_VALUE;
         }
 
-<<<<<<< HEAD
-=======
-        mPreviewFd = mDisplayAdapter->getFd();
-        if ( -1 == mPreviewFd ) {
-            CAMHAL_LOGEA("Invalid handle");
-            return BAD_VALUE;
-        }
-
->>>>>>> a45d456e
         mBufProvider = (BufferProvider*) mDisplayAdapter.get();
 
         ret = mDisplayAdapter->maxQueueableBuffers(max_queueable);
