--- conflicted
+++ resolved
@@ -274,26 +274,18 @@
     int framerate;
     int maxFPS, minFPS;
     const char *valstr = NULL;
-<<<<<<< HEAD
-=======
     int varint = 0;
->>>>>>> b3bc6770
     status_t ret = NO_ERROR;
-    CameraParameters oldParams = mParameters;
     // Needed for KEY_RECORDING_HINT
     bool restartPreviewRequired = false;
     bool updateRequired = false;
-<<<<<<< HEAD
-    android::CameraParameters oldParams(mParameters.flatten());
+    android::CameraParameters oldParams = mParameters;
 
 #ifdef V4L_CAMERA_ADAPTER
     if (strcmp (V4L_CAMERA_NAME_USB, mCameraProperties->get(CameraProperties::CAMERA_NAME)) == 0 ) {
         updateRequired = true;
     }
 #endif
-=======
-    bool videoMode = false;
->>>>>>> b3bc6770
 
     {
         android::AutoMutex lock(mLock);
@@ -306,41 +298,23 @@
                     mParameters.setPreviewFormat(valstr);
                     CAMHAL_LOGDB("PreviewFormat set %s", valstr);
                 } else {
-<<<<<<< HEAD
                     CAMHAL_LOGEB("Invalid preview format: %s. Supported: %s", valstr,
                         mCameraProperties->get(CameraProperties::SUPPORTED_PREVIEW_FORMATS));
-=======
-                    CAMHAL_LOGEB("Invalid preview format.Supported: %s",  mCameraProperties->get(CameraProperties::SUPPORTED_PREVIEW_FORMATS));
->>>>>>> b3bc6770
                     return BAD_VALUE;
                 }
             }
 
-<<<<<<< HEAD
             if ((valstr = params.get(TICameraParameters::KEY_VNF)) != NULL) {
                 if (strcmp(mCameraProperties->get(CameraProperties::VNF_SUPPORTED),
                            android::CameraParameters::TRUE) == 0) {
-                    CAMHAL_LOGDB("VNF %s",
-                                  params.get(TICameraParameters::KEY_VNF));
-                    mParameters.set(TICameraParameters::KEY_VNF,
-                                    params.get(TICameraParameters::KEY_VNF));
+                    CAMHAL_LOGDB("VNF %s", valstr);
+                    mParameters.set(TICameraParameters::KEY_VNF, valstr);
                 } else if (strcmp(valstr, android::CameraParameters::TRUE) == 0) {
                     CAMHAL_LOGEB("ERROR: Invalid VNF: %s", valstr);
                     return BAD_VALUE;
                 } else {
                     mParameters.set(TICameraParameters::KEY_VNF,
                                     android::CameraParameters::FALSE);
-=======
-            varint = params.getInt(TICameraParameters::KEY_VNF);
-            valstr = params.get(TICameraParameters::KEY_VNF);
-            if ( valstr != NULL ) {
-                if ( ( varint == 0 ) || ( varint == 1 ) ) {
-                    CAMHAL_LOGDB("VNF set %s", valstr);
-                    mParameters.set(TICameraParameters::KEY_VNF, varint);
-                } else {
-                    CAMHAL_LOGEB("ERROR: Invalid VNF: %s", valstr);
-                    return BAD_VALUE;
->>>>>>> b3bc6770
                 }
             }
 
@@ -348,19 +322,10 @@
                 // make sure we support vstab...if we don't and application is trying to set
                 // vstab then return an error
                 if (strcmp(mCameraProperties->get(CameraProperties::VSTAB_SUPPORTED),
-<<<<<<< HEAD
                            android::CameraParameters::TRUE) == 0) {
-                    CAMHAL_LOGDB("VSTAB %s",
-                                  params.get(android::CameraParameters::KEY_VIDEO_STABILIZATION));
-                    mParameters.set(android::CameraParameters::KEY_VIDEO_STABILIZATION,
-                                    params.get(android::CameraParameters::KEY_VIDEO_STABILIZATION));
+                    CAMHAL_LOGDB("VSTAB %s", valstr);
+                    mParameters.set(android::CameraParameters::KEY_VIDEO_STABILIZATION, valstr);
                 } else if (strcmp(valstr, android::CameraParameters::TRUE) == 0) {
-=======
-                           CameraParameters::TRUE) == 0) {
-                    CAMHAL_LOGDB("VSTAB %s",valstr);
-                    mParameters.set(CameraParameters::KEY_VIDEO_STABILIZATION, valstr);
-                } else if (strcmp(valstr, CameraParameters::TRUE) == 0) {
->>>>>>> b3bc6770
                     CAMHAL_LOGEB("ERROR: Invalid VSTAB: %s", valstr);
                     return BAD_VALUE;
                 } else {
@@ -369,7 +334,6 @@
                 }
             }
 
-<<<<<<< HEAD
             if( (valstr = params.get(TICameraParameters::KEY_CAP_MODE)) != NULL) {
 
                     if (strcmp(TICameraParameters::VIDEO_MODE, valstr)) {
@@ -394,15 +358,6 @@
                                 mCapModeBackup.string());
                 updateRequired = true;
             }
-=======
-
-
-            if( (valstr = params.get(TICameraParameters::KEY_CAP_MODE)) != NULL)
-                {
-                CAMHAL_LOGDB("Capture mode set %s", valstr);
-                mParameters.set(TICameraParameters::KEY_CAP_MODE, valstr);
-                }
->>>>>>> b3bc6770
 
             if ((valstr = params.get(TICameraParameters::KEY_IPP)) != NULL) {
                 if (isParameterValid(valstr,mCameraProperties->get(CameraProperties::SUPPORTED_IPP_MODES))) {
@@ -414,7 +369,6 @@
                 }
             }
 
-<<<<<<< HEAD
 #ifdef OMAP_ENHANCEMENT_VTC
             if ((valstr = params.get(TICameraParameters::KEY_VTC_HINT)) != NULL ) {
                 mParameters.set(TICameraParameters::KEY_VTC_HINT, valstr);
@@ -422,14 +376,6 @@
                     mVTCUseCase = true;
                 } else {
                     mVTCUseCase = false;
-=======
-#ifdef OMAP_ENHANCEMENT
-
-            if((valstr = params.get(TICameraParameters::KEY_S3D2D_PREVIEW)) != NULL)
-                {
-                CAMHAL_LOGDB("Stereo 3D->2D Preview mode is %s", params.get(TICameraParameters::KEY_S3D2D_PREVIEW));
-                mParameters.set(TICameraParameters::KEY_S3D2D_PREVIEW, valstr);
->>>>>>> b3bc6770
                 }
                 CAMHAL_LOGDB("VTC Hint = %d", mVTCUseCase);
             }
@@ -438,7 +384,6 @@
                 if ((valstr = params.get(TICameraParameters::KEY_VIDEO_ENCODER_HANDLE)) != NULL ) {
                     mParameters.set(TICameraParameters::KEY_VIDEO_ENCODER_HANDLE, valstr);
                 }
-#endif
 
                 if ((valstr = params.get(TICameraParameters::KEY_VIDEO_ENCODER_SLICE_HEIGHT)) != NULL ) {
                     mParameters.set(TICameraParameters::KEY_VIDEO_ENCODER_SLICE_HEIGHT, valstr);
@@ -447,25 +392,9 @@
 #endif
             }
 
-<<<<<<< HEAD
         if ( (valstr = params.get(TICameraParameters::KEY_S3D_PRV_FRAME_LAYOUT)) != NULL )
             {
             if (strcmp(valstr, mParameters.get(TICameraParameters::KEY_S3D_PRV_FRAME_LAYOUT)))
-=======
-            params.getPreviewSize(&w, &h);
-            if (w == -1 && h == -1) {
-                CAMHAL_LOGEA("Unable to get preview size");
-                return BAD_VALUE;
-              }
-
-            int oldWidth, oldHeight;
-            mParameters.getPreviewSize(&oldWidth, &oldHeight);
-
-#ifdef OMAP_ENHANCEMENT
-
-            int orientation =0;
-            if((valstr = params.get(TICameraParameters::KEY_SENSOR_ORIENTATION)) != NULL)
->>>>>>> b3bc6770
                 {
                 CAMHAL_LOGDB("Stereo 3D preview image layout is %s", valstr);
                 mParameters.set(TICameraParameters::KEY_S3D_PRV_FRAME_LAYOUT, valstr);
@@ -473,7 +402,7 @@
                 }
             }
 
-<<<<<<< HEAD
+#ifdef OMAP_ENHANCEMENT
         int orientation =0;
         if((valstr = params.get(TICameraParameters::KEY_SENSOR_ORIENTATION)) != NULL)
             {
@@ -490,6 +419,7 @@
             CAMHAL_LOGD("Sensor Orientation is set to %d", orientation);
             mParameters.set(TICameraParameters::KEY_SENSOR_ORIENTATION, valstr);
             }
+#endif
 
         params.getPreviewSize(&w, &h);
         if (w == -1 && h == -1) {
@@ -499,52 +429,6 @@
 
         mVideoWidth = w;
         mVideoHeight = h;
-=======
-            if(orientation ==90 || orientation ==270)
-           {
-              if ( !isResolutionValid(h,w, mCameraProperties->get(CameraProperties::SUPPORTED_PREVIEW_SIZES)))
-               {
-                CAMHAL_LOGEB("Invalid preview resolution %d x %d", w, h);
-                return BAD_VALUE;
-               }
-              else
-              {
-                mParameters.setPreviewSize(w, h);
-                mVideoWidth = w;
-                mVideoHeight = h;
-               }
-           }
-           else
-           {
-            if ( !isResolutionValid(w, h, mCameraProperties->get(CameraProperties::SUPPORTED_PREVIEW_SIZES)))
-                {
-                CAMHAL_LOGEB("Invalid preview resolution %d x %d", w, h);
-                return BAD_VALUE;
-                }
-            else
-                {
-                mParameters.setPreviewSize(w, h);
-                }
-           }
-
-
-#else
-
-        if ( !isResolutionValid(w, h, mCameraProperties->get(CameraProperties::SUPPORTED_PREVIEW_SIZES))) {
-            CAMHAL_LOGEB("Invalid preview resolution %d x %d", w, h);
-            return BAD_VALUE;
-        } else {
-            mParameters.setPreviewSize(w, h);
-        }
-
-#endif
-
-        if ( ( oldWidth != w ) || ( oldHeight != h ) ) {
-            restartPreviewRequired |= true;
-        }
-
-        CAMHAL_LOGDB("PreviewResolution by App %d x %d", w, h);
->>>>>>> b3bc6770
 
         // Handle RECORDING_HINT to Set/Reset Video Mode Parameters
         valstr = params.get(android::CameraParameters::KEY_RECORDING_HINT);
@@ -628,17 +512,6 @@
              }
         }
 
-        ///Below parameters can be changed when the preview is running
-        if ( (valstr = params.getPictureFormat()) != NULL ) {
-            if (isParameterValid(valstr, mCameraProperties->get(CameraProperties::SUPPORTED_PICTURE_FORMATS))) {
-                mParameters.setPictureFormat(valstr);
-            } else {
-                CAMHAL_LOGEB("ERROR: Invalid picture format: %s",valstr);
-                return BAD_VALUE;
-<<<<<<< HEAD
-            }
-        }
-
         mRawCapture = false;
 
 #ifdef CAMERAHAL_USE_RAW_IMAGE_SAVING
@@ -653,10 +526,7 @@
             {
             CAMHAL_LOGDB("Stereo 3D capture image layout is %s", valstr);
             mParameters.set(TICameraParameters::KEY_S3D_CAP_FRAME_LAYOUT, valstr);
-=======
->>>>>>> b3bc6770
-            }
-        }
+            }
 
         params.getPictureSize(&w, &h);
         if ( (isResolutionValid(w, h, mCameraProperties->get(CameraProperties::SUPPORTED_PICTURE_SIZES)))
@@ -665,19 +535,14 @@
                 || (isResolutionValid(w, h, mCameraProperties->get(CameraProperties::SUPPORTED_PICTURE_SIDEBYSIDE_SIZES))) ) {
             mParameters.setPictureSize(w, h);
         } else {
-<<<<<<< HEAD
             CAMHAL_LOGEB("ERROR: Invalid picture resolution %d x %d", w, h);
-=======
-            CAMHAL_LOGEB("ERROR: Invalid picture resolution %dx%d", w, h);
->>>>>>> b3bc6770
             return BAD_VALUE;
         }
 
         CAMHAL_LOGDB("Picture Size by App %d x %d", w, h);
 
-<<<<<<< HEAD
         if ( (valstr = params.getPictureFormat()) != NULL ) {
-            if (isParameterValid(params.getPictureFormat(),mCameraProperties->get(CameraProperties::SUPPORTED_PICTURE_FORMATS))) {
+            if (isParameterValid(valstr,mCameraProperties->get(CameraProperties::SUPPORTED_PICTURE_FORMATS))) {
                 if ((strcmp(valstr, android::CameraParameters::PIXEL_FORMAT_BAYER_RGGB) == 0) &&
                     mCameraProperties->get(CameraProperties::MAX_PICTURE_WIDTH) &&
                     mCameraProperties->get(CameraProperties::MAX_PICTURE_HEIGHT)) {
@@ -690,15 +555,11 @@
                 mParameters.setPictureFormat(valstr);
             } else {
                 CAMHAL_LOGEB("ERROR: Invalid picture format: %s",valstr);
-                ret = -EINVAL;
+                ret = BAD_VALUE;
             }
         }
 
 #ifdef OMAP_ENHANCEMENT_BURST_CAPTURE
-=======
-#ifdef OMAP_ENHANCEMENT
-
->>>>>>> b3bc6770
         if ((valstr = params.get(TICameraParameters::KEY_BURST)) != NULL) {
             if (params.getInt(TICameraParameters::KEY_BURST) >=0) {
                 CAMHAL_LOGDB("Burst set %s", valstr);
@@ -708,32 +569,7 @@
                 return BAD_VALUE;
             }
         }
-<<<<<<< HEAD
 #endif
-=======
-
-#endif
-
-        framerate = params.getPreviewFrameRate();
-        valstr = params.get(CameraParameters::KEY_PREVIEW_FPS_RANGE);
-        CAMHAL_LOGDB("FRAMERATE %d", framerate);
-
-        CAMHAL_LOGVB("Passed FRR: %s, Supported FRR %s", valstr
-                        , mCameraProperties->get(CameraProperties::FRAMERATE_RANGE_SUPPORTED));
-        CAMHAL_LOGVB("Passed FR: %d, Supported FR %s", framerate
-                        , mCameraProperties->get(CameraProperties::SUPPORTED_PREVIEW_FRAME_RATES));
-
-
-        //Perform parameter validation
-        if(!isParameterValid(valstr
-                        , mCameraProperties->get(CameraProperties::FRAMERATE_RANGE_SUPPORTED))
-                        || !isParameterValid(framerate,
-                                      mCameraProperties->get(CameraProperties::SUPPORTED_PREVIEW_FRAME_RATES)))
-        {
-            CAMHAL_LOGEA("Invalid frame rate range or frame rate");
-            return BAD_VALUE;
-        }
->>>>>>> b3bc6770
 
         // Variable framerate ranges have higher priority over
         // deprecated constant FPS. "KEY_PREVIEW_FPS_RANGE" should
@@ -748,18 +584,6 @@
             // APP wants to set FPS range
             // Set framerate = MAXFPS
             CAMHAL_LOGDA("APP IS CHANGING FRAME RATE RANGE");
-<<<<<<< HEAD
-=======
-            params.getPreviewFpsRange(&minFPS, &maxFPS);
-
-            if ( ( 0 > minFPS ) || ( 0 > maxFPS ) )
-              {
-                CAMHAL_LOGEA("ERROR: FPS Range is negative!");
-                return BAD_VALUE;
-              }
-
-            framerate = maxFPS /CameraHal::VFR_SCALE;
->>>>>>> b3bc6770
 
             mParameters.getPreviewFpsRange(&curMinFPS, &curMaxFPS);
             CAMHAL_LOGDB("## current minFPS = %d; maxFPS=%d",curMinFPS, curMaxFPS);
@@ -791,41 +615,12 @@
             }
             char tmpBuffer[MAX_PROP_VALUE_LENGTH];
 
-<<<<<<< HEAD
             sprintf(tmpBuffer, "%d,%d", framerate * CameraHal::VFR_SCALE, framerate * CameraHal::VFR_SCALE);
             mParameters.setPreviewFrameRate(framerate);
             CAMHAL_LOGDB("SET FRAMERATE %d", framerate);
             mParameters.set(android::CameraParameters::KEY_PREVIEW_FPS_RANGE, tmpBuffer);
             CAMHAL_LOGDB("FPS Range = %s", tmpBuffer);
         }
-=======
-          }
-
-        CAMHAL_LOGDB("FPS Range = %s", valstr);
-        CAMHAL_LOGDB("DEFAULT FPS Range = %s", mCameraProperties->get(CameraProperties::FRAMERATE_RANGE));
-
-        minFPS /= CameraHal::VFR_SCALE;
-        maxFPS /= CameraHal::VFR_SCALE;
-
-        if ( ( 0 == minFPS ) || ( 0 == maxFPS ) )
-          {
-            CAMHAL_LOGEA("ERROR: FPS Range is invalid!");
-            return BAD_VALUE;
-          }
-
-        if ( maxFPS < minFPS )
-          {
-            CAMHAL_LOGEA("ERROR: Max FPS is smaller than Min FPS!");
-            return BAD_VALUE;
-          }
-        CAMHAL_LOGDB("SET FRAMERATE %d", framerate);
-        mParameters.setPreviewFrameRate(framerate);
-        mParameters.set(CameraParameters::KEY_PREVIEW_FPS_RANGE, params.get(CameraParameters::KEY_PREVIEW_FPS_RANGE));
-
-        CAMHAL_LOGDB("FPS Range [%d, %d]", minFPS, maxFPS);
-        mParameters.set(TICameraParameters::KEY_MINFRAMERATE, minFPS);
-        mParameters.set(TICameraParameters::KEY_MAXFRAMERATE, maxFPS);
->>>>>>> b3bc6770
 
         if ((valstr = params.get(TICameraParameters::KEY_GBCE)) != NULL) {
             if (strcmp(mCameraProperties->get(CameraProperties::SUPPORTED_GBCE),
@@ -857,8 +652,7 @@
             mParameters.set(TICameraParameters::KEY_GLBCE, android::CameraParameters::FALSE);
         }
 
-#ifdef OMAP_ENHANCEMENT
-
+#ifdef OMAP_ENHANCEMENT_S3D
         ///Update the current parameter set
         if ( (valstr = params.get(TICameraParameters::KEY_AUTOCONVERGENCE_MODE)) != NULL ) {
             CAMHAL_LOGDB("AutoConvergence mode set = %s", valstr);
@@ -940,22 +734,13 @@
                     }
                 }
             } else {
-<<<<<<< HEAD
                 CAMHAL_LOGEB("ERROR: Invalid Exposure mode = %s", valstr);
-=======
-                CAMHAL_LOGEB("ERROR: Invalid Exposure  = %s", valstr);
->>>>>>> b3bc6770
                 return BAD_VALUE;
             }
         }
-
-<<<<<<< HEAD
+#endif
+
         if ((valstr = params.get(android::CameraParameters::KEY_WHITE_BALANCE)) != NULL) {
-=======
-#endif
-
-        if ((valstr = params.get(CameraParameters::KEY_WHITE_BALANCE)) != NULL) {
->>>>>>> b3bc6770
            if ( isParameterValid(valstr, mCameraProperties->get(CameraProperties::SUPPORTED_WHITE_BALANCE))) {
                CAMHAL_LOGDB("White balance set %s", valstr);
                mParameters.set(android::CameraParameters::KEY_WHITE_BALANCE, valstr);
@@ -966,7 +751,6 @@
         }
 
 #ifdef OMAP_ENHANCEMENT
-
         if ((valstr = params.get(TICameraParameters::KEY_CONTRAST)) != NULL) {
             if (params.getInt(TICameraParameters::KEY_CONTRAST) >= 0 ) {
                 CAMHAL_LOGDB("Contrast set %s", valstr);
@@ -1006,14 +790,9 @@
                 return BAD_VALUE;
             }
          }
-
-<<<<<<< HEAD
+#endif
+
         if ((valstr = params.get(android::CameraParameters::KEY_ANTIBANDING)) != NULL) {
-=======
-#endif
-
-        if ((valstr = params.get(CameraParameters::KEY_ANTIBANDING)) != NULL) {
->>>>>>> b3bc6770
             if (isParameterValid(valstr, mCameraProperties->get(CameraProperties::SUPPORTED_ANTIBANDING))) {
                 CAMHAL_LOGDB("Antibanding set %s", valstr);
                 mParameters.set(android::CameraParameters::KEY_ANTIBANDING, valstr);
@@ -1024,7 +803,6 @@
          }
 
 #ifdef OMAP_ENHANCEMENT
-
         if ((valstr = params.get(TICameraParameters::KEY_ISO)) != NULL) {
             if (isParameterValid(valstr, mCameraProperties->get(CameraProperties::SUPPORTED_ISO_VALUES))) {
                 CAMHAL_LOGDB("ISO set %s", valstr);
@@ -1034,24 +812,15 @@
                 return BAD_VALUE;
             }
         }
-
-<<<<<<< HEAD
+#endif
+
         if( (valstr = params.get(android::CameraParameters::KEY_FOCUS_AREAS)) != NULL )
             {
             CAMHAL_LOGDB("Focus areas position set %s", params.get(android::CameraParameters::KEY_FOCUS_AREAS));
             mParameters.set(android::CameraParameters::KEY_FOCUS_AREAS, valstr);
-=======
-#endif
-
-        if( (valstr = params.get(CameraParameters::KEY_FOCUS_AREAS)) != NULL )
-            {
-            CAMHAL_LOGDB("Focus areas position set %s",valstr);
-            mParameters.set(CameraParameters::KEY_FOCUS_AREAS, valstr);
->>>>>>> b3bc6770
             }
 
 #ifdef OMAP_ENHANCEMENT
-
         if( (valstr = params.get(TICameraParameters::KEY_MEASUREMENT_ENABLE)) != NULL )
             {
             CAMHAL_LOGDB("Measurements set to %s", valstr);
@@ -1071,20 +840,12 @@
                 }
 
             }
-
-<<<<<<< HEAD
+#endif
+
         if( (valstr = params.get(android::CameraParameters::KEY_EXPOSURE_COMPENSATION)) != NULL)
             {
             CAMHAL_LOGDB("Exposure compensation set %s", params.get(android::CameraParameters::KEY_EXPOSURE_COMPENSATION));
             mParameters.set(android::CameraParameters::KEY_EXPOSURE_COMPENSATION, valstr);
-=======
-#endif
-
-        if( (valstr = params.get(CameraParameters::KEY_EXPOSURE_COMPENSATION)) != NULL)
-            {
-            CAMHAL_LOGDB("Exposure compensation set %s", valstr);
-            mParameters.set(CameraParameters::KEY_EXPOSURE_COMPENSATION, valstr);
->>>>>>> b3bc6770
             }
 
         if ((valstr = params.get(android::CameraParameters::KEY_SCENE_MODE)) != NULL) {
@@ -1120,125 +881,64 @@
              }
         }
 
-<<<<<<< HEAD
-        if(( (valstr = params.get(android::CameraParameters::KEY_ROTATION)) != NULL)
-            && (params.getInt(android::CameraParameters::KEY_ROTATION) >=0))
-            {
-            CAMHAL_LOGDB("Rotation set %s", params.get(android::CameraParameters::KEY_ROTATION));
-            mParameters.set(android::CameraParameters::KEY_ROTATION, valstr);
-            }
-
-        if(( (valstr = params.get(android::CameraParameters::KEY_JPEG_QUALITY)) != NULL)
-            && (params.getInt(android::CameraParameters::KEY_JPEG_QUALITY) >=0))
-            {
-            CAMHAL_LOGDB("Jpeg quality set %s", params.get(android::CameraParameters::KEY_JPEG_QUALITY));
-            mParameters.set(android::CameraParameters::KEY_JPEG_QUALITY, valstr);
-            }
-
-        if(( (valstr = params.get(android::CameraParameters::KEY_JPEG_THUMBNAIL_WIDTH)) != NULL)
-            && (params.getInt(android::CameraParameters::KEY_JPEG_THUMBNAIL_WIDTH) >=0))
-            {
-            CAMHAL_LOGDB("Thumbnail width set %s", params.get(android::CameraParameters::KEY_JPEG_THUMBNAIL_WIDTH));
-            mParameters.set(android::CameraParameters::KEY_JPEG_THUMBNAIL_WIDTH, valstr);
-            }
-
-        if(( (valstr = params.get(android::CameraParameters::KEY_JPEG_THUMBNAIL_HEIGHT)) != NULL)
-            && (params.getInt(android::CameraParameters::KEY_JPEG_THUMBNAIL_HEIGHT) >=0))
-            {
-            CAMHAL_LOGDB("Thumbnail width set %s", params.get(android::CameraParameters::KEY_JPEG_THUMBNAIL_HEIGHT));
-            mParameters.set(android::CameraParameters::KEY_JPEG_THUMBNAIL_HEIGHT, valstr);
-            }
-
-        if(( (valstr = params.get(android::CameraParameters::KEY_JPEG_THUMBNAIL_QUALITY)) != NULL )
-            && (params.getInt(android::CameraParameters::KEY_JPEG_THUMBNAIL_QUALITY) >=0))
-            {
-            CAMHAL_LOGDB("Thumbnail quality set %s", params.get(android::CameraParameters::KEY_JPEG_THUMBNAIL_QUALITY));
-            mParameters.set(android::CameraParameters::KEY_JPEG_THUMBNAIL_QUALITY, valstr);
-=======
-        varint = params.getInt(CameraParameters::KEY_ROTATION);
-        if( varint >=0 )
-            {
+        varint = params.getInt(android::CameraParameters::KEY_ROTATION);
+        if ( varint >= 0 ) {
             CAMHAL_LOGDB("Rotation set %d", varint);
-            mParameters.set(CameraParameters::KEY_ROTATION, varint);
-            }
-
-        varint = params.getInt(CameraParameters::KEY_JPEG_QUALITY);
-        if( varint >= 0 )
-            {
+            mParameters.set(android::CameraParameters::KEY_ROTATION, varint);
+        }
+
+        varint = params.getInt(android::CameraParameters::KEY_JPEG_QUALITY);
+        if ( varint >= 0 ) {
             CAMHAL_LOGDB("Jpeg quality set %d", varint);
-            mParameters.set(CameraParameters::KEY_JPEG_QUALITY, varint);
-            }
-
-        varint = params.getInt(CameraParameters::KEY_JPEG_THUMBNAIL_WIDTH);
-        if( varint >=0 )
-            {
+            mParameters.set(android::CameraParameters::KEY_JPEG_QUALITY, varint);
+        }
+
+        varint = params.getInt(android::CameraParameters::KEY_JPEG_THUMBNAIL_WIDTH);
+        if ( varint >= 0 ) {
             CAMHAL_LOGDB("Thumbnail width set %d", varint);
-            mParameters.set(CameraParameters::KEY_JPEG_THUMBNAIL_WIDTH, varint);
-            }
-
-        varint = params.getInt(CameraParameters::KEY_JPEG_THUMBNAIL_HEIGHT);
-        if( varint >=0 )
-            {
+            mParameters.set(android::CameraParameters::KEY_JPEG_THUMBNAIL_WIDTH, varint);
+        }
+
+        varint = params.getInt(android::CameraParameters::KEY_JPEG_THUMBNAIL_HEIGHT);
+        if ( varint >= 0 ) {
             CAMHAL_LOGDB("Thumbnail width set %d", varint);
-            mParameters.set(CameraParameters::KEY_JPEG_THUMBNAIL_HEIGHT, varint);
-            }
-
-        varint = params.getInt(CameraParameters::KEY_JPEG_THUMBNAIL_QUALITY);
-        if( varint >=0 )
-            {
+            mParameters.set(android::CameraParameters::KEY_JPEG_THUMBNAIL_HEIGHT, varint);
+        }
+
+        varint = params.getInt(android::CameraParameters::KEY_JPEG_THUMBNAIL_QUALITY);
+        if ( varint >= 0 ) {
             CAMHAL_LOGDB("Thumbnail quality set %d", varint);
-            mParameters.set(CameraParameters::KEY_JPEG_THUMBNAIL_QUALITY, varint);
->>>>>>> b3bc6770
-            }
+            mParameters.set(android::CameraParameters::KEY_JPEG_THUMBNAIL_QUALITY, varint);
+        }
 
         if( (valstr = params.get(android::CameraParameters::KEY_GPS_LATITUDE)) != NULL )
             {
-<<<<<<< HEAD
             CAMHAL_LOGDB("GPS latitude set %s", params.get(android::CameraParameters::KEY_GPS_LATITUDE));
             mParameters.set(android::CameraParameters::KEY_GPS_LATITUDE, valstr);
-=======
-            CAMHAL_LOGDB("GPS latitude set %s", valstr);
-            mParameters.set(CameraParameters::KEY_GPS_LATITUDE, valstr);
->>>>>>> b3bc6770
             }else{
                 mParameters.remove(android::CameraParameters::KEY_GPS_LATITUDE);
             }
 
         if( (valstr = params.get(android::CameraParameters::KEY_GPS_LONGITUDE)) != NULL )
             {
-<<<<<<< HEAD
             CAMHAL_LOGDB("GPS longitude set %s", params.get(android::CameraParameters::KEY_GPS_LONGITUDE));
             mParameters.set(android::CameraParameters::KEY_GPS_LONGITUDE, valstr);
-=======
-            CAMHAL_LOGDB("GPS longitude set %s", valstr);
-            mParameters.set(CameraParameters::KEY_GPS_LONGITUDE, valstr);
->>>>>>> b3bc6770
             }else{
                 mParameters.remove(android::CameraParameters::KEY_GPS_LONGITUDE);
             }
 
         if( (valstr = params.get(android::CameraParameters::KEY_GPS_ALTITUDE)) != NULL )
             {
-<<<<<<< HEAD
             CAMHAL_LOGDB("GPS altitude set %s", params.get(android::CameraParameters::KEY_GPS_ALTITUDE));
             mParameters.set(android::CameraParameters::KEY_GPS_ALTITUDE, valstr);
-=======
-            CAMHAL_LOGDB("GPS altitude set %s", valstr);
-            mParameters.set(CameraParameters::KEY_GPS_ALTITUDE, valstr);
->>>>>>> b3bc6770
             }else{
                 mParameters.remove(android::CameraParameters::KEY_GPS_ALTITUDE);
             }
 
         if( (valstr = params.get(android::CameraParameters::KEY_GPS_TIMESTAMP)) != NULL )
             {
-<<<<<<< HEAD
             CAMHAL_LOGDB("GPS timestamp set %s", params.get(android::CameraParameters::KEY_GPS_TIMESTAMP));
             mParameters.set(android::CameraParameters::KEY_GPS_TIMESTAMP, valstr);
-=======
-            CAMHAL_LOGDB("GPS timestamp set %s", valstr);
-            mParameters.set(CameraParameters::KEY_GPS_TIMESTAMP, valstr);
->>>>>>> b3bc6770
             }else{
                 mParameters.remove(android::CameraParameters::KEY_GPS_TIMESTAMP);
             }
@@ -1253,13 +953,8 @@
 
         if( (valstr = params.get(android::CameraParameters::KEY_GPS_PROCESSING_METHOD)) != NULL )
             {
-<<<<<<< HEAD
             CAMHAL_LOGDB("GPS processing method set %s", params.get(android::CameraParameters::KEY_GPS_PROCESSING_METHOD));
             mParameters.set(android::CameraParameters::KEY_GPS_PROCESSING_METHOD, valstr);
-=======
-            CAMHAL_LOGDB("GPS processing method set %s", valstr);
-            mParameters.set(CameraParameters::KEY_GPS_PROCESSING_METHOD, valstr);
->>>>>>> b3bc6770
             }else{
                 mParameters.remove(android::CameraParameters::KEY_GPS_PROCESSING_METHOD);
             }
@@ -1293,7 +988,6 @@
             }
 
 #ifdef OMAP_ENHANCEMENT
-
         if( (valstr = params.get(TICameraParameters::KEY_EXP_BRACKETING_RANGE)) != NULL )
             {
             CAMHAL_LOGDB("Exposure Bracketing set %s", params.get(TICameraParameters::KEY_EXP_BRACKETING_RANGE));
@@ -1309,26 +1003,18 @@
             mParameters.remove(TICameraParameters::KEY_EXP_BRACKETING_RANGE);
             }
 
-<<<<<<< HEAD
         if( (valstr = params.get(TICameraParameters::KEY_ZOOM_BRACKETING_RANGE)) != NULL ) {
             CAMHAL_LOGDB("Zoom Bracketing range %s", valstr);
             mParameters.set(TICameraParameters::KEY_ZOOM_BRACKETING_RANGE, valstr);
         } else {
             mParameters.remove(TICameraParameters::KEY_ZOOM_BRACKETING_RANGE);
         }
+#endif
 
         if ((valstr = params.get(android::CameraParameters::KEY_ZOOM)) != NULL ) {
-            if ((params.getInt(android::CameraParameters::KEY_ZOOM) >= 0 ) &&
-                (params.getInt(android::CameraParameters::KEY_ZOOM) <= mMaxZoomSupported )) {
-=======
-#endif
-
-        valstr = params.get(CameraParameters::KEY_ZOOM);
-        varint = params.getInt(CameraParameters::KEY_ZOOM);
-        if ( valstr != NULL ) {
-            if ( ( varint >= 0 ) && ( varint <= mMaxZoomSupported ) ) {
->>>>>>> b3bc6770
-                CAMHAL_LOGDB("Zoom set %s", valstr);
+            varint = atoi(valstr);
+            if ( varint >= 0 && varint <= mMaxZoomSupported ) {
+                CAMHAL_LOGDB("Zoom set %d", varint);
                 doesSetParameterNeedUpdate(valstr,
                                            mParameters.get(android::CameraParameters::KEY_ZOOM),
                                            updateRequired);
@@ -1341,11 +1027,7 @@
 
         if( (valstr = params.get(android::CameraParameters::KEY_AUTO_EXPOSURE_LOCK)) != NULL )
           {
-<<<<<<< HEAD
-            CAMHAL_LOGDB("Auto Exposure Lock set %s", params.get(android::CameraParameters::KEY_AUTO_EXPOSURE_LOCK));
-=======
             CAMHAL_LOGDB("Auto Exposure Lock set %s", valstr);
->>>>>>> b3bc6770
             doesSetParameterNeedUpdate(valstr,
                                        mParameters.get(android::CameraParameters::KEY_AUTO_EXPOSURE_LOCK),
                                        updateRequired);
@@ -1354,11 +1036,7 @@
 
         if( (valstr = params.get(android::CameraParameters::KEY_AUTO_WHITEBALANCE_LOCK)) != NULL )
           {
-<<<<<<< HEAD
-            CAMHAL_LOGDB("Auto WhiteBalance Lock set %s", params.get(android::CameraParameters::KEY_AUTO_WHITEBALANCE_LOCK));
-=======
             CAMHAL_LOGDB("Auto WhiteBalance Lock set %s", valstr);
->>>>>>> b3bc6770
             doesSetParameterNeedUpdate(valstr,
                                        mParameters.get(android::CameraParameters::KEY_AUTO_WHITEBALANCE_LOCK),
                                        updateRequired);
@@ -1366,7 +1044,6 @@
           }
         if( (valstr = params.get(android::CameraParameters::KEY_METERING_AREAS)) != NULL )
             {
-<<<<<<< HEAD
             CAMHAL_LOGDB("Metering areas position set %s", params.get(android::CameraParameters::KEY_METERING_AREAS));
             mParameters.set(android::CameraParameters::KEY_METERING_AREAS, valstr);
             }
@@ -1419,22 +1096,8 @@
             }
 
         android::CameraParameters adapterParams = mParameters;
-=======
-            CAMHAL_LOGDB("Metering areas position set %s", valstr);
-            mParameters.set(CameraParameters::KEY_METERING_AREAS, valstr);
-            }
-
-        // Only send parameters to adapter if preview is already
-        // enabled or doesSetParameterNeedUpdate says so. Initial setParameters to camera adapter,
-        // will be called in startPreview()
-        // TODO(XXX): Need to identify other parameters that need update from camera adapter
-        if ( (NULL != mCameraAdapter) && (mPreviewEnabled || updateRequired) ) {
-            ret |= mCameraAdapter->setParameters(mParameters);
-        }
 
 #ifdef OMAP_ENHANCEMENT
->>>>>>> b3bc6770
-
         if( NULL != params.get(TICameraParameters::KEY_TEMP_BRACKETING_RANGE_POS) )
             {
             int posBracketRange = params.getInt(TICameraParameters::KEY_TEMP_BRACKETING_RANGE_POS);
@@ -1481,6 +1144,7 @@
             adapterParams.remove(TICameraParameters::KEY_TEMP_BRACKETING);
             mParameters.remove(TICameraParameters::KEY_TEMP_BRACKETING);
         }
+#endif
 
 #ifdef OMAP_ENHANCEMENT_VTC
         if (mVTCUseCase && !mTunnelSetup && (mCameraAdapter != NULL) &&
@@ -1505,6 +1169,7 @@
             ret |= mCameraAdapter->setParameters(adapterParams);
         }
 
+#ifdef OMAP_ENHANCEMENT
         if( ( (valstr = params.get(TICameraParameters::KEY_SHUTTER_ENABLE)) != NULL ) &&
             ( strcmp(valstr, android::CameraParameters::TRUE) == 0 ))
             {
@@ -1523,9 +1188,7 @@
             mMsgEnabled &= ~CAMERA_MSG_SHUTTER;
             mParameters.set(TICameraParameters::KEY_SHUTTER_ENABLE, valstr);
             }
-
 #endif
-
     }
 
     //On fail restore old parameters
@@ -2680,57 +2343,19 @@
         restartPreviewRequired = true;
         }
 
-<<<<<<< HEAD
-   // set VSTAB. restart is required if vstab value has changed
-   if (params.get(android::CameraParameters::KEY_VIDEO_STABILIZATION) != NULL) {
+    // set VSTAB. restart is required if vstab value has changed
+    if ( (valstrRemote = params.get(android::CameraParameters::KEY_VIDEO_STABILIZATION)) != NULL ) {
         // make sure we support vstab
         if (strcmp(mCameraProperties->get(CameraProperties::VSTAB_SUPPORTED),
                    android::CameraParameters::TRUE) == 0) {
             valstr = mParameters.get(android::CameraParameters::KEY_VIDEO_STABILIZATION);
             // vstab value has changed
             if ((valstr != NULL) &&
-                 strcmp(valstr, params.get(android::CameraParameters::KEY_VIDEO_STABILIZATION)) != 0) {
+                 strcmp(valstr, valstrRemote) != 0) {
                 restartPreviewRequired = true;
             }
             mParameters.set(android::CameraParameters::KEY_VIDEO_STABILIZATION,
-                            params.get(android::CameraParameters::KEY_VIDEO_STABILIZATION));
-=======
-    // Check if CAPTURE_MODE is VIDEO_MODE, since VSTAB & VNF work only in VIDEO_MODE.
-    valstr = mParameters.get(TICameraParameters::KEY_CAP_MODE);
-    if (strcmp(valstr, (const char *) TICameraParameters::VIDEO_MODE) == 0) {
-       valstrRemote = params.get(CameraParameters::KEY_VIDEO_STABILIZATION);
-       // set VSTAB. restart is required if vstab value has changed
-       if ( valstrRemote != NULL) {
-            // make sure we support vstab
-            if (strcmp(mCameraProperties->get(CameraProperties::VSTAB_SUPPORTED),
-                       CameraParameters::TRUE) == 0) {
-                valstr = mParameters.get(CameraParameters::KEY_VIDEO_STABILIZATION);
-                // vstab value has changed
-                if ((valstr != NULL) &&
-                     strcmp(valstr, valstrRemote) != 0) {
-                    restartPreviewRequired = true;
-                }
-                mParameters.set(CameraParameters::KEY_VIDEO_STABILIZATION, valstrRemote);
-            }
-        } else if (mParameters.get(CameraParameters::KEY_VIDEO_STABILIZATION)) {
-            // vstab was configured but now unset
-            restartPreviewRequired = true;
-            mParameters.remove(CameraParameters::KEY_VIDEO_STABILIZATION);
-        }
-
-        // Set VNF
-        valstrRemote = params.get(TICameraParameters::KEY_VNF);
-        if ( valstrRemote == NULL) {
-            CAMHAL_LOGDA("Enable VNF");
-            mParameters.set(TICameraParameters::KEY_VNF, "1");
-            restartPreviewRequired = true;
-        } else {
-            valstr = mParameters.get(TICameraParameters::KEY_VNF);
-            if (valstr && strcmp(valstr, valstrRemote) != 0) {
-                restartPreviewRequired = true;
-            }
-            mParameters.set(TICameraParameters::KEY_VNF, valstrRemote);
->>>>>>> b3bc6770
+                            valstrRemote);
         }
     } else if (mParameters.get(android::CameraParameters::KEY_VIDEO_STABILIZATION)) {
         // vstab was configured but now unset
@@ -2739,16 +2364,16 @@
     }
 
     // Set VNF
-    if (params.get(TICameraParameters::KEY_VNF) == NULL) {
+    if ((valstrRemote = params.get(TICameraParameters::KEY_VNF)) == NULL) {
         CAMHAL_LOGDA("Enable VNF");
         mParameters.set(TICameraParameters::KEY_VNF, android::CameraParameters::TRUE);
         restartPreviewRequired = true;
     } else {
         valstr = mParameters.get(TICameraParameters::KEY_VNF);
-        if (valstr && strcmp(valstr, params.get(TICameraParameters::KEY_VNF)) != 0) {
+        if (valstr && strcmp(valstr, valstrRemote) != 0) {
             restartPreviewRequired = true;
         }
-        mParameters.set(TICameraParameters::KEY_VNF, params.get(TICameraParameters::KEY_VNF));
+        mParameters.set(TICameraParameters::KEY_VNF, valstrRemote);
     }
 
     // For VSTAB alone for 1080p resolution, padded width goes > 2048, which cannot be rendered by GPU.
