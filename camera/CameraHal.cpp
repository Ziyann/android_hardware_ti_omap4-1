/*
 * Copyright (C) Texas Instruments - http://www.ti.com/
 *
 * Licensed under the Apache License, Version 2.0 (the "License");
 * you may not use this file except in compliance with the License.
 * You may obtain a copy of the License at
 *
 *      http://www.apache.org/licenses/LICENSE-2.0
 *
 * Unless required by applicable law or agreed to in writing, software
 * distributed under the License is distributed on an "AS IS" BASIS,
 * WITHOUT WARRANTIES OR CONDITIONS OF ANY KIND, either express or implied.
 * See the License for the specific language governing permissions and
 * limitations under the License.
 */

/**
* @file CameraHal.cpp
*
* This file maps the Camera Hardware Interface to V4L2.
*
*/

#include "CameraHal.h"
#include "ANativeWindowDisplayAdapter.h"
#include "BufferSourceAdapter.h"
#include "TICameraParameters.h"
#include "CameraProperties.h"
#include <cutils/properties.h>

#include <poll.h>
#include <math.h>

namespace Ti {
namespace Camera {

extern "C" CameraAdapter* OMXCameraAdapter_Factory(size_t);
extern "C" CameraAdapter* V4LCameraAdapter_Factory(size_t);

/*****************************************************************************/

////Constant definitions and declarations
////@todo Have a CameraProperties class to store these parameters as constants for every camera
////       Currently, they are hard-coded

const int CameraHal::NO_BUFFERS_PREVIEW = MAX_CAMERA_BUFFERS;
const int CameraHal::NO_BUFFERS_IMAGE_CAPTURE = 5;
const int CameraHal::SW_SCALING_FPS_LIMIT = 15;

const uint32_t MessageNotifier::EVENT_BIT_FIELD_POSITION = 16;

const uint32_t MessageNotifier::FRAME_BIT_FIELD_POSITION = 0;

// TODO(XXX): Temporarily increase number of buffers we can allocate from ANW
// until faux-NPA mode is implemented
const int CameraHal::NO_BUFFERS_IMAGE_CAPTURE_SYSTEM_HEAP = 15;

#ifdef CAMERAHAL_USE_RAW_IMAGE_SAVING
// HACK: Default path to directory where RAW images coming from video port will be saved to.
//       If directory not exists the saving is skipped and video port frame is ignored.
//       The directory name is choosed in so weird way to enable RAW images saving only when
//       directory has been created explicitly by user.
extern const char * const kRawImagesOutputDirPath = "/data/misc/camera/RaW_PiCtUrEs";
extern const char * const kYuvImagesOutputDirPath = "/data/misc/camera/YuV_PiCtUrEs";
#endif

/******************************************************************************/

#if PPM_INSTRUMENTATION || PPM_INSTRUMENTATION_ABS

struct timeval CameraHal::mStartPreview;
struct timeval CameraHal::mStartFocus;
struct timeval CameraHal::mStartCapture;

#endif

static void orientation_cb(uint32_t orientation, uint32_t tilt, void* cookie) {
    CameraHal *camera = NULL;

    if (cookie) {
        camera = (CameraHal*) cookie;
        camera->onOrientationEvent(orientation, tilt);
    }

}
/*-------------Camera Hal Interface Method definitions STARTS here--------------------*/

/**
  Callback function to receive orientation events from SensorListener
 */
void CameraHal::onOrientationEvent(uint32_t orientation, uint32_t tilt) {
    LOG_FUNCTION_NAME;

    if ( NULL != mCameraAdapter ) {
        mCameraAdapter->onOrientationEvent(orientation, tilt);
    }

    LOG_FUNCTION_NAME_EXIT;
}

/**
   @brief Set the notification and data callbacks

   @param[in] notify_cb Notify callback for notifying the app about events and errors
   @param[in] data_cb   Buffer callback for sending the preview/raw frames to the app
   @param[in] data_cb_timestamp Buffer callback for sending the video frames w/ timestamp
   @param[in] user  Callback cookie
   @return none

 */
void CameraHal::setCallbacks(camera_notify_callback notify_cb,
                            camera_data_callback data_cb,
                            camera_data_timestamp_callback data_cb_timestamp,
                            camera_request_memory get_memory,
                            void *user)
{
    LOG_FUNCTION_NAME;

    if ( NULL != mAppCallbackNotifier.get() )
    {
            mAppCallbackNotifier->setCallbacks(this,
                                                notify_cb,
                                                data_cb,
                                                data_cb_timestamp,
                                                get_memory,
                                                user);
    }

    LOG_FUNCTION_NAME_EXIT;
}

/**
   @brief Enable a message, or set of messages.

   @param[in] msgtype Bitmask of the messages to enable (defined in include/ui/Camera.h)
   @return none

 */
void CameraHal::enableMsgType(int32_t msgType)
{
    LOG_FUNCTION_NAME;

    if ( ( msgType & CAMERA_MSG_SHUTTER ) && ( !mShutterEnabled ) )
        {
        msgType &= ~CAMERA_MSG_SHUTTER;
        }

    // ignoring enable focus message from camera service
    // we will enable internally in autoFocus call
<<<<<<< HEAD
    msgType &= ~CAMERA_MSG_FOCUS;
#ifdef ANDROID_API_JB_OR_LATER
    msgType &= ~CAMERA_MSG_FOCUS_MOVE;
#endif
=======
    msgType &= ~(CAMERA_MSG_FOCUS | CAMERA_MSG_FOCUS_MOVE);
>>>>>>> 1ec22866

    {
    android::AutoMutex lock(mLock);
    mMsgEnabled |= msgType;
    }

    if(mMsgEnabled & CAMERA_MSG_PREVIEW_FRAME)
    {
        if(mDisplayPaused)
        {
            CAMHAL_LOGDA("Preview currently paused...will enable preview callback when restarted");
            msgType &= ~CAMERA_MSG_PREVIEW_FRAME;
        }else
        {
            CAMHAL_LOGDA("Enabling Preview Callback");
        }
    }
    else
    {
        CAMHAL_LOGDB("Preview callback not enabled %x", msgType);
    }


    ///Configure app callback notifier with the message callback required
    mAppCallbackNotifier->enableMsgType (msgType);

    LOG_FUNCTION_NAME_EXIT;
}

/**
   @brief Disable a message, or set of messages.

   @param[in] msgtype Bitmask of the messages to disable (defined in include/ui/Camera.h)
   @return none

 */
void CameraHal::disableMsgType(int32_t msgType)
{
    LOG_FUNCTION_NAME;

        {
        android::AutoMutex lock(mLock);
        mMsgEnabled &= ~msgType;
        }

    if( msgType & CAMERA_MSG_PREVIEW_FRAME)
        {
        CAMHAL_LOGDA("Disabling Preview Callback");
        }

    ///Configure app callback notifier
    mAppCallbackNotifier->disableMsgType (msgType);

    LOG_FUNCTION_NAME_EXIT;
}

/**
   @brief Query whether a message, or a set of messages, is enabled.

   Note that this is operates as an AND, if any of the messages queried are off, this will
   return false.

   @param[in] msgtype Bitmask of the messages to query (defined in include/ui/Camera.h)
   @return true If all message types are enabled
          false If any message type

 */
int CameraHal::msgTypeEnabled(int32_t msgType)
{
    int32_t msgEnabled = 0;

    LOG_FUNCTION_NAME;
    android::AutoMutex lock(mLock);

    msgEnabled = mMsgEnabled;
    if (!previewEnabled()) {
        msgEnabled &= ~(CAMERA_MSG_PREVIEW_FRAME | CAMERA_MSG_PREVIEW_METADATA);
    }

    LOG_FUNCTION_NAME_EXIT;
    return (msgEnabled & msgType);
}

/**
   @brief Set the camera parameters.

   @param[in] params Camera parameters to configure the camera
   @return NO_ERROR
   @todo Define error codes

 */
int CameraHal::setParameters(const char* parameters)
{

    LOG_FUNCTION_NAME;

    android::CameraParameters params;

    android::String8 str_params(parameters);
    params.unflatten(str_params);

    LOG_FUNCTION_NAME_EXIT;

    return setParameters(params);
}

/**
   @brief Set the camera parameters.

   @param[in] params Camera parameters to configure the camera
   @return NO_ERROR
   @todo Define error codes

 */
int CameraHal::setParameters(const android::CameraParameters& params)
{

    LOG_FUNCTION_NAME;

    int w, h;
    int framerate;
    int maxFPS, minFPS;
    const char *valstr = NULL;
    status_t ret = NO_ERROR;
    // Needed for KEY_RECORDING_HINT
    bool restartPreviewRequired = false;
    bool updateRequired = false;
    android::CameraParameters oldParams(mParameters.flatten());

#ifdef V4L_CAMERA_ADAPTER
    if (strcmp (V4L_CAMERA_NAME_USB, mCameraProperties->get(CameraProperties::CAMERA_NAME)) == 0 ) {
        updateRequired = true;
    }
#endif

    {
        android::AutoMutex lock(mLock);

        ///Ensure that preview is not enabled when the below parameters are changed.
        if(!previewEnabled())
            {
            if ((valstr = params.getPreviewFormat()) != NULL) {
                if ( isParameterValid(valstr, mCameraProperties->get(CameraProperties::SUPPORTED_PREVIEW_FORMATS))) {
                    mParameters.setPreviewFormat(valstr);
                    CAMHAL_LOGDB("PreviewFormat set %s", valstr);
                } else {
                    CAMHAL_LOGEB("Invalid preview format: %s. Supported: %s", valstr,
                        mCameraProperties->get(CameraProperties::SUPPORTED_PREVIEW_FORMATS));
                    return BAD_VALUE;
                }
            }

            if ((valstr = params.get(TICameraParameters::KEY_VNF)) != NULL) {
                if (strcmp(mCameraProperties->get(CameraProperties::VNF_SUPPORTED),
                           android::CameraParameters::TRUE) == 0) {
                    CAMHAL_LOGDB("VNF %s",
                                  params.get(TICameraParameters::KEY_VNF));
                    mParameters.set(TICameraParameters::KEY_VNF,
                                    params.get(TICameraParameters::KEY_VNF));
                } else if (strcmp(valstr, android::CameraParameters::TRUE) == 0) {
                    CAMHAL_LOGEB("ERROR: Invalid VNF: %s", valstr);
                    return BAD_VALUE;
                } else {
                    mParameters.set(TICameraParameters::KEY_VNF,
                                    android::CameraParameters::FALSE);
                }
            }

            if ((valstr = params.get(android::CameraParameters::KEY_VIDEO_STABILIZATION)) != NULL) {
                // make sure we support vstab...if we don't and application is trying to set
                // vstab then return an error
                if (strcmp(mCameraProperties->get(CameraProperties::VSTAB_SUPPORTED),
                           android::CameraParameters::TRUE) == 0) {
                    CAMHAL_LOGDB("VSTAB %s",
                                  params.get(android::CameraParameters::KEY_VIDEO_STABILIZATION));
                    mParameters.set(android::CameraParameters::KEY_VIDEO_STABILIZATION,
                                    params.get(android::CameraParameters::KEY_VIDEO_STABILIZATION));
                } else if (strcmp(valstr, android::CameraParameters::TRUE) == 0) {
                    CAMHAL_LOGEB("ERROR: Invalid VSTAB: %s", valstr);
                    return BAD_VALUE;
                } else {
                    mParameters.set(android::CameraParameters::KEY_VIDEO_STABILIZATION,
                                    android::CameraParameters::FALSE);
                }
            }

            if( (valstr = params.get(TICameraParameters::KEY_CAP_MODE)) != NULL) {

                    if (strcmp(TICameraParameters::VIDEO_MODE, valstr)) {
                        mCapModeBackup = valstr;
                    }

                    CAMHAL_LOGDB("Capture mode set %s", valstr);

                    const char *currentMode = mParameters.get(TICameraParameters::KEY_CAP_MODE);
                    if ( NULL != currentMode ) {
                        if ( strcmp(currentMode, valstr) != 0 ) {
                            updateRequired = true;
                        }
                    } else {
                        updateRequired = true;
                    }

                    mParameters.set(TICameraParameters::KEY_CAP_MODE, valstr);
            } else if (!mCapModeBackup.isEmpty()) {
                // Restore previous capture mode after stopPreview()
                mParameters.set(TICameraParameters::KEY_CAP_MODE,
                                mCapModeBackup.string());
                updateRequired = true;
            }

            if ((valstr = params.get(TICameraParameters::KEY_IPP)) != NULL) {
                if (isParameterValid(valstr,mCameraProperties->get(CameraProperties::SUPPORTED_IPP_MODES))) {
                    CAMHAL_LOGDB("IPP mode set %s", params.get(TICameraParameters::KEY_IPP));
                    mParameters.set(TICameraParameters::KEY_IPP, valstr);
                } else {
                    CAMHAL_LOGEB("ERROR: Invalid IPP mode: %s", valstr);
                    return BAD_VALUE;
                }
            }

#ifdef OMAP_ENHANCEMENT_VTC
            if ((valstr = params.get(TICameraParameters::KEY_VTC_HINT)) != NULL ) {
                mParameters.set(TICameraParameters::KEY_VTC_HINT, valstr);
                if (strcmp(valstr, android::CameraParameters::TRUE) == 0) {
                    mVTCUseCase = true;
                } else {
                    mVTCUseCase = false;
                }
                CAMHAL_LOGDB("VTC Hint = %d", mVTCUseCase);
            }

            if (mVTCUseCase) {
                if ((valstr = params.get(TICameraParameters::KEY_VIDEO_ENCODER_HANDLE)) != NULL ) {
                    mParameters.set(TICameraParameters::KEY_VIDEO_ENCODER_HANDLE, valstr);
                }

                if ((valstr = params.get(TICameraParameters::KEY_VIDEO_ENCODER_SLICE_HEIGHT)) != NULL ) {
                    mParameters.set(TICameraParameters::KEY_VIDEO_ENCODER_SLICE_HEIGHT, valstr);
                }
            }
#endif
            }

        if ( (valstr = params.get(TICameraParameters::KEY_S3D_PRV_FRAME_LAYOUT)) != NULL )
            {
            if (strcmp(valstr, mParameters.get(TICameraParameters::KEY_S3D_PRV_FRAME_LAYOUT)))
                {
                CAMHAL_LOGDB("Stereo 3D preview image layout is %s", valstr);
                mParameters.set(TICameraParameters::KEY_S3D_PRV_FRAME_LAYOUT, valstr);
                restartPreviewRequired = true;
                }
            }

        int orientation =0;
        if((valstr = params.get(TICameraParameters::KEY_SENSOR_ORIENTATION)) != NULL)
            {
            doesSetParameterNeedUpdate(valstr,
                                       mParameters.get(TICameraParameters::KEY_SENSOR_ORIENTATION),
                                       updateRequired);

            orientation = params.getInt(TICameraParameters::KEY_SENSOR_ORIENTATION);
            if ( orientation < 0 || orientation >= 360 || (orientation%90) != 0 ) {
                CAMHAL_LOGE("Invalid sensor orientation: %s. Value must be one of: [0, 90, 180, 270]", valstr);
                return BAD_VALUE;
            }

            CAMHAL_LOGD("Sensor Orientation is set to %d", orientation);
            mParameters.set(TICameraParameters::KEY_SENSOR_ORIENTATION, valstr);
            }

        params.getPreviewSize(&w, &h);
        if (w == -1 && h == -1) {
            CAMHAL_LOGEA("Unable to get preview size");
            return BAD_VALUE;
        }

        mVideoWidth = w;
        mVideoHeight = h;

        // Handle RECORDING_HINT to Set/Reset Video Mode Parameters
        valstr = params.get(android::CameraParameters::KEY_RECORDING_HINT);
        if(valstr != NULL)
            {
            CAMHAL_LOGDB("Recording Hint is set to %s", valstr);
            if(strcmp(valstr, android::CameraParameters::TRUE) == 0)
                {
                CAMHAL_LOGVB("Video Resolution: %d x %d", mVideoWidth, mVideoHeight);
#ifdef OMAP_ENHANCEMENT_VTC
                if (!mVTCUseCase)
#endif
                {
                    int maxFPS, minFPS;

                    params.getPreviewFpsRange(&minFPS, &maxFPS);
                    maxFPS /= CameraHal::VFR_SCALE;
                    if ( ( maxFPS <= SW_SCALING_FPS_LIMIT ) ) {
                        getPreferredPreviewRes(&w, &h);
                    }
                }
                mParameters.set(android::CameraParameters::KEY_RECORDING_HINT, valstr);
                restartPreviewRequired |= setVideoModeParameters(params);
                }
            else if(strcmp(valstr, android::CameraParameters::FALSE) == 0)
                {
                mParameters.set(android::CameraParameters::KEY_RECORDING_HINT, valstr);
                restartPreviewRequired |= resetVideoModeParameters();
                }
            else
                {
                CAMHAL_LOGEA("Invalid RECORDING_HINT");
                return -EINVAL;
                }
            }
        else
            {
            // This check is required in following case.
            // If VideoRecording activity sets KEY_RECORDING_HINT to TRUE and
            // ImageCapture activity doesnot set KEY_RECORDING_HINT to FALSE (i.e. simply NULL),
            // then Video Mode parameters may remain present in ImageCapture activity as well.
            CAMHAL_LOGDA("Recording Hint is set to NULL");
            mParameters.set(android::CameraParameters::KEY_RECORDING_HINT, "");
            restartPreviewRequired |= resetVideoModeParameters();
            }

        if ( (!isResolutionValid(w, h, mCameraProperties->get(CameraProperties::SUPPORTED_PREVIEW_SIZES)))
                && (!isResolutionValid(w, h, mCameraProperties->get(CameraProperties::SUPPORTED_PREVIEW_SUBSAMPLED_SIZES)))
                && (!isResolutionValid(w, h, mCameraProperties->get(CameraProperties::SUPPORTED_PREVIEW_SIDEBYSIDE_SIZES)))
                && (!isResolutionValid(w, h, mCameraProperties->get(CameraProperties::SUPPORTED_PREVIEW_TOPBOTTOM_SIZES))) ) {
            CAMHAL_LOGEB("Invalid preview resolution %d x %d", w, h);
            return BAD_VALUE;
        }

        int oldWidth, oldHeight;
        mParameters.getPreviewSize(&oldWidth, &oldHeight);
        if ( ( oldWidth != w ) || ( oldHeight != h ) )
            {
            mParameters.setPreviewSize(w, h);
            restartPreviewRequired = true;
            }

        CAMHAL_LOGDB("Preview Resolution: %d x %d", w, h);

        if ((valstr = params.get(android::CameraParameters::KEY_FOCUS_MODE)) != NULL) {
            if (isParameterValid(valstr, mCameraProperties->get(CameraProperties::SUPPORTED_FOCUS_MODES))) {
                CAMHAL_LOGDB("Focus mode set %s", valstr);

                // we need to take a decision on the capture mode based on whether CAF picture or
                // video is chosen so the behavior of each is consistent to the application
                if(strcmp(valstr, android::CameraParameters::FOCUS_MODE_CONTINUOUS_PICTURE) == 0){
                    restartPreviewRequired |= resetVideoModeParameters();
                } else if (strcmp(valstr, android::CameraParameters::FOCUS_MODE_CONTINUOUS_VIDEO) == 0){
                    restartPreviewRequired |= setVideoModeParameters(params);
                }

                mParameters.set(android::CameraParameters::KEY_FOCUS_MODE, valstr);
             } else {
                CAMHAL_LOGEB("ERROR: Invalid FOCUS mode = %s", valstr);
                return BAD_VALUE;
             }
        }

        ///Below parameters can be changed when the preview is running
        if ( (valstr = params.getPictureFormat()) != NULL ) {
            if (isParameterValid(valstr, mCameraProperties->get(CameraProperties::SUPPORTED_PICTURE_FORMATS))) {
                mParameters.setPictureFormat(valstr);
            } else {
                CAMHAL_LOGEB("ERROR: Invalid picture format: %s",valstr);
                return BAD_VALUE;
            }
        }

        mRawCapture = false;

#ifdef CAMERAHAL_USE_RAW_IMAGE_SAVING
        valstr = params.get(TICameraParameters::KEY_CAP_MODE);
        if ( (!valstr || strcmp(valstr, TICameraParameters::HIGH_QUALITY_MODE) == 0) &&
                access(kRawImagesOutputDirPath, F_OK) != -1 ) {
            mRawCapture = true;
        }
#endif

        if ( (valstr = params.get(TICameraParameters::KEY_S3D_CAP_FRAME_LAYOUT)) != NULL )
            {
            CAMHAL_LOGDB("Stereo 3D capture image layout is %s", valstr);
            mParameters.set(TICameraParameters::KEY_S3D_CAP_FRAME_LAYOUT, valstr);
            }

        params.getPictureSize(&w, &h);
        if ( (isResolutionValid(w, h, mCameraProperties->get(CameraProperties::SUPPORTED_PICTURE_SIZES)))
                || (isResolutionValid(w, h, mCameraProperties->get(CameraProperties::SUPPORTED_PICTURE_SUBSAMPLED_SIZES)))
                || (isResolutionValid(w, h, mCameraProperties->get(CameraProperties::SUPPORTED_PICTURE_TOPBOTTOM_SIZES)))
                || (isResolutionValid(w, h, mCameraProperties->get(CameraProperties::SUPPORTED_PICTURE_SIDEBYSIDE_SIZES))) ) {
            mParameters.setPictureSize(w, h);
        } else {
            CAMHAL_LOGEB("ERROR: Invalid picture resolution %d x %d", w, h);
            return BAD_VALUE;
        }

        CAMHAL_LOGDB("Picture Size by App %d x %d", w, h);

        if ( (valstr = params.getPictureFormat()) != NULL ) {
            if (isParameterValid(params.getPictureFormat(),mCameraProperties->get(CameraProperties::SUPPORTED_PICTURE_FORMATS))) {
                if ((strcmp(valstr, android::CameraParameters::PIXEL_FORMAT_BAYER_RGGB) == 0) &&
                    mCameraProperties->get(CameraProperties::MAX_PICTURE_WIDTH) &&
                    mCameraProperties->get(CameraProperties::MAX_PICTURE_HEIGHT)) {
                    unsigned int width = 0, height = 0;
                    // Set picture size to full frame for raw bayer capture
                    width = atoi(mCameraProperties->get(CameraProperties::MAX_PICTURE_WIDTH));
                    height = atoi(mCameraProperties->get(CameraProperties::MAX_PICTURE_HEIGHT));
                    mParameters.setPictureSize(width,height);
                }
                mParameters.setPictureFormat(valstr);
            } else {
                CAMHAL_LOGEB("ERROR: Invalid picture format: %s",valstr);
                ret = -EINVAL;
            }
        }

#ifdef OMAP_ENHANCEMENT_BURST_CAPTURE
        if ((valstr = params.get(TICameraParameters::KEY_BURST)) != NULL) {
            if (params.getInt(TICameraParameters::KEY_BURST) >=0) {
                CAMHAL_LOGDB("Burst set %s", params.get(TICameraParameters::KEY_BURST));
                mParameters.set(TICameraParameters::KEY_BURST, valstr);
            } else {
                CAMHAL_LOGEB("ERROR: Invalid Burst value: %s",valstr);
                return BAD_VALUE;
            }
        }
#endif

        // Variable framerate ranges have higher priority over
        // deprecated constant FPS. "KEY_PREVIEW_FPS_RANGE" should
        // be cleared by the client in order for constant FPS to get
        // applied.
        // If Port FPS needs to be used for configuring, then FPS RANGE should not be set by the APP.
        valstr = params.get(android::CameraParameters::KEY_PREVIEW_FPS_RANGE);
        if (valstr != NULL && strlen(valstr)) {
            int curMaxFPS = 0;
            int curMinFPS = 0;

            // APP wants to set FPS range
            // Set framerate = MAXFPS
            CAMHAL_LOGDA("APP IS CHANGING FRAME RATE RANGE");

            mParameters.getPreviewFpsRange(&curMinFPS, &curMaxFPS);
            CAMHAL_LOGDB("## current minFPS = %d; maxFPS=%d",curMinFPS, curMaxFPS);

            params.getPreviewFpsRange(&minFPS, &maxFPS);
            CAMHAL_LOGDB("## requested minFPS = %d; maxFPS=%d",minFPS, maxFPS);
            // Validate VFR
            if (!isFpsRangeValid(minFPS, maxFPS, params.get(android::CameraParameters::KEY_SUPPORTED_PREVIEW_FPS_RANGE)) &&
                !isFpsRangeValid(minFPS, maxFPS, params.get(TICameraParameters::KEY_FRAMERATE_RANGES_EXT_SUPPORTED))) {
                CAMHAL_LOGEA("Invalid FPS Range");
                return BAD_VALUE;
            } else {
                framerate = maxFPS / CameraHal::VFR_SCALE;
                mParameters.setPreviewFrameRate(framerate);
                CAMHAL_LOGDB("SET FRAMERATE %d", framerate);
                mParameters.set(android::CameraParameters::KEY_PREVIEW_FPS_RANGE, valstr);
                CAMHAL_LOGDB("FPS Range = %s", valstr);
                if ( curMaxFPS == (FRAME_RATE_HIGH_HD * CameraHal::VFR_SCALE) &&
                     maxFPS < (FRAME_RATE_HIGH_HD * CameraHal::VFR_SCALE) ) {
                    restartPreviewRequired = true;
                }
            }
        } else {
            framerate = params.getPreviewFrameRate();
            if (!isParameterValid(framerate, params.get(android::CameraParameters::KEY_SUPPORTED_PREVIEW_FRAME_RATES)) &&
                !isParameterValid(framerate, params.get(TICameraParameters::KEY_FRAMERATES_EXT_SUPPORTED))) {
                CAMHAL_LOGEA("Invalid frame rate");
                return BAD_VALUE;
            }
            char tmpBuffer[MAX_PROP_VALUE_LENGTH];

            sprintf(tmpBuffer, "%d,%d", framerate * CameraHal::VFR_SCALE, framerate * CameraHal::VFR_SCALE);
            mParameters.setPreviewFrameRate(framerate);
            CAMHAL_LOGDB("SET FRAMERATE %d", framerate);
            mParameters.set(android::CameraParameters::KEY_PREVIEW_FPS_RANGE, tmpBuffer);
            CAMHAL_LOGDB("FPS Range = %s", tmpBuffer);
        }

        if ((valstr = params.get(TICameraParameters::KEY_GBCE)) != NULL) {
            if (strcmp(mCameraProperties->get(CameraProperties::SUPPORTED_GBCE),
                    android::CameraParameters::TRUE) == 0) {
                CAMHAL_LOGDB("GBCE %s", valstr);
                mParameters.set(TICameraParameters::KEY_GBCE, valstr);
            } else if (strcmp(valstr, android::CameraParameters::TRUE) == 0) {
                CAMHAL_LOGEB("ERROR: Invalid GBCE: %s", valstr);
                return BAD_VALUE;
            } else {
                mParameters.set(TICameraParameters::KEY_GBCE, android::CameraParameters::FALSE);
            }
        } else {
            mParameters.set(TICameraParameters::KEY_GBCE, android::CameraParameters::FALSE);
        }

        if ((valstr = params.get(TICameraParameters::KEY_GLBCE)) != NULL) {
            if (strcmp(mCameraProperties->get(CameraProperties::SUPPORTED_GLBCE),
                    android::CameraParameters::TRUE) == 0) {
                CAMHAL_LOGDB("GLBCE %s", valstr);
                mParameters.set(TICameraParameters::KEY_GLBCE, valstr);
            } else if (strcmp(valstr, android::CameraParameters::TRUE) == 0) {
                CAMHAL_LOGEB("ERROR: Invalid GLBCE: %s", valstr);
                return BAD_VALUE;
            } else {
                mParameters.set(TICameraParameters::KEY_GLBCE, android::CameraParameters::FALSE);
            }
        } else {
            mParameters.set(TICameraParameters::KEY_GLBCE, android::CameraParameters::FALSE);
        }

        ///Update the current parameter set
        if ( (valstr = params.get(TICameraParameters::KEY_AUTOCONVERGENCE_MODE)) != NULL ) {
            CAMHAL_LOGDB("AutoConvergence mode set = %s", valstr);
            mParameters.set(TICameraParameters::KEY_AUTOCONVERGENCE_MODE, valstr);
        }

        if ( (valstr = params.get(TICameraParameters::KEY_MANUAL_CONVERGENCE)) != NULL ) {
            int manualConvergence = (int)strtol(valstr, 0, 0);

            if ( ( manualConvergence < strtol(mCameraProperties->get(CameraProperties::SUPPORTED_MANUAL_CONVERGENCE_MIN), 0, 0) ) ||
                    ( manualConvergence > strtol(mCameraProperties->get(CameraProperties::SUPPORTED_MANUAL_CONVERGENCE_MAX), 0, 0) ) ) {
                CAMHAL_LOGEB("ERROR: Invalid Manual Convergence = %d", manualConvergence);
                return BAD_VALUE;
            } else {
                CAMHAL_LOGDB("ManualConvergence Value = %d", manualConvergence);
                mParameters.set(TICameraParameters::KEY_MANUAL_CONVERGENCE, valstr);
            }
        }

        if((valstr = params.get(TICameraParameters::KEY_MECHANICAL_MISALIGNMENT_CORRECTION)) != NULL) {
            if ( strcmp(mCameraProperties->get(CameraProperties::MECHANICAL_MISALIGNMENT_CORRECTION_SUPPORTED),
                    android::CameraParameters::TRUE) == 0 ) {
                CAMHAL_LOGDB("Mechanical Mialignment Correction is %s", valstr);
                mParameters.set(TICameraParameters::KEY_MECHANICAL_MISALIGNMENT_CORRECTION, valstr);
            } else {
                mParameters.remove(TICameraParameters::KEY_MECHANICAL_MISALIGNMENT_CORRECTION);
            }
        }

        if ((valstr = params.get(TICameraParameters::KEY_EXPOSURE_MODE)) != NULL) {
            if (isParameterValid(valstr, mCameraProperties->get(CameraProperties::SUPPORTED_EXPOSURE_MODES))) {
                CAMHAL_LOGDB("Exposure mode set = %s", valstr);
                mParameters.set(TICameraParameters::KEY_EXPOSURE_MODE, valstr);
                if (!strcmp(valstr, TICameraParameters::EXPOSURE_MODE_MANUAL)) {
                    int manualVal;
                    if ((valstr = params.get(TICameraParameters::KEY_MANUAL_EXPOSURE)) != NULL) {
                        manualVal = params.getInt(TICameraParameters::KEY_MANUAL_EXPOSURE);
                        if (manualVal < mParameters.getInt(TICameraParameters::KEY_SUPPORTED_MANUAL_EXPOSURE_MIN) ||
                                manualVal > mParameters.getInt(TICameraParameters::KEY_SUPPORTED_MANUAL_EXPOSURE_MAX)) {
                            CAMHAL_LOGEB("ERROR: Manual Exposure = %s is out of range - "
                                            "setting minimum supported value", valstr);
                            valstr = mParameters.get(TICameraParameters::KEY_SUPPORTED_MANUAL_EXPOSURE_MIN);
                        }
                        CAMHAL_LOGDB("Manual Exposure = %s", valstr);
                        mParameters.set(TICameraParameters::KEY_MANUAL_EXPOSURE, valstr);
                    }
                    if ((valstr = params.get(TICameraParameters::KEY_MANUAL_EXPOSURE_RIGHT)) != NULL) {
                        manualVal = params.getInt(TICameraParameters::KEY_MANUAL_EXPOSURE_RIGHT);
                        if (manualVal < mParameters.getInt(TICameraParameters::KEY_SUPPORTED_MANUAL_EXPOSURE_MIN) ||
                                manualVal > mParameters.getInt(TICameraParameters::KEY_SUPPORTED_MANUAL_EXPOSURE_MAX)) {
                            CAMHAL_LOGEB("ERROR: Manual Exposure right = %s is out of range - "
                                            "setting minimum supported value", valstr);
                            valstr = mParameters.get(TICameraParameters::KEY_SUPPORTED_MANUAL_EXPOSURE_MIN);
                        }
                        CAMHAL_LOGDB("Manual Exposure right = %s", valstr);
                        mParameters.set(TICameraParameters::KEY_MANUAL_EXPOSURE_RIGHT, valstr);
                    }
                    if ((valstr = params.get(TICameraParameters::KEY_MANUAL_GAIN_ISO)) != NULL) {
                        manualVal = params.getInt(TICameraParameters::KEY_MANUAL_GAIN_ISO);
                        if (manualVal < mParameters.getInt(TICameraParameters::KEY_SUPPORTED_MANUAL_GAIN_ISO_MIN) ||
                                manualVal > mParameters.getInt(TICameraParameters::KEY_SUPPORTED_MANUAL_GAIN_ISO_MAX)) {
                            CAMHAL_LOGEB("ERROR: Manual Gain = %s is out of range - "
                                            "setting minimum supported value", valstr);
                            valstr = mParameters.get(TICameraParameters::KEY_SUPPORTED_MANUAL_GAIN_ISO_MIN);
                        }
                        CAMHAL_LOGDB("Manual Gain = %s", valstr);
                        mParameters.set(TICameraParameters::KEY_MANUAL_GAIN_ISO, valstr);
                    }
                    if ((valstr = params.get(TICameraParameters::KEY_MANUAL_GAIN_ISO_RIGHT)) != NULL) {
                        manualVal = params.getInt(TICameraParameters::KEY_MANUAL_GAIN_ISO_RIGHT);
                        if (manualVal < mParameters.getInt(TICameraParameters::KEY_SUPPORTED_MANUAL_GAIN_ISO_MIN) ||
                                manualVal > mParameters.getInt(TICameraParameters::KEY_SUPPORTED_MANUAL_GAIN_ISO_MAX)) {
                            CAMHAL_LOGEB("ERROR: Manual Gain right = %s is out of range - "
                                            "setting minimum supported value", valstr);
                            valstr = mParameters.get(TICameraParameters::KEY_SUPPORTED_MANUAL_GAIN_ISO_MIN);
                        }
                        CAMHAL_LOGDB("Manual Gain right = %s", valstr);
                        mParameters.set(TICameraParameters::KEY_MANUAL_GAIN_ISO_RIGHT, valstr);
                    }
                }
            } else {
                CAMHAL_LOGEB("ERROR: Invalid Exposure mode = %s", valstr);
                return BAD_VALUE;
            }
        }

        if ((valstr = params.get(android::CameraParameters::KEY_WHITE_BALANCE)) != NULL) {
           if ( isParameterValid(valstr, mCameraProperties->get(CameraProperties::SUPPORTED_WHITE_BALANCE))) {
               CAMHAL_LOGDB("White balance set %s", valstr);
               mParameters.set(android::CameraParameters::KEY_WHITE_BALANCE, valstr);
            } else {
               CAMHAL_LOGEB("ERROR: Invalid white balance  = %s", valstr);
               return BAD_VALUE;
            }
        }

        if ((valstr = params.get(TICameraParameters::KEY_CONTRAST)) != NULL) {
            if (params.getInt(TICameraParameters::KEY_CONTRAST) >= 0 ) {
                CAMHAL_LOGDB("Contrast set %s", valstr);
                mParameters.set(TICameraParameters::KEY_CONTRAST, valstr);
            } else {
                CAMHAL_LOGEB("ERROR: Invalid Contrast  = %s", valstr);
                return BAD_VALUE;
            }
        }

        if ((valstr =params.get(TICameraParameters::KEY_SHARPNESS)) != NULL) {
            if (params.getInt(TICameraParameters::KEY_SHARPNESS) >= 0 ) {
                CAMHAL_LOGDB("Sharpness set %s", valstr);
                mParameters.set(TICameraParameters::KEY_SHARPNESS, valstr);
            } else {
                CAMHAL_LOGEB("ERROR: Invalid Sharpness = %s", valstr);
                return BAD_VALUE;
            }
        }

        if ((valstr = params.get(TICameraParameters::KEY_SATURATION)) != NULL) {
            if (params.getInt(TICameraParameters::KEY_SATURATION) >= 0 ) {
                CAMHAL_LOGDB("Saturation set %s", valstr);
                mParameters.set(TICameraParameters::KEY_SATURATION, valstr);
             } else {
                CAMHAL_LOGEB("ERROR: Invalid Saturation = %s", valstr);
                return BAD_VALUE;
            }
        }

        if ((valstr = params.get(TICameraParameters::KEY_BRIGHTNESS)) != NULL) {
            if (params.getInt(TICameraParameters::KEY_BRIGHTNESS) >= 0 ) {
                CAMHAL_LOGDB("Brightness set %s", valstr);
                mParameters.set(TICameraParameters::KEY_BRIGHTNESS, valstr);
            } else {
                CAMHAL_LOGEB("ERROR: Invalid Brightness = %s", valstr);
                return BAD_VALUE;
            }
         }

        if ((valstr = params.get(android::CameraParameters::KEY_ANTIBANDING)) != NULL) {
            if (isParameterValid(valstr, mCameraProperties->get(CameraProperties::SUPPORTED_ANTIBANDING))) {
                CAMHAL_LOGDB("Antibanding set %s", valstr);
                mParameters.set(android::CameraParameters::KEY_ANTIBANDING, valstr);
             } else {
                CAMHAL_LOGEB("ERROR: Invalid Antibanding = %s", valstr);
                return BAD_VALUE;
             }
         }

        if ((valstr = params.get(TICameraParameters::KEY_ISO)) != NULL) {
            if (isParameterValid(valstr, mCameraProperties->get(CameraProperties::SUPPORTED_ISO_VALUES))) {
                CAMHAL_LOGDB("ISO set %s", valstr);
                mParameters.set(TICameraParameters::KEY_ISO, valstr);
            } else {
                CAMHAL_LOGEB("ERROR: Invalid ISO = %s", valstr);
                return BAD_VALUE;
            }
        }

        if( (valstr = params.get(android::CameraParameters::KEY_FOCUS_AREAS)) != NULL )
            {
            CAMHAL_LOGDB("Focus areas position set %s", params.get(android::CameraParameters::KEY_FOCUS_AREAS));
            mParameters.set(android::CameraParameters::KEY_FOCUS_AREAS, valstr);
            }

        if( (valstr = params.get(TICameraParameters::KEY_MEASUREMENT_ENABLE)) != NULL )
            {
            CAMHAL_LOGDB("Measurements set to %s", valstr);
            mParameters.set(TICameraParameters::KEY_MEASUREMENT_ENABLE, valstr);

            if (strcmp(valstr, android::CameraParameters::TRUE) == 0)
                {
                mMeasurementEnabled = true;
                }
            else if (strcmp(valstr, android::CameraParameters::FALSE) == 0)
                {
                mMeasurementEnabled = false;
                }
            else
                {
                mMeasurementEnabled = false;
                }

            }

        if( (valstr = params.get(android::CameraParameters::KEY_EXPOSURE_COMPENSATION)) != NULL)
            {
            CAMHAL_LOGDB("Exposure compensation set %s", params.get(android::CameraParameters::KEY_EXPOSURE_COMPENSATION));
            mParameters.set(android::CameraParameters::KEY_EXPOSURE_COMPENSATION, valstr);
            }

        if ((valstr = params.get(android::CameraParameters::KEY_SCENE_MODE)) != NULL) {
            if (isParameterValid(valstr, mCameraProperties->get(CameraProperties::SUPPORTED_SCENE_MODES))) {
                CAMHAL_LOGDB("Scene mode set %s", valstr);
                doesSetParameterNeedUpdate(valstr,
                                           mParameters.get(android::CameraParameters::KEY_SCENE_MODE),
                                           updateRequired);
                mParameters.set(android::CameraParameters::KEY_SCENE_MODE, valstr);
            } else {
                CAMHAL_LOGEB("ERROR: Invalid Scene mode = %s", valstr);
                return BAD_VALUE;
            }
        }

        if ((valstr = params.get(android::CameraParameters::KEY_FLASH_MODE)) != NULL) {
            if (isParameterValid(valstr, mCameraProperties->get(CameraProperties::SUPPORTED_FLASH_MODES))) {
                CAMHAL_LOGDB("Flash mode set %s", valstr);
                mParameters.set(android::CameraParameters::KEY_FLASH_MODE, valstr);
            } else {
                CAMHAL_LOGEB("ERROR: Invalid Flash mode = %s", valstr);
                return BAD_VALUE;
            }
        }

        if ((valstr = params.get(android::CameraParameters::KEY_EFFECT)) != NULL) {
            if (isParameterValid(valstr, mCameraProperties->get(CameraProperties::SUPPORTED_EFFECTS))) {
                CAMHAL_LOGDB("Effect set %s", valstr);
                mParameters.set(android::CameraParameters::KEY_EFFECT, valstr);
             } else {
                CAMHAL_LOGEB("ERROR: Invalid Effect = %s", valstr);
                return BAD_VALUE;
             }
        }

        if(( (valstr = params.get(android::CameraParameters::KEY_ROTATION)) != NULL)
            && (params.getInt(android::CameraParameters::KEY_ROTATION) >=0))
            {
            CAMHAL_LOGDB("Rotation set %s", params.get(android::CameraParameters::KEY_ROTATION));
            mParameters.set(android::CameraParameters::KEY_ROTATION, valstr);
            }

        if(( (valstr = params.get(android::CameraParameters::KEY_JPEG_QUALITY)) != NULL)
            && (params.getInt(android::CameraParameters::KEY_JPEG_QUALITY) >=0))
            {
            CAMHAL_LOGDB("Jpeg quality set %s", params.get(android::CameraParameters::KEY_JPEG_QUALITY));
            mParameters.set(android::CameraParameters::KEY_JPEG_QUALITY, valstr);
            }

        if(( (valstr = params.get(android::CameraParameters::KEY_JPEG_THUMBNAIL_WIDTH)) != NULL)
            && (params.getInt(android::CameraParameters::KEY_JPEG_THUMBNAIL_WIDTH) >=0))
            {
            CAMHAL_LOGDB("Thumbnail width set %s", params.get(android::CameraParameters::KEY_JPEG_THUMBNAIL_WIDTH));
            mParameters.set(android::CameraParameters::KEY_JPEG_THUMBNAIL_WIDTH, valstr);
            }

        if(( (valstr = params.get(android::CameraParameters::KEY_JPEG_THUMBNAIL_HEIGHT)) != NULL)
            && (params.getInt(android::CameraParameters::KEY_JPEG_THUMBNAIL_HEIGHT) >=0))
            {
            CAMHAL_LOGDB("Thumbnail width set %s", params.get(android::CameraParameters::KEY_JPEG_THUMBNAIL_HEIGHT));
            mParameters.set(android::CameraParameters::KEY_JPEG_THUMBNAIL_HEIGHT, valstr);
            }

        if(( (valstr = params.get(android::CameraParameters::KEY_JPEG_THUMBNAIL_QUALITY)) != NULL )
            && (params.getInt(android::CameraParameters::KEY_JPEG_THUMBNAIL_QUALITY) >=0))
            {
            CAMHAL_LOGDB("Thumbnail quality set %s", params.get(android::CameraParameters::KEY_JPEG_THUMBNAIL_QUALITY));
            mParameters.set(android::CameraParameters::KEY_JPEG_THUMBNAIL_QUALITY, valstr);
            }

        if( (valstr = params.get(android::CameraParameters::KEY_GPS_LATITUDE)) != NULL )
            {
            CAMHAL_LOGDB("GPS latitude set %s", params.get(android::CameraParameters::KEY_GPS_LATITUDE));
            mParameters.set(android::CameraParameters::KEY_GPS_LATITUDE, valstr);
            }else{
                mParameters.remove(android::CameraParameters::KEY_GPS_LATITUDE);
            }

        if( (valstr = params.get(android::CameraParameters::KEY_GPS_LONGITUDE)) != NULL )
            {
            CAMHAL_LOGDB("GPS longitude set %s", params.get(android::CameraParameters::KEY_GPS_LONGITUDE));
            mParameters.set(android::CameraParameters::KEY_GPS_LONGITUDE, valstr);
            }else{
                mParameters.remove(android::CameraParameters::KEY_GPS_LONGITUDE);
            }

        if( (valstr = params.get(android::CameraParameters::KEY_GPS_ALTITUDE)) != NULL )
            {
            CAMHAL_LOGDB("GPS altitude set %s", params.get(android::CameraParameters::KEY_GPS_ALTITUDE));
            mParameters.set(android::CameraParameters::KEY_GPS_ALTITUDE, valstr);
            }else{
                mParameters.remove(android::CameraParameters::KEY_GPS_ALTITUDE);
            }

        if( (valstr = params.get(android::CameraParameters::KEY_GPS_TIMESTAMP)) != NULL )
            {
            CAMHAL_LOGDB("GPS timestamp set %s", params.get(android::CameraParameters::KEY_GPS_TIMESTAMP));
            mParameters.set(android::CameraParameters::KEY_GPS_TIMESTAMP, valstr);
            }else{
                mParameters.remove(android::CameraParameters::KEY_GPS_TIMESTAMP);
            }

        if( (valstr = params.get(TICameraParameters::KEY_GPS_DATESTAMP)) != NULL )
            {
            CAMHAL_LOGDB("GPS datestamp set %s", params.get(TICameraParameters::KEY_GPS_DATESTAMP));
            mParameters.set(TICameraParameters::KEY_GPS_DATESTAMP, valstr);
            }else{
                mParameters.remove(TICameraParameters::KEY_GPS_DATESTAMP);
            }

        if( (valstr = params.get(android::CameraParameters::KEY_GPS_PROCESSING_METHOD)) != NULL )
            {
            CAMHAL_LOGDB("GPS processing method set %s", params.get(android::CameraParameters::KEY_GPS_PROCESSING_METHOD));
            mParameters.set(android::CameraParameters::KEY_GPS_PROCESSING_METHOD, valstr);
            }else{
                mParameters.remove(android::CameraParameters::KEY_GPS_PROCESSING_METHOD);
            }

        if( (valstr = params.get(TICameraParameters::KEY_GPS_MAPDATUM )) != NULL )
            {
            CAMHAL_LOGDB("GPS MAPDATUM set %s", params.get(TICameraParameters::KEY_GPS_MAPDATUM));
            mParameters.set(TICameraParameters::KEY_GPS_MAPDATUM, valstr);
            }else{
                mParameters.remove(TICameraParameters::KEY_GPS_MAPDATUM);
            }

        if( (valstr = params.get(TICameraParameters::KEY_GPS_VERSION)) != NULL )
            {
            CAMHAL_LOGDB("GPS MAPDATUM set %s", params.get(TICameraParameters::KEY_GPS_VERSION));
            mParameters.set(TICameraParameters::KEY_GPS_VERSION, valstr);
            }else{
                mParameters.remove(TICameraParameters::KEY_GPS_VERSION);
            }

        if( (valstr = params.get(TICameraParameters::KEY_EXIF_MODEL)) != NULL )
            {
            CAMHAL_LOGDB("EXIF Model set %s", params.get(TICameraParameters::KEY_EXIF_MODEL));
            mParameters.set(TICameraParameters::KEY_EXIF_MODEL, valstr);
            }

        if( (valstr = params.get(TICameraParameters::KEY_EXIF_MAKE)) != NULL )
            {
            CAMHAL_LOGDB("EXIF Make set %s", params.get(TICameraParameters::KEY_EXIF_MAKE));
            mParameters.set(TICameraParameters::KEY_EXIF_MAKE, valstr);
            }

        if( (valstr = params.get(TICameraParameters::KEY_EXP_BRACKETING_RANGE)) != NULL )
            {
            CAMHAL_LOGDB("Exposure Bracketing set %s", params.get(TICameraParameters::KEY_EXP_BRACKETING_RANGE));
            mParameters.set(TICameraParameters::KEY_EXP_BRACKETING_RANGE, valstr);
            mParameters.remove(TICameraParameters::KEY_EXP_GAIN_BRACKETING_RANGE);
            }
        else if ((valstr = params.get(TICameraParameters::KEY_EXP_GAIN_BRACKETING_RANGE)) != NULL) {
            CAMHAL_LOGDB("ABS Exposure+Gain Bracketing set %s", params.get(TICameraParameters::KEY_EXP_GAIN_BRACKETING_RANGE));
            mParameters.set(TICameraParameters::KEY_EXP_GAIN_BRACKETING_RANGE, valstr);
            mParameters.remove(TICameraParameters::KEY_EXP_BRACKETING_RANGE);
        } else
            {
            mParameters.remove(TICameraParameters::KEY_EXP_BRACKETING_RANGE);
            }

        if( (valstr = params.get(TICameraParameters::KEY_ZOOM_BRACKETING_RANGE)) != NULL ) {
            CAMHAL_LOGDB("Zoom Bracketing range %s", valstr);
            mParameters.set(TICameraParameters::KEY_ZOOM_BRACKETING_RANGE, valstr);
        } else {
            mParameters.remove(TICameraParameters::KEY_ZOOM_BRACKETING_RANGE);
        }

        if ((valstr = params.get(android::CameraParameters::KEY_ZOOM)) != NULL ) {
            if ((params.getInt(android::CameraParameters::KEY_ZOOM) >= 0 ) &&
                (params.getInt(android::CameraParameters::KEY_ZOOM) <= mMaxZoomSupported )) {
                CAMHAL_LOGDB("Zoom set %s", valstr);
                doesSetParameterNeedUpdate(valstr,
                                           mParameters.get(android::CameraParameters::KEY_ZOOM),
                                           updateRequired);
                mParameters.set(android::CameraParameters::KEY_ZOOM, valstr);
             } else {
                CAMHAL_LOGEB("ERROR: Invalid Zoom: %s", valstr);
                return BAD_VALUE;
            }
        }

        if( (valstr = params.get(android::CameraParameters::KEY_AUTO_EXPOSURE_LOCK)) != NULL )
          {
            CAMHAL_LOGDB("Auto Exposure Lock set %s", params.get(android::CameraParameters::KEY_AUTO_EXPOSURE_LOCK));
            doesSetParameterNeedUpdate(valstr,
                                       mParameters.get(android::CameraParameters::KEY_AUTO_EXPOSURE_LOCK),
                                       updateRequired);
            mParameters.set(android::CameraParameters::KEY_AUTO_EXPOSURE_LOCK, valstr);
          }

        if( (valstr = params.get(android::CameraParameters::KEY_AUTO_WHITEBALANCE_LOCK)) != NULL )
          {
            CAMHAL_LOGDB("Auto WhiteBalance Lock set %s", params.get(android::CameraParameters::KEY_AUTO_WHITEBALANCE_LOCK));
            doesSetParameterNeedUpdate(valstr,
                                       mParameters.get(android::CameraParameters::KEY_AUTO_WHITEBALANCE_LOCK),
                                       updateRequired);
            mParameters.set(android::CameraParameters::KEY_AUTO_WHITEBALANCE_LOCK, valstr);
          }
        if( (valstr = params.get(android::CameraParameters::KEY_METERING_AREAS)) != NULL )
            {
            CAMHAL_LOGDB("Metering areas position set %s", params.get(android::CameraParameters::KEY_METERING_AREAS));
            mParameters.set(android::CameraParameters::KEY_METERING_AREAS, valstr);
            }

        if( (valstr = params.get(TICameraParameters::RAW_WIDTH)) != NULL ) {
            CAMHAL_LOGDB("Raw image width set %s", params.get(TICameraParameters::RAW_WIDTH));
            mParameters.set(TICameraParameters::RAW_WIDTH, valstr);
        }

        if( (valstr = params.get(TICameraParameters::RAW_HEIGHT)) != NULL ) {
            CAMHAL_LOGDB("Raw image height set %s", params.get(TICameraParameters::RAW_HEIGHT));
            mParameters.set(TICameraParameters::RAW_HEIGHT, valstr);
        }

        //TI extensions for enable/disable algos
        if( (valstr = params.get(TICameraParameters::KEY_ALGO_FIXED_GAMMA)) != NULL )
            {
            CAMHAL_LOGDB("Fixed Gamma set %s", valstr);
            mParameters.set(TICameraParameters::KEY_ALGO_FIXED_GAMMA, valstr);
            }

        if( (valstr = params.get(TICameraParameters::KEY_ALGO_NSF1)) != NULL )
            {
            CAMHAL_LOGDB("NSF1 set %s", valstr);
            mParameters.set(TICameraParameters::KEY_ALGO_NSF1, valstr);
            }

        if( (valstr = params.get(TICameraParameters::KEY_ALGO_NSF2)) != NULL )
            {
            CAMHAL_LOGDB("NSF2 set %s", valstr);
            mParameters.set(TICameraParameters::KEY_ALGO_NSF2, valstr);
            }

        if( (valstr = params.get(TICameraParameters::KEY_ALGO_SHARPENING)) != NULL )
            {
            CAMHAL_LOGDB("Sharpening set %s", valstr);
            mParameters.set(TICameraParameters::KEY_ALGO_SHARPENING, valstr);
            }

        if( (valstr = params.get(TICameraParameters::KEY_ALGO_THREELINCOLORMAP)) != NULL )
            {
            CAMHAL_LOGDB("Color Conversion set %s", valstr);
            mParameters.set(TICameraParameters::KEY_ALGO_THREELINCOLORMAP, valstr);
            }

        if( (valstr = params.get(TICameraParameters::KEY_ALGO_GIC)) != NULL )
            {
            CAMHAL_LOGDB("Green Inballance Correction set %s", valstr);
            mParameters.set(TICameraParameters::KEY_ALGO_GIC, valstr);
            }

        android::CameraParameters adapterParams = mParameters;

        if( NULL != params.get(TICameraParameters::KEY_TEMP_BRACKETING_RANGE_POS) )
            {
            int posBracketRange = params.getInt(TICameraParameters::KEY_TEMP_BRACKETING_RANGE_POS);
            if ( 0 < posBracketRange )
                {
                mBracketRangePositive = posBracketRange;
                }
            }
        CAMHAL_LOGDB("Positive bracketing range %d", mBracketRangePositive);


        if( NULL != params.get(TICameraParameters::KEY_TEMP_BRACKETING_RANGE_NEG) )
            {
            int negBracketRange = params.getInt(TICameraParameters::KEY_TEMP_BRACKETING_RANGE_NEG);
            if ( 0 < negBracketRange )
                {
                mBracketRangeNegative = negBracketRange;
                }
            }
        CAMHAL_LOGDB("Negative bracketing range %d", mBracketRangeNegative);

        if( ( (valstr = params.get(TICameraParameters::KEY_TEMP_BRACKETING)) != NULL) &&
            ( strcmp(valstr, android::CameraParameters::TRUE) == 0 )) {
            if ( !mBracketingEnabled ) {
                CAMHAL_LOGDA("Enabling bracketing");
                mBracketingEnabled = true;
            } else {
                CAMHAL_LOGDA("Bracketing already enabled");
            }
            adapterParams.set(TICameraParameters::KEY_TEMP_BRACKETING, valstr);
            mParameters.set(TICameraParameters::KEY_TEMP_BRACKETING, valstr);
        } else if ( ( (valstr = params.get(TICameraParameters::KEY_TEMP_BRACKETING)) != NULL ) &&
            ( strcmp(valstr, android::CameraParameters::FALSE) == 0 )) {
            CAMHAL_LOGDA("Disabling bracketing");

            adapterParams.set(TICameraParameters::KEY_TEMP_BRACKETING, valstr);
            mParameters.set(TICameraParameters::KEY_TEMP_BRACKETING, valstr);
            mBracketingEnabled = false;
            if ( mBracketingRunning ) {
                stopImageBracketing();
            }

        } else {
            adapterParams.remove(TICameraParameters::KEY_TEMP_BRACKETING);
            mParameters.remove(TICameraParameters::KEY_TEMP_BRACKETING);
        }

#ifdef OMAP_ENHANCEMENT_VTC
        if (mVTCUseCase && !mTunnelSetup && (mCameraAdapter != NULL) &&
                ((mParameters.get(TICameraParameters::KEY_VIDEO_ENCODER_HANDLE)) != NULL )&&
                ((mParameters.get(TICameraParameters::KEY_VIDEO_ENCODER_SLICE_HEIGHT)) != NULL )) {

            uint32_t sliceHeight = mParameters.getInt(TICameraParameters::KEY_VIDEO_ENCODER_SLICE_HEIGHT);
            uint32_t encoderHandle = mParameters.getInt(TICameraParameters::KEY_VIDEO_ENCODER_HANDLE);
            int w, h;
            mParameters.getPreviewSize(&w, &h);
            status_t done = mCameraAdapter->sendCommand(CameraAdapter::CAMERA_SETUP_TUNNEL, sliceHeight, encoderHandle, w, h);
            if (done == NO_ERROR) mTunnelSetup = true;
            ret |= done;
        }
#endif

        // Only send parameters to adapter if preview is already
        // enabled or doesSetParameterNeedUpdate says so. Initial setParameters to camera adapter,
        // will be called in startPreview()
        // TODO(XXX): Need to identify other parameters that need update from camera adapter
        if ( (NULL != mCameraAdapter) && (mPreviewEnabled || updateRequired) && !restartPreviewRequired ) {
            ret |= mCameraAdapter->setParameters(adapterParams);
        }

        if( ( (valstr = params.get(TICameraParameters::KEY_SHUTTER_ENABLE)) != NULL ) &&
            ( strcmp(valstr, android::CameraParameters::TRUE) == 0 ))
            {
            CAMHAL_LOGDA("Enabling shutter sound");

            mShutterEnabled = true;
            mMsgEnabled |= CAMERA_MSG_SHUTTER;
            mParameters.set(TICameraParameters::KEY_SHUTTER_ENABLE, valstr);
            }
        else if ( ( (valstr = params.get(TICameraParameters::KEY_SHUTTER_ENABLE)) != NULL ) &&
            ( strcmp(valstr, android::CameraParameters::FALSE) == 0 ))
            {
            CAMHAL_LOGDA("Disabling shutter sound");

            mShutterEnabled = false;
            mMsgEnabled &= ~CAMERA_MSG_SHUTTER;
            mParameters.set(TICameraParameters::KEY_SHUTTER_ENABLE, valstr);
            }

    }

    //On fail restore old parameters
    if ( NO_ERROR != ret ) {
        mParameters.unflatten(oldParams.flatten());
    }

    // Restart Preview if needed by KEY_RECODING_HINT only if preview is already running.
    // If preview is not started yet, Video Mode parameters will take effect on next startPreview()
    if (restartPreviewRequired && previewEnabled() && !mRecordingEnabled) {
        CAMHAL_LOGDA("Restarting Preview");
        ret = restartPreview();
    } else if (restartPreviewRequired && !previewEnabled() &&
                mDisplayPaused && !mRecordingEnabled) {
        CAMHAL_LOGDA("Stopping Preview");
        forceStopPreview();
    }

    if ( !mBracketingRunning && mBracketingEnabled ) {
        startImageBracketing();
    }

    if (ret != NO_ERROR)
        {
        CAMHAL_LOGEA("Failed to restart Preview");
        return ret;
        }

    LOG_FUNCTION_NAME_EXIT;

    return ret;
}

status_t CameraHal::allocPreviewBufs(int width, int height, const char* previewFormat,
                                        unsigned int buffercount, unsigned int &max_queueable)
{
    status_t ret = NO_ERROR;

    LOG_FUNCTION_NAME;

    if(mDisplayAdapter.get() == NULL)
    {
        // Memory allocation of preview buffers is now placed in gralloc
        // CameraHal should not allocate preview buffers without DisplayAdapter
        return NO_MEMORY;
    }

    if(!mPreviewBuffers)
    {
        mPreviewLength = 0;
        mPreviewBuffers = mDisplayAdapter->allocateBufferList(width, height,
                                                                    previewFormat,
                                                                    mPreviewLength,
                                                                    buffercount);
        if (NULL == mPreviewBuffers ) {
            CAMHAL_LOGEA("Couldn't allocate preview buffers");
            return NO_MEMORY;
        }

        mPreviewOffsets = (uint32_t *) mDisplayAdapter->getOffsets();
        if ( NULL == mPreviewOffsets ) {
            CAMHAL_LOGEA("Buffer mapping failed");
            return BAD_VALUE;
        }

        mBufProvider = (BufferProvider*) mDisplayAdapter.get();

        ret = mDisplayAdapter->maxQueueableBuffers(max_queueable);
        if (ret != NO_ERROR) {
            return ret;
        }
    }

    LOG_FUNCTION_NAME_EXIT;

    return ret;
}

status_t CameraHal::freePreviewBufs()
{
    status_t ret = NO_ERROR;
    LOG_FUNCTION_NAME;

    CAMHAL_LOGDB("mPreviewBuffers = %p", mPreviewBuffers);
    if(mPreviewBuffers)
        {
        ret = mBufProvider->freeBufferList(mPreviewBuffers);
        mPreviewBuffers = NULL;
        LOG_FUNCTION_NAME_EXIT;
        return ret;
        }
    LOG_FUNCTION_NAME_EXIT;
    return ret;
}


status_t CameraHal::allocPreviewDataBufs(size_t size, size_t bufferCount)
{
    status_t ret = NO_ERROR;
    int bytes;

    LOG_FUNCTION_NAME;

    bytes = size;

    if ( NO_ERROR == ret )
        {
        if( NULL != mPreviewDataBuffers )
            {
            ret = freePreviewDataBufs();
            }
        }

    if ( NO_ERROR == ret )
        {
        bytes = ((bytes+4095)/4096)*4096;
        mPreviewDataBuffers = mMemoryManager->allocateBufferList(0, 0, NULL, bytes, bufferCount);

        CAMHAL_LOGDB("Size of Preview data buffer = %d", bytes);
        if( NULL == mPreviewDataBuffers )
            {
            CAMHAL_LOGEA("Couldn't allocate image buffers using memory manager");
            ret = -NO_MEMORY;
            }
        else
            {
            bytes = size;
            }
        }

    if ( NO_ERROR == ret )
        {
        mPreviewDataFd = mMemoryManager->getFd();
        mPreviewDataLength = bytes;
        mPreviewDataOffsets = mMemoryManager->getOffsets();
        }
    else
        {
        mPreviewDataFd = -1;
        mPreviewDataLength = 0;
        mPreviewDataOffsets = NULL;
        }

    LOG_FUNCTION_NAME_EXIT;

    return ret;
}

status_t CameraHal::freePreviewDataBufs()
{
    status_t ret = NO_ERROR;

    LOG_FUNCTION_NAME;

    if ( NO_ERROR == ret )
        {

        if( NULL != mPreviewDataBuffers )
            {

            ret = mMemoryManager->freeBufferList(mPreviewDataBuffers);
            mPreviewDataBuffers = NULL;

            }
        }

    LOG_FUNCTION_NAME_EXIT;

    return ret;
}

status_t CameraHal::allocImageBufs(unsigned int width, unsigned int height, size_t size,
                                   const char* previewFormat, unsigned int bufferCount,
                                   unsigned int *max_queueable)
{
    status_t ret = NO_ERROR;
    int bytes;

    LOG_FUNCTION_NAME;

    bytes = size;

    // allocate image buffers only if not already allocated
    if(NULL != mImageBuffers) {
        if (mBufferSourceAdapter_Out.get()) {
            mBufferSourceAdapter_Out->maxQueueableBuffers(*max_queueable);
        } else {
            *max_queueable = bufferCount;
        }
        return NO_ERROR;
    }

    if (mBufferSourceAdapter_Out.get()) {
        mImageBuffers = mBufferSourceAdapter_Out->allocateBufferList(width, height, previewFormat,
                                                                     bytes, bufferCount);
        mBufferSourceAdapter_Out->maxQueueableBuffers(*max_queueable);
    } else {
        bytes = ((bytes + 4095) / 4096) * 4096;
        mImageBuffers = mMemoryManager->allocateBufferList(0, 0, previewFormat, bytes, bufferCount);
        *max_queueable = bufferCount;
    }

    CAMHAL_LOGDB("Size of Image cap buffer = %d", bytes);
    if ( NULL == mImageBuffers ) {
        CAMHAL_LOGEA("Couldn't allocate image buffers using memory manager");
        ret = -NO_MEMORY;
    } else {
        bytes = size;
    }

    if ( NO_ERROR == ret ) {
        mImageFd = mMemoryManager->getFd();
        mImageLength = bytes;
        mImageOffsets = mMemoryManager->getOffsets();
    } else {
        mImageFd = -1;
        mImageLength = 0;
        mImageOffsets = NULL;
    }

    LOG_FUNCTION_NAME_EXIT;

    return ret;
}

status_t CameraHal::allocVideoBufs(uint32_t width, uint32_t height, uint32_t bufferCount)
{
  status_t ret = NO_ERROR;
  LOG_FUNCTION_NAME;

  if( NULL != mVideoBuffers ){
    ret = freeVideoBufs(mVideoBuffers);
    mVideoBuffers = NULL;
  }

  if ( NO_ERROR == ret ){
    int32_t stride;
    CameraBuffer *buffers = new CameraBuffer [bufferCount];

    memset (buffers, 0, sizeof(CameraBuffer) * bufferCount);

    if (buffers != NULL){
      for (unsigned int i = 0; i< bufferCount; i++){
        android::GraphicBufferAllocator &GrallocAlloc = android::GraphicBufferAllocator::get();
        buffer_handle_t handle;
        ret = GrallocAlloc.alloc(width, height, HAL_PIXEL_FORMAT_NV12, CAMHAL_GRALLOC_USAGE, &handle, &stride);
        if (ret != NO_ERROR){
          CAMHAL_LOGEA("Couldn't allocate video buffers using Gralloc");
          ret = -NO_MEMORY;
          for (unsigned int j=0; j< i; j++){
            CAMHAL_LOGEB("Freeing Gralloc Buffer %p", buffers[i].opaque);
            GrallocAlloc.free((buffer_handle_t)buffers[i].opaque);
          }
          delete [] buffers;
          goto exit;
        }
        buffers[i].type = CAMERA_BUFFER_GRALLOC;
        buffers[i].opaque = (void *)handle;
        CAMHAL_LOGVB("*** Gralloc Handle =0x%x ***", handle);
      }

      mVideoBuffers = buffers;
    }
    else{
      CAMHAL_LOGEA("Couldn't allocate video buffers ");
      ret = -NO_MEMORY;
    }
  }

 exit:
  LOG_FUNCTION_NAME_EXIT;

  return ret;
}

status_t CameraHal::allocRawBufs(int width, int height, const char* previewFormat, int bufferCount)
{
   status_t ret = NO_ERROR;

    LOG_FUNCTION_NAME


    ///@todo Enhance this method allocImageBufs() to take in a flag for burst capture
    ///Always allocate the buffers for image capture using MemoryManager
    if (NO_ERROR == ret) {
        if(( NULL != mVideoBuffers )) {
            ret = freeRawBufs();
        }
    }

    if ( NO_ERROR == ret ) {
        mVideoLength = 0;
        mVideoLength = (((width * height * 2) + 4095)/4096)*4096;
        mVideoBuffers = mMemoryManager->allocateBufferList(width, height, previewFormat,
                                                           mVideoLength, bufferCount);

        CAMHAL_LOGDB("Size of Video cap buffer (used for RAW capture) %d", mVideoLength);
        if( NULL == mVideoBuffers ) {
            CAMHAL_LOGEA("Couldn't allocate Video buffers using memory manager");
            ret = -NO_MEMORY;
        }
    }

    if ( NO_ERROR == ret ) {
        mVideoFd = mMemoryManager->getFd();
        mVideoOffsets = mMemoryManager->getOffsets();
    } else {
        mVideoFd = -1;
        mVideoOffsets = NULL;
    }

    LOG_FUNCTION_NAME_EXIT;

    return ret;
}

void endImageCapture( void *userData)
{
    LOG_FUNCTION_NAME;

    if ( NULL != userData )
        {
        CameraHal *c = reinterpret_cast<CameraHal *>(userData);
        c->signalEndImageCapture();
        }

    LOG_FUNCTION_NAME_EXIT;
}

void releaseImageBuffers(void *userData)
{
    LOG_FUNCTION_NAME;

    if (NULL != userData) {
        CameraHal *c = reinterpret_cast<CameraHal *>(userData);
        c->freeImageBufs();
    }

    LOG_FUNCTION_NAME_EXIT;
}

status_t CameraHal::signalEndImageCapture()
{
    status_t ret = NO_ERROR;
    int w,h;
    android::AutoMutex lock(mLock);

    LOG_FUNCTION_NAME;

    if (mBufferSourceAdapter_Out.get()) {
        mBufferSourceAdapter_Out->disableDisplay();
    }

    if (mBufferSourceAdapter_In.get()) {
        mBufferSourceAdapter_In->disableDisplay();
    }

    if ( mBracketingRunning ) {
        stopImageBracketing();
    } else {
        mCameraAdapter->sendCommand(CameraAdapter::CAMERA_STOP_IMAGE_CAPTURE);
    }

    LOG_FUNCTION_NAME_EXIT;

    return ret;
}

status_t CameraHal::freeImageBufs()
{
    status_t ret = NO_ERROR;

    LOG_FUNCTION_NAME;

    if (NULL == mImageBuffers) {
        return -EINVAL;
    }

    if (mBufferSourceAdapter_Out.get()) {
        ret = mBufferSourceAdapter_Out->freeBufferList(mImageBuffers);
    } else {
        ret = mMemoryManager->freeBufferList(mImageBuffers);
    }

    if (ret == NO_ERROR) {
        mImageBuffers = NULL;
    }

    LOG_FUNCTION_NAME_EXIT;

    return ret;
}

status_t CameraHal::freeVideoBufs(CameraBuffer *bufs)
{
  status_t ret = NO_ERROR;

  LOG_FUNCTION_NAME;

  int count = atoi(mCameraProperties->get(CameraProperties::REQUIRED_PREVIEW_BUFS));
  if(bufs == NULL)
    {
      CAMHAL_LOGEA("NULL pointer passed to freeVideoBuffer");
      LOG_FUNCTION_NAME_EXIT;
      return BAD_VALUE;
    }

  android::GraphicBufferAllocator &GrallocAlloc = android::GraphicBufferAllocator::get();

  for(int i = 0; i < count; i++){
    CAMHAL_LOGVB("Free Video Gralloc Handle 0x%x", bufs[i].opaque);
    GrallocAlloc.free((buffer_handle_t)bufs[i].opaque);
  }

  LOG_FUNCTION_NAME_EXIT;

  return ret;
}

status_t CameraHal::freeRawBufs()
{
    status_t ret = NO_ERROR;

    LOG_FUNCTION_NAME

    if ( NO_ERROR == ret ) {
        if( NULL != mVideoBuffers ) {
            ///@todo Pluralise the name of this method to freeBuffers
            ret = mMemoryManager->freeBufferList(mVideoBuffers);
            mVideoBuffers = NULL;
        } else {
            ret = -EINVAL;
        }
    }

    LOG_FUNCTION_NAME_EXIT

    return ret;
}

/**
   @brief Start preview mode.

   @param none
   @return NO_ERROR Camera switched to VF mode
   @todo Update function header with the different errors that are possible

 */
status_t CameraHal::startPreview() {
    LOG_FUNCTION_NAME;

    // When tunneling is enabled during VTC, startPreview happens in 2 steps:
    // When the application sends the command CAMERA_CMD_PREVIEW_INITIALIZATION,
    // cameraPreviewInitialization() is called, which in turn causes the CameraAdapter
    // to move from loaded to idle state. And when the application calls startPreview,
    // the CameraAdapter moves from idle to executing state.
    //
    // If the application calls startPreview() without sending the command
    // CAMERA_CMD_PREVIEW_INITIALIZATION, then the function cameraPreviewInitialization()
    // AND startPreview() are executed. In other words, if the application calls
    // startPreview() without sending the command CAMERA_CMD_PREVIEW_INITIALIZATION,
    // then the CameraAdapter moves from loaded to idle to executing state in one shot.
    status_t ret = cameraPreviewInitialization();

    // The flag mPreviewInitializationDone is set to true at the end of the function
    // cameraPreviewInitialization(). Therefore, if everything goes alright, then the
    // flag will be set. Sometimes, the function cameraPreviewInitialization() may
    // return prematurely if all the resources are not available for starting preview.
    // For example, if the preview window is not set, then it would return NO_ERROR.
    // Under such circumstances, one should return from startPreview as well and should
    // not continue execution. That is why, we check the flag and not the return value.
    if (!mPreviewInitializationDone) return ret;

    // Once startPreview is called, there is no need to continue to remember whether
    // the function cameraPreviewInitialization() was called earlier or not. And so
    // the flag mPreviewInitializationDone is reset here. Plus, this preserves the
    // current behavior of startPreview under the circumstances where the application
    // calls startPreview twice or more.
    mPreviewInitializationDone = false;

    ///Enable the display adapter if present, actual overlay enable happens when we post the buffer
    if(mDisplayAdapter.get() != NULL) {
        CAMHAL_LOGDA("Enabling display");
        int width, height;
        mParameters.getPreviewSize(&width, &height);

#if PPM_INSTRUMENTATION || PPM_INSTRUMENTATION_ABS
        ret = mDisplayAdapter->enableDisplay(width, height, &mStartPreview);
#else
        ret = mDisplayAdapter->enableDisplay(width, height, NULL);
#endif

        if ( ret != NO_ERROR ) {
            CAMHAL_LOGEA("Couldn't enable display");

            // FIXME: At this stage mStateSwitchLock is locked and unlock is supposed to be called
            //        only from mCameraAdapter->sendCommand(CameraAdapter::CAMERA_START_PREVIEW)
            //        below. But this will never happen because of goto error. Thus at next
            //        startPreview() call CameraHAL will be deadlocked.
            //        Need to revisit mStateSwitch lock, for now just abort the process.
            CAMHAL_ASSERT_X(false,
                "At this stage mCameraAdapter->mStateSwitchLock is still locked, "
                "deadlock is guaranteed");

            goto error;
        }

    }

    ///Send START_PREVIEW command to adapter
    CAMHAL_LOGDA("Starting CameraAdapter preview mode");

    ret = mCameraAdapter->sendCommand(CameraAdapter::CAMERA_START_PREVIEW);

    if(ret!=NO_ERROR) {
        CAMHAL_LOGEA("Couldn't start preview w/ CameraAdapter");
        goto error;
    }
    CAMHAL_LOGDA("Started preview");

    mPreviewEnabled = true;
    mPreviewStartInProgress = false;
    return ret;

    error:

        CAMHAL_LOGEA("Performing cleanup after error");

        //Do all the cleanup
        freePreviewBufs();
        mCameraAdapter->sendCommand(CameraAdapter::CAMERA_STOP_PREVIEW);
        if(mDisplayAdapter.get() != NULL) {
            mDisplayAdapter->disableDisplay(false);
        }
        mAppCallbackNotifier->stop();
        mPreviewStartInProgress = false;
        mPreviewEnabled = false;
        LOG_FUNCTION_NAME_EXIT;

        return ret;
}

////////////
/**
   @brief Set preview mode related initialization
          -> Camera Adapter set params
          -> Allocate buffers
          -> Set use buffers for preview
   @param none
   @return NO_ERROR
   @todo Update function header with the different errors that are possible

 */
status_t CameraHal::cameraPreviewInitialization()
{

    status_t ret = NO_ERROR;
    CameraAdapter::BuffersDescriptor desc;
    CameraFrame frame;
    unsigned int required_buffer_count;
    unsigned int max_queueble_buffers;

#if PPM_INSTRUMENTATION || PPM_INSTRUMENTATION_ABS
        gettimeofday(&mStartPreview, NULL);
#endif

    LOG_FUNCTION_NAME;

    if (mPreviewInitializationDone) {
        return NO_ERROR;
    }

    if ( mPreviewEnabled ){
      CAMHAL_LOGDA("Preview already running");
      LOG_FUNCTION_NAME_EXIT;
      return ALREADY_EXISTS;
    }

    if ( NULL != mCameraAdapter ) {
      ret = mCameraAdapter->setParameters(mParameters);
    }

    if ((mPreviewStartInProgress == false) && (mDisplayPaused == false)){
      ret = mCameraAdapter->sendCommand(CameraAdapter::CAMERA_QUERY_RESOLUTION_PREVIEW,( int ) &frame);
      if ( NO_ERROR != ret ){
        CAMHAL_LOGEB("Error: CAMERA_QUERY_RESOLUTION_PREVIEW %d", ret);
        return ret;
      }

      ///Update the current preview width and height
      mPreviewWidth = frame.mWidth;
      mPreviewHeight = frame.mHeight;
    }

    ///If we don't have the preview callback enabled and display adapter,
    if(!mSetPreviewWindowCalled || (mDisplayAdapter.get() == NULL)){
      CAMHAL_LOGD("Preview not started. Preview in progress flag set");
      mPreviewStartInProgress = true;
      ret = mCameraAdapter->sendCommand(CameraAdapter::CAMERA_SWITCH_TO_EXECUTING);
      if ( NO_ERROR != ret ){
        CAMHAL_LOGEB("Error: CAMERA_SWITCH_TO_EXECUTING %d", ret);
        return ret;
      }
      return NO_ERROR;
    }

    if( (mDisplayAdapter.get() != NULL) && ( !mPreviewEnabled ) && ( mDisplayPaused ) )
        {
        CAMHAL_LOGDA("Preview is in paused state");

        mDisplayPaused = false;
        mPreviewEnabled = true;
        if ( NO_ERROR == ret )
            {
            ret = mDisplayAdapter->pauseDisplay(mDisplayPaused);

            if ( NO_ERROR != ret )
                {
                CAMHAL_LOGEB("Display adapter resume failed %x", ret);
                }
            }
        //restart preview callbacks
        if(mMsgEnabled & CAMERA_MSG_PREVIEW_FRAME)
        {
            mAppCallbackNotifier->enableMsgType (CAMERA_MSG_PREVIEW_FRAME);
        }

        signalEndImageCapture();
        return ret;
        }

    required_buffer_count = atoi(mCameraProperties->get(CameraProperties::REQUIRED_PREVIEW_BUFS));

    ///Allocate the preview buffers
    ret = allocPreviewBufs(mPreviewWidth, mPreviewHeight, mParameters.getPreviewFormat(), required_buffer_count, max_queueble_buffers);

    if ( NO_ERROR != ret )
        {
        CAMHAL_LOGEA("Couldn't allocate buffers for Preview");
        goto error;
        }

    if ( mMeasurementEnabled )
        {

        ret = mCameraAdapter->sendCommand(CameraAdapter::CAMERA_QUERY_BUFFER_SIZE_PREVIEW_DATA,
                                          ( int ) &frame,
                                          required_buffer_count);
        if ( NO_ERROR != ret )
            {
            return ret;
            }

         ///Allocate the preview data buffers
        ret = allocPreviewDataBufs(frame.mLength, required_buffer_count);
        if ( NO_ERROR != ret ) {
            CAMHAL_LOGEA("Couldn't allocate preview data buffers");
            goto error;
           }

        if ( NO_ERROR == ret )
            {
            desc.mBuffers = mPreviewDataBuffers;
            desc.mOffsets = mPreviewDataOffsets;
            desc.mFd = mPreviewDataFd;
            desc.mLength = mPreviewDataLength;
            desc.mCount = ( size_t ) required_buffer_count;
            desc.mMaxQueueable = (size_t) required_buffer_count;

            mCameraAdapter->sendCommand(CameraAdapter::CAMERA_USE_BUFFERS_PREVIEW_DATA,
                                        ( int ) &desc);
            }

        }

    ///Pass the buffers to Camera Adapter
    desc.mBuffers = mPreviewBuffers;
    desc.mOffsets = mPreviewOffsets;
    desc.mFd = mPreviewFd;
    desc.mLength = mPreviewLength;
    desc.mCount = ( size_t ) required_buffer_count;
    desc.mMaxQueueable = (size_t) max_queueble_buffers;

    ret = mCameraAdapter->sendCommand(CameraAdapter::CAMERA_USE_BUFFERS_PREVIEW,
                                      ( int ) &desc);

    if ( NO_ERROR != ret )
        {
        CAMHAL_LOGEB("Failed to register preview buffers: 0x%x", ret);
        freePreviewBufs();
        return ret;
        }

    mAppCallbackNotifier->startPreviewCallbacks(mParameters, mPreviewBuffers, mPreviewOffsets, mPreviewFd, mPreviewLength, required_buffer_count);

    ///Start the callback notifier
    ret = mAppCallbackNotifier->start();

    if( ALREADY_EXISTS == ret )
        {
        //Already running, do nothing
        CAMHAL_LOGDA("AppCallbackNotifier already running");
        ret = NO_ERROR;
        }
    else if ( NO_ERROR == ret ) {
        CAMHAL_LOGDA("Started AppCallbackNotifier..");
        mAppCallbackNotifier->setMeasurements(mMeasurementEnabled);
        }
    else
        {
        CAMHAL_LOGDA("Couldn't start AppCallbackNotifier");
        goto error;
        }

    if (ret == NO_ERROR) mPreviewInitializationDone = true;
    return ret;

    error:

        CAMHAL_LOGEA("Performing cleanup after error");

        //Do all the cleanup
        freePreviewBufs();
        mCameraAdapter->sendCommand(CameraAdapter::CAMERA_STOP_PREVIEW);
        if(mDisplayAdapter.get() != NULL)
            {
            mDisplayAdapter->disableDisplay(false);
            }
        mAppCallbackNotifier->stop();
        mPreviewStartInProgress = false;
        mPreviewEnabled = false;
        LOG_FUNCTION_NAME_EXIT;

        return ret;
}

/**
   @brief Sets ANativeWindow object.

   Preview buffers provided to CameraHal via this object. DisplayAdapter will be interfacing with it
   to render buffers to display.

   @param[in] window The ANativeWindow object created by Surface flinger
   @return NO_ERROR If the ANativeWindow object passes validation criteria
   @todo Define validation criteria for ANativeWindow object. Define error codes for scenarios

 */
status_t CameraHal::setPreviewWindow(struct preview_stream_ops *window)
{
    status_t ret = NO_ERROR;
    CameraAdapter::BuffersDescriptor desc;

    LOG_FUNCTION_NAME;
    mSetPreviewWindowCalled = true;

   ///If the Camera service passes a null window, we destroy existing window and free the DisplayAdapter
    if(!window)
    {
        if(mDisplayAdapter.get() != NULL)
        {
            ///NULL window passed, destroy the display adapter if present
            CAMHAL_LOGD("NULL window passed, destroying display adapter");
            mDisplayAdapter.clear();
            ///@remarks If there was a window previously existing, we usually expect another valid window to be passed by the client
            ///@remarks so, we will wait until it passes a valid window to begin the preview again
            mSetPreviewWindowCalled = false;
        }
        CAMHAL_LOGD("NULL ANativeWindow passed to setPreviewWindow");
        return NO_ERROR;
    }else if(mDisplayAdapter.get() == NULL)
    {
        // Need to create the display adapter since it has not been created
        // Create display adapter
        mDisplayAdapter = new ANativeWindowDisplayAdapter();
        ret = NO_ERROR;
        if(!mDisplayAdapter.get() || ((ret=mDisplayAdapter->initialize())!=NO_ERROR))
        {
            if(ret!=NO_ERROR)
            {
                mDisplayAdapter.clear();
                CAMHAL_LOGEA("DisplayAdapter initialize failed");
                LOG_FUNCTION_NAME_EXIT;
                return ret;
            }
            else
            {
                CAMHAL_LOGEA("Couldn't create DisplayAdapter");
                LOG_FUNCTION_NAME_EXIT;
                return NO_MEMORY;
            }
        }

        // DisplayAdapter needs to know where to get the CameraFrames from inorder to display
        // Since CameraAdapter is the one that provides the frames, set it as the frame provider for DisplayAdapter
        mDisplayAdapter->setFrameProvider(mCameraAdapter);

        // Any dynamic errors that happen during the camera use case has to be propagated back to the application
        // via CAMERA_MSG_ERROR. AppCallbackNotifier is the class that  notifies such errors to the application
        // Set it as the error handler for the DisplayAdapter
        mDisplayAdapter->setErrorHandler(mAppCallbackNotifier.get());

        // Update the display adapter with the new window that is passed from CameraService
        ret  = mDisplayAdapter->setPreviewWindow(window);
        if(ret!=NO_ERROR)
            {
            CAMHAL_LOGEB("DisplayAdapter setPreviewWindow returned error %d", ret);
            }

        if(mPreviewStartInProgress)
        {
            CAMHAL_LOGDA("setPreviewWindow called when preview running");
            // Start the preview since the window is now available
            ret = startPreview();
        }
    } else {
        // Update the display adapter with the new window that is passed from CameraService
        ret = mDisplayAdapter->setPreviewWindow(window);
        if ( (NO_ERROR == ret) && previewEnabled() ) {
            restartPreview();
        } else if (ret == ALREADY_EXISTS) {
            // ALREADY_EXISTS should be treated as a noop in this case
            ret = NO_ERROR;
        }
    }
    LOG_FUNCTION_NAME_EXIT;

    return ret;

}


#ifdef OMAP_ENHANCEMENT_CPCAM
/**
   @brief Sets ANativeWindow object.

   Buffers provided to CameraHal via this object for tap-in/tap-out
   functionality.

   TODO(XXX): this is just going to use preview_stream_ops for now, but we
   most likely need to extend it when we want more functionality

   @param[in] window The ANativeWindow object created by Surface flinger
   @return NO_ERROR If the ANativeWindow object passes validation criteria
   @todo Define validation criteria for ANativeWindow object. Define error codes for scenarios

 */
status_t CameraHal::setBufferSource(struct preview_stream_ops *tapin, struct preview_stream_ops *tapout)
{
    status_t ret = NO_ERROR;

    LOG_FUNCTION_NAME;

   // If either a tapin or tapout was previously set
   // we need to clean up and clear capturing
   if ((!tapout && mBufferSourceAdapter_Out.get()) ||
       (!tapin && mBufferSourceAdapter_In.get())) {
       signalEndImageCapture();
   }

   // Set tapout point
   // destroy current buffer tapout if NULL tapout is passed
    if (!tapout) {
        if (mBufferSourceAdapter_Out.get() != NULL) {
            CAMHAL_LOGD("NULL tapout passed, destroying buffer tapout adapter");
            mBufferSourceAdapter_Out.clear();
            mBufferSourceAdapter_Out = 0;
        }
        ret = NO_ERROR;
    } else if (mBufferSourceAdapter_Out.get() == NULL) {
        mBufferSourceAdapter_Out = new BufferSourceAdapter();
        if(!mBufferSourceAdapter_Out.get()) {
            CAMHAL_LOGEA("Couldn't create DisplayAdapter");
            ret = NO_MEMORY;
            goto exit;
        }

        ret = mBufferSourceAdapter_Out->initialize();
        if (ret != NO_ERROR)
        {
            mBufferSourceAdapter_Out.clear();
            mBufferSourceAdapter_Out = 0;
            CAMHAL_LOGEA("DisplayAdapter initialize failed");
            goto exit;
        }

        // CameraAdapter will be the frame provider for BufferSourceAdapter
        mBufferSourceAdapter_Out->setFrameProvider(mCameraAdapter);

        // BufferSourceAdapter will use ErrorHandler to send errors back to
        // the application
        mBufferSourceAdapter_Out->setErrorHandler(mAppCallbackNotifier.get());

        // Update the display adapter with the new window that is passed from CameraService
        ret  = mBufferSourceAdapter_Out->setPreviewWindow(tapout);
        if(ret != NO_ERROR) {
            CAMHAL_LOGEB("DisplayAdapter setPreviewWindow returned error %d", ret);
            goto exit;
        }
    } else {
        // Update the display adapter with the new window that is passed from CameraService
        freeImageBufs();
        ret = mBufferSourceAdapter_Out->setPreviewWindow(tapout);
        if (ret == ALREADY_EXISTS) {
            // ALREADY_EXISTS should be treated as a noop in this case
            ret = NO_ERROR;
        }
    }

    if (ret != NO_ERROR) {
       CAMHAL_LOGE("Error while trying to set tapout point");
       goto exit;
    }

   // 1. Set tapin point
    if (!tapin) {
        if (mBufferSourceAdapter_In.get() != NULL) {
            CAMHAL_LOGD("NULL tapin passed, destroying buffer tapin adapter");
            mBufferSourceAdapter_In.clear();
            mBufferSourceAdapter_In = 0;
        }
        ret = NO_ERROR;
    } else if (mBufferSourceAdapter_In.get() == NULL) {
        mBufferSourceAdapter_In = new BufferSourceAdapter();
        if(!mBufferSourceAdapter_In.get()) {
            CAMHAL_LOGEA("Couldn't create DisplayAdapter");
            ret = NO_MEMORY;
            goto exit;
        }

        ret = mBufferSourceAdapter_In->initialize();
        if (ret != NO_ERROR)
        {
            mBufferSourceAdapter_In.clear();
            mBufferSourceAdapter_In = 0;
            CAMHAL_LOGEA("DisplayAdapter initialize failed");
            goto exit;
        }

        // We need to set a frame provider so camera adapter can return the frame back to us
        mBufferSourceAdapter_In->setFrameProvider(mCameraAdapter);

        // BufferSourceAdapter will use ErrorHandler to send errors back to
        // the application
        mBufferSourceAdapter_In->setErrorHandler(mAppCallbackNotifier.get());

        // Update the display adapter with the new window that is passed from CameraService
        ret  = mBufferSourceAdapter_In->setPreviewWindow(tapin);
        if(ret != NO_ERROR) {
            CAMHAL_LOGEB("DisplayAdapter setPreviewWindow returned error %d", ret);
            goto exit;
        }
    } else {
        // Update the display adapter with the new window that is passed from CameraService
        ret = mBufferSourceAdapter_In->setPreviewWindow(tapin);
        if (ret == ALREADY_EXISTS) {
            // ALREADY_EXISTS should be treated as a noop in this case
            ret = NO_ERROR;
        }
    }

 exit:
    return ret;
}
#endif


/**
   @brief Stop a previously started preview.

   @param none
   @return none

 */
void CameraHal::stopPreview()
{
    LOG_FUNCTION_NAME;

    if( (!previewEnabled() && !mDisplayPaused) || mRecordingEnabled)
        {
        LOG_FUNCTION_NAME_EXIT;
        return;
        }

    bool imageCaptureRunning = (mCameraAdapter->getState() & CameraAdapter::CAPTURE_STATE) &&
                                    (mCameraAdapter->getNextState() != CameraAdapter::PREVIEW_STATE);
    if(mDisplayPaused && !imageCaptureRunning)
        {
        // Display is paused, which essentially means there is no preview active.
        // Note: this is done so that when stopPreview is called by client after
        // an image capture, we do not de-initialize the camera adapter and
        // restart over again.

        return;
        }

    forceStopPreview();

    // Reset Capture-Mode to default, so that when we switch from VideoRecording
    // to ImageCapture, CAPTURE_MODE is not left to VIDEO_MODE.
    CAMHAL_LOGDA("Resetting Capture-Mode to default");
    mParameters.set(TICameraParameters::KEY_CAP_MODE, "");

    LOG_FUNCTION_NAME_EXIT;
}

/**
   @brief Returns true if preview is enabled

   @param none
   @return true If preview is running currently
         false If preview has been stopped

 */
bool CameraHal::previewEnabled()
{
    LOG_FUNCTION_NAME;

    return (mPreviewEnabled || mPreviewStartInProgress);
}

/**
   @brief Start record mode.

  When a record image is available a CAMERA_MSG_VIDEO_FRAME message is sent with
  the corresponding frame. Every record frame must be released by calling
  releaseRecordingFrame().

   @param none
   @return NO_ERROR If recording could be started without any issues
   @todo Update the header with possible error values in failure scenarios

 */
status_t CameraHal::startRecording( )
{
    int w, h;
    const char *valstr = NULL;
    bool restartPreviewRequired = false;
    status_t ret = NO_ERROR;

    LOG_FUNCTION_NAME;


#if PPM_INSTRUMENTATION || PPM_INSTRUMENTATION_ABS

            gettimeofday(&mStartPreview, NULL);

#endif

    if(!previewEnabled())
        {
        return NO_INIT;
        }

    // set internal recording hint in case camera adapter needs to make some
    // decisions....(will only be sent to camera adapter if camera restart is required)
    mParameters.set(TICameraParameters::KEY_RECORDING_HINT, android::CameraParameters::TRUE);

    // if application starts recording in continuous focus picture mode...
    // then we need to force default capture mode (as opposed to video mode)
    if ( ((valstr = mParameters.get(android::CameraParameters::KEY_FOCUS_MODE)) != NULL) &&
         (strcmp(valstr, android::CameraParameters::FOCUS_MODE_CONTINUOUS_PICTURE) == 0) ){
        restartPreviewRequired = resetVideoModeParameters();
    }

    // only need to check recording hint if preview restart is not already needed
    valstr = mParameters.get(android::CameraParameters::KEY_RECORDING_HINT);
    if ( !restartPreviewRequired &&
         (!valstr || (valstr && (strcmp(valstr, android::CameraParameters::TRUE) != 0))) ) {
        restartPreviewRequired = setVideoModeParameters(mParameters);
    }

    if (restartPreviewRequired) {
        ret = restartPreview();
    }

    if ( NO_ERROR == ret )
      {
        int count = atoi(mCameraProperties->get(CameraProperties::REQUIRED_PREVIEW_BUFS));
        mParameters.getPreviewSize(&w, &h);
        CAMHAL_LOGDB("%s Video Width=%d Height=%d", __FUNCTION__, mVideoWidth, mVideoHeight);

        if ((w != mVideoWidth) && (h != mVideoHeight))
          {
            ret = allocVideoBufs(mVideoWidth, mVideoHeight, count);
            if ( NO_ERROR != ret )
              {
                CAMHAL_LOGEB("allocImageBufs returned error 0x%x", ret);
                mParameters.remove(TICameraParameters::KEY_RECORDING_HINT);
                return ret;
              }

            mAppCallbackNotifier->useVideoBuffers(true);
            mAppCallbackNotifier->setVideoRes(mVideoWidth, mVideoHeight);
            ret = mAppCallbackNotifier->initSharedVideoBuffers(mPreviewBuffers, mPreviewOffsets, mPreviewFd, mPreviewLength, count, mVideoBuffers);
          }
        else
          {
            mAppCallbackNotifier->useVideoBuffers(false);
            mAppCallbackNotifier->setVideoRes(mPreviewWidth, mPreviewHeight);
            ret = mAppCallbackNotifier->initSharedVideoBuffers(mPreviewBuffers, mPreviewOffsets, mPreviewFd, mPreviewLength, count, NULL);
          }
      }

    if ( NO_ERROR == ret )
        {
         ret = mAppCallbackNotifier->startRecording();
        }

    if ( NO_ERROR == ret )
        {
        ///Buffers for video capture (if different from preview) are expected to be allocated within CameraAdapter
         ret =  mCameraAdapter->sendCommand(CameraAdapter::CAMERA_START_VIDEO);
        }

    if ( NO_ERROR == ret )
        {
        mRecordingEnabled = true;
        }

    LOG_FUNCTION_NAME_EXIT;

    return ret;
}

/**
   @brief Set the camera parameters specific to Video Recording.

   This function checks for the camera parameters which have to be set for recording.
   Video Recording needs CAPTURE_MODE to be VIDEO_MODE. This function sets it.
   This function also enables Video Recording specific functions like VSTAB & VNF.

   @param none
   @return true if preview needs to be restarted for VIDEO_MODE parameters to take effect.
   @todo Modify the policies for enabling VSTAB & VNF usecase based later.

 */
bool CameraHal::setVideoModeParameters(const android::CameraParameters& params)
{
    const char *valstr = NULL;
    bool restartPreviewRequired = false;

    LOG_FUNCTION_NAME;

    // Set CAPTURE_MODE to VIDEO_MODE, if not set already and Restart Preview
    valstr = mParameters.get(TICameraParameters::KEY_CAP_MODE);
    if ( (valstr == NULL) ||
        ( (valstr != NULL) && (strcmp(valstr, (const char *) TICameraParameters::VIDEO_MODE) != 0) ) )
        {
        CAMHAL_LOGDA("Set CAPTURE_MODE to VIDEO_MODE");
        mParameters.set(TICameraParameters::KEY_CAP_MODE, (const char *) TICameraParameters::VIDEO_MODE);
        restartPreviewRequired = true;
        }

   // set VSTAB. restart is required if vstab value has changed
   if (params.get(android::CameraParameters::KEY_VIDEO_STABILIZATION) != NULL) {
        // make sure we support vstab
        if (strcmp(mCameraProperties->get(CameraProperties::VSTAB_SUPPORTED),
                   android::CameraParameters::TRUE) == 0) {
            valstr = mParameters.get(android::CameraParameters::KEY_VIDEO_STABILIZATION);
            // vstab value has changed
            if ((valstr != NULL) &&
                 strcmp(valstr, params.get(android::CameraParameters::KEY_VIDEO_STABILIZATION)) != 0) {
                restartPreviewRequired = true;
            }
            mParameters.set(android::CameraParameters::KEY_VIDEO_STABILIZATION,
                            params.get(android::CameraParameters::KEY_VIDEO_STABILIZATION));
        }
    } else if (mParameters.get(android::CameraParameters::KEY_VIDEO_STABILIZATION)) {
        // vstab was configured but now unset
        restartPreviewRequired = true;
        mParameters.remove(android::CameraParameters::KEY_VIDEO_STABILIZATION);
    }

    // Set VNF
    if (params.get(TICameraParameters::KEY_VNF) == NULL) {
        CAMHAL_LOGDA("Enable VNF");
        mParameters.set(TICameraParameters::KEY_VNF, android::CameraParameters::TRUE);
        restartPreviewRequired = true;
    } else {
        valstr = mParameters.get(TICameraParameters::KEY_VNF);
        if (valstr && strcmp(valstr, params.get(TICameraParameters::KEY_VNF)) != 0) {
            restartPreviewRequired = true;
        }
        mParameters.set(TICameraParameters::KEY_VNF, params.get(TICameraParameters::KEY_VNF));
    }

    // For VSTAB alone for 1080p resolution, padded width goes > 2048, which cannot be rendered by GPU.
    // In such case, there is support in Ducati for combination of VSTAB & VNF requiring padded width < 2048.
    // So we are forcefully enabling VNF, if VSTAB is enabled for 1080p resolution.
    int w, h;
    params.getPreviewSize(&w, &h);
    valstr = mParameters.get(android::CameraParameters::KEY_VIDEO_STABILIZATION);
    if (valstr && (strcmp(valstr, android::CameraParameters::TRUE) == 0) && (w == 1920)) {
        CAMHAL_LOGDA("Force Enable VNF for 1080p");
        mParameters.set(TICameraParameters::KEY_VNF, android::CameraParameters::TRUE);
        restartPreviewRequired = true;
    }

    LOG_FUNCTION_NAME_EXIT;

    return restartPreviewRequired;
}

/**
   @brief Reset the camera parameters specific to Video Recording.

   This function resets CAPTURE_MODE and disables Recording specific functions like VSTAB & VNF.

   @param none
   @return true if preview needs to be restarted for VIDEO_MODE parameters to take effect.

 */
bool CameraHal::resetVideoModeParameters()
{
    const char *valstr = NULL;
    bool restartPreviewRequired = false;
    status_t ret = NO_ERROR;

    LOG_FUNCTION_NAME;

    // ignore this if we are already recording
    if (mRecordingEnabled) {
        return false;
    }

    // Set CAPTURE_MODE to VIDEO_MODE, if not set already and Restart Preview
    valstr = mParameters.get(TICameraParameters::KEY_CAP_MODE);
    if ((valstr != NULL) && (strcmp(valstr, TICameraParameters::VIDEO_MODE) == 0)) {
        CAMHAL_LOGDA("Reset Capture-Mode to default");
        mParameters.set(TICameraParameters::KEY_CAP_MODE, "");
        restartPreviewRequired = true;
    }

    LOG_FUNCTION_NAME_EXIT;

    return restartPreviewRequired;
}

/**
   @brief Restart the preview with setParameter.

   This function restarts preview, for some VIDEO_MODE parameters to take effect.

   @param none
   @return NO_ERROR If recording parameters could be set without any issues

 */
status_t CameraHal::restartPreview()
{
    status_t ret = NO_ERROR;

    LOG_FUNCTION_NAME;

    // Retain CAPTURE_MODE before calling stopPreview(), since it is reset in stopPreview().

    forceStopPreview();

    {
        android::AutoMutex lock(mLock);
        if (!mCapModeBackup.isEmpty()) {
            mParameters.set(TICameraParameters::KEY_CAP_MODE, mCapModeBackup.string());
        } else {
            mParameters.set(TICameraParameters::KEY_CAP_MODE, "");
        }
        mCameraAdapter->setParameters(mParameters);
    }

    ret = startPreview();

    LOG_FUNCTION_NAME_EXIT;

    return ret;
}

/**
   @brief Stop a previously started recording.

   @param none
   @return none

 */
void CameraHal::stopRecording()
{
    CameraAdapter::AdapterState currentState;

    LOG_FUNCTION_NAME;

    android::AutoMutex lock(mLock);

    if (!mRecordingEnabled )
        {
        return;
        }

    currentState = mCameraAdapter->getState();
    if (currentState == CameraAdapter::VIDEO_CAPTURE_STATE) {
        mCameraAdapter->sendCommand(CameraAdapter::CAMERA_STOP_IMAGE_CAPTURE);
    }

    mAppCallbackNotifier->stopRecording();

    mCameraAdapter->sendCommand(CameraAdapter::CAMERA_STOP_VIDEO);

    mRecordingEnabled = false;

    if ( mAppCallbackNotifier->getUesVideoBuffers() ){
      freeVideoBufs(mVideoBuffers);
      if (mVideoBuffers){
        CAMHAL_LOGVB(" FREEING mVideoBuffers %p", mVideoBuffers);
        delete [] mVideoBuffers;
      }
      mVideoBuffers = NULL;
    }

    // reset internal recording hint in case camera adapter needs to make some
    // decisions....(will only be sent to camera adapter if camera restart is required)
    mParameters.remove(TICameraParameters::KEY_RECORDING_HINT);

    LOG_FUNCTION_NAME_EXIT;
}

/**
   @brief Returns true if recording is enabled.

   @param none
   @return true If recording is currently running
         false If recording has been stopped

 */
int CameraHal::recordingEnabled()
{
    LOG_FUNCTION_NAME;

    LOG_FUNCTION_NAME_EXIT;

    return mRecordingEnabled;
}

/**
   @brief Release a record frame previously returned by CAMERA_MSG_VIDEO_FRAME.

   @param[in] mem MemoryBase pointer to the frame being released. Must be one of the buffers
               previously given by CameraHal
   @return none

 */
void CameraHal::releaseRecordingFrame(const void* mem)
{
    LOG_FUNCTION_NAME;

    //CAMHAL_LOGDB(" 0x%x", mem->pointer());

    if ( ( mRecordingEnabled ) && mem != NULL)
    {
        mAppCallbackNotifier->releaseRecordingFrame(mem);
    }

    LOG_FUNCTION_NAME_EXIT;

    return;
}

/**
   @brief Start auto focus

   This call asynchronous.
   The notification callback routine is called with CAMERA_MSG_FOCUS once when
   focusing is complete. autoFocus() will be called again if another auto focus is
   needed.

   @param none
   @return NO_ERROR
   @todo Define the error codes if the focus is not locked

 */
status_t CameraHal::autoFocus()
{
    status_t ret = NO_ERROR;

#if PPM_INSTRUMENTATION || PPM_INSTRUMENTATION_ABS

    gettimeofday(&mStartFocus, NULL);

#endif

    LOG_FUNCTION_NAME;

    android::AutoMutex lock(mLock);

    mMsgEnabled |= CAMERA_MSG_FOCUS;

    if ( NULL == mCameraAdapter )
        {
            ret = -1;
            goto EXIT;
        }

    CameraAdapter::AdapterState state;
    ret = mCameraAdapter->getState(state);
    if (ret != NO_ERROR)
        {
            goto EXIT;
        }

    if (state == CameraAdapter::AF_STATE)
        {
            CAMHAL_LOGI("Ignoring start-AF (already in progress)");
            goto EXIT;
        }

#if PPM_INSTRUMENTATION || PPM_INSTRUMENTATION_ABS

    //pass the autoFocus timestamp along with the command to camera adapter
    ret = mCameraAdapter->sendCommand(CameraAdapter::CAMERA_PERFORM_AUTOFOCUS, ( int ) &mStartFocus);

#else

    ret = mCameraAdapter->sendCommand(CameraAdapter::CAMERA_PERFORM_AUTOFOCUS);

#endif

EXIT:
    LOG_FUNCTION_NAME_EXIT;

    return ret;
}

/**
   @brief Cancels auto-focus function.

   If the auto-focus is still in progress, this function will cancel it.
   Whether the auto-focus is in progress or not, this function will return the
   focus position to the default. If the camera does not support auto-focus, this is a no-op.


   @param none
   @return NO_ERROR If the cancel succeeded
   @todo Define error codes if cancel didnt succeed

 */
status_t CameraHal::cancelAutoFocus()
{
    LOG_FUNCTION_NAME;

    android::AutoMutex lock(mLock);
    android::CameraParameters adapterParams = mParameters;
    mMsgEnabled &= ~CAMERA_MSG_FOCUS;

    if( NULL != mCameraAdapter )
    {
        adapterParams.set(TICameraParameters::KEY_AUTO_FOCUS_LOCK, android::CameraParameters::FALSE);
        mCameraAdapter->setParameters(adapterParams);
        mCameraAdapter->sendCommand(CameraAdapter::CAMERA_CANCEL_AUTOFOCUS);
        mAppCallbackNotifier->flushEventQueue();
    }

    LOG_FUNCTION_NAME_EXIT;
    return NO_ERROR;
}

void CameraHal::setEventProvider(int32_t eventMask, MessageNotifier * eventNotifier)
{

    LOG_FUNCTION_NAME;

    if ( NULL != mEventProvider )
        {
        mEventProvider->disableEventNotification(CameraHalEvent::ALL_EVENTS);
        delete mEventProvider;
        mEventProvider = NULL;
        }

    mEventProvider = new EventProvider(eventNotifier, this, eventCallbackRelay);
    if ( NULL == mEventProvider )
        {
        CAMHAL_LOGEA("Error in creating EventProvider");
        }
    else
        {
        mEventProvider->enableEventNotification(eventMask);
        }

    LOG_FUNCTION_NAME_EXIT;
}

void CameraHal::eventCallbackRelay(CameraHalEvent* event)
{
    LOG_FUNCTION_NAME;

    CameraHal *appcbn = ( CameraHal * ) (event->mCookie);
    appcbn->eventCallback(event );

    LOG_FUNCTION_NAME_EXIT;
}

void CameraHal::eventCallback(CameraHalEvent* event)
{
    LOG_FUNCTION_NAME;

    LOG_FUNCTION_NAME_EXIT;
}

status_t CameraHal::startImageBracketing()
{
    status_t ret = NO_ERROR;
    CameraFrame frame;
    CameraAdapter::BuffersDescriptor desc;
    unsigned int max_queueable = 0;



#if PPM_INSTRUMENTATION || PPM_INSTRUMENTATION_ABS

        gettimeofday(&mStartCapture, NULL);

#endif

        LOG_FUNCTION_NAME;

        if(!previewEnabled() && !mDisplayPaused)
            {
            LOG_FUNCTION_NAME_EXIT;
            return NO_INIT;
            }

        if ( !mBracketingEnabled )
            {
            return ret;
            }

        if ( NO_ERROR == ret )
            {
            mBracketingRunning = true;
            }

        if (  (NO_ERROR == ret) && ( NULL != mCameraAdapter ) )
            {
            ret = mCameraAdapter->sendCommand(CameraAdapter::CAMERA_QUERY_BUFFER_SIZE_IMAGE_CAPTURE,
                                              ( int ) &frame,
                                              ( mBracketRangeNegative + 1 ));

            if ( NO_ERROR != ret )
                {
                CAMHAL_LOGEB("CAMERA_QUERY_BUFFER_SIZE_IMAGE_CAPTURE returned error 0x%x", ret);
                }
            }

        if ( NO_ERROR == ret )
            {
            if ( NULL != mAppCallbackNotifier.get() )
                 {
                 mAppCallbackNotifier->setBurst(true);
                 }
            }

        if ( NO_ERROR == ret )
            {
            unsigned int bufferCount = mBracketRangeNegative + 1;
            mParameters.getPictureSize(( int * ) &frame.mWidth,
                                       ( int * ) &frame.mHeight);

            ret = allocImageBufs(frame.mWidth,
                                 frame.mHeight,
                                 frame.mLength,
                                 mParameters.getPictureFormat(),
                                 bufferCount,
                                 &max_queueable);
            mBracketRangeNegative = bufferCount - 1;
            if ( NO_ERROR != ret )
              {
                CAMHAL_LOGEB("allocImageBufs returned error 0x%x", ret);
              }
            }

        if (  (NO_ERROR == ret) && ( NULL != mCameraAdapter ) )
            {

            desc.mBuffers = mImageBuffers;
            desc.mOffsets = mImageOffsets;
            desc.mFd = mImageFd;
            desc.mLength = mImageLength;
            desc.mCount = ( size_t ) ( mBracketRangeNegative + 1 );
            desc.mMaxQueueable = ( size_t) max_queueable;

            ret = mCameraAdapter->sendCommand(CameraAdapter::CAMERA_USE_BUFFERS_IMAGE_CAPTURE,
                                              ( int ) &desc);

            if ( NO_ERROR == ret )
                {

#if PPM_INSTRUMENTATION || PPM_INSTRUMENTATION_ABS

                 //pass capture timestamp along with the camera adapter command
                ret = mCameraAdapter->sendCommand(CameraAdapter::CAMERA_START_BRACKET_CAPTURE,  ( mBracketRangePositive + 1 ),  (int) &mStartCapture);

#else

                ret = mCameraAdapter->sendCommand(CameraAdapter::CAMERA_START_BRACKET_CAPTURE, ( mBracketRangePositive + 1 ));

#endif

                }
            }

        return ret;
}

status_t CameraHal::stopImageBracketing()
{
        status_t ret = NO_ERROR;

        LOG_FUNCTION_NAME;

        if( !previewEnabled() )
            {
            return NO_INIT;
            }

        mBracketingRunning = false;

        ret = mCameraAdapter->sendCommand(CameraAdapter::CAMERA_STOP_BRACKET_CAPTURE);

        LOG_FUNCTION_NAME_EXIT;

        return ret;
}

/**
   @brief Take a picture.

   @param none
   @return NO_ERROR If able to switch to image capture
   @todo Define error codes if unable to switch to image capture

 */
status_t CameraHal::takePicture(const char *params)
{
    android::AutoMutex lock(mLock);
    return __takePicture(params);
}

/**
   @brief Internal function for getting a captured image.
          shared by takePicture and reprocess.
   @param none
   @return NO_ERROR If able to switch to image capture
   @todo Define error codes if unable to switch to image capture

 */
status_t CameraHal::__takePicture(const char *params)
{
    // cancel AF state if needed (before any operation and mutex lock)
    if (mCameraAdapter->getState() == CameraAdapter::AF_STATE) {
        cancelAutoFocus();
    }

    status_t ret = NO_ERROR;
    CameraFrame frame;
    CameraAdapter::BuffersDescriptor desc;
    int burst = -1;
    const char *valstr = NULL;
    unsigned int bufferCount = 1;
    unsigned int max_queueable = 0;
    unsigned int rawBufferCount = 1;
    bool isCPCamMode = false;

#if PPM_INSTRUMENTATION || PPM_INSTRUMENTATION_ABS

    gettimeofday(&mStartCapture, NULL);

#endif

    LOG_FUNCTION_NAME;

    if(!previewEnabled() && !mDisplayPaused)
        {
        LOG_FUNCTION_NAME_EXIT;
        CAMHAL_LOGEA("Preview not started...");
        return NO_INIT;
        }

    valstr = mParameters.get(TICameraParameters::KEY_CAP_MODE);

    isCPCamMode = valstr && !strcmp(valstr, TICameraParameters::CP_CAM_MODE);

    // return error if we are already capturing
    // however, we can queue a capture when in cpcam mode
    if ( ((mCameraAdapter->getState() == CameraAdapter::CAPTURE_STATE &&
          mCameraAdapter->getNextState() != CameraAdapter::PREVIEW_STATE) ||
         (mCameraAdapter->getState() == CameraAdapter::VIDEO_CAPTURE_STATE &&
          mCameraAdapter->getNextState() != CameraAdapter::VIDEO_STATE)) &&
         !isCPCamMode) {
        CAMHAL_LOGEA("Already capturing an image...");
        return NO_INIT;
    }

    // we only support video snapshot if we are in video mode (recording hint is set)
    if ( (mCameraAdapter->getState() == CameraAdapter::VIDEO_STATE) &&
         (valstr && strcmp(valstr, TICameraParameters::VIDEO_MODE)) ) {
        CAMHAL_LOGEA("Trying to capture while recording without recording hint set...");
        return INVALID_OPERATION;
    }

#ifdef OMAP_ENHANCEMENT_CPCAM
    // check if camera application is using shots parameters
    // api. parameters set here override anything set using setParameters
    // TODO(XXX): Just going to use legacy TI parameters for now. Need
    // add new APIs in CameraHal to utilize ShotParameters later, so
    // we don't have to parse through the whole set of parameters
    // in camera adapter
    if (strlen(params) > 0) {
        android::ShotParameters shotParams;
        const char *valStr;
        const char *valExpComp, *valExpGain;
        int valNum;

        android::String8 shotParams8(params);

        shotParams.unflatten(shotParams8);
        mParameters.remove(TICameraParameters::KEY_EXP_GAIN_BRACKETING_RANGE);
        mParameters.remove(TICameraParameters::KEY_EXP_BRACKETING_RANGE);

        valExpGain = shotParams.get(android::ShotParameters::KEY_EXP_GAIN_PAIRS);
        valExpComp = shotParams.get(android::ShotParameters::KEY_EXP_COMPENSATION);
        if (NULL != valExpComp) {
            mParameters.set(TICameraParameters::KEY_EXP_BRACKETING_RANGE, valExpComp);
        } else if (NULL != valExpGain) {
            mParameters.set(TICameraParameters::KEY_EXP_GAIN_BRACKETING_RANGE, valExpGain);
        }

        valNum = shotParams.getInt(android::ShotParameters::KEY_BURST);
        if (valNum >= 0) {
            mParameters.set(TICameraParameters::KEY_BURST, valNum);
            burst = valNum;
        }

        valStr = shotParams.get(android::ShotParameters::KEY_FLUSH_CONFIG);
        if (valStr!= NULL) {
            if ( 0 == strcmp(valStr, android::ShotParameters::TRUE) ) {
                mParameters.set(TICameraParameters::KEY_FLUSH_SHOT_CONFIG_QUEUE,
                                android::CameraParameters::TRUE);
            } else if ( 0 == strcmp(valStr, android::ShotParameters::FALSE) ) {
                mParameters.set(TICameraParameters::KEY_FLUSH_SHOT_CONFIG_QUEUE,
                                android::CameraParameters::FALSE);
            }
        }

        mCameraAdapter->setParameters(mParameters);
    } else
#endif
    {
        // TODO(XXX): Should probably reset burst and bracketing params
        // when we remove legacy TI parameters implementation
    }

    // if we are already in the middle of a capture...then we just need
    // setParameters and start image capture to queue more shots
    if (((mCameraAdapter->getState() & CameraAdapter::CAPTURE_STATE) ==
              CameraAdapter::CAPTURE_STATE) &&
         (mCameraAdapter->getNextState() != CameraAdapter::PREVIEW_STATE)) {
#if PPM_INSTRUMENTATION || PPM_INSTRUMENTATION_ABS
        //pass capture timestamp along with the camera adapter command
        ret = mCameraAdapter->sendCommand(CameraAdapter::CAMERA_START_IMAGE_CAPTURE,
                                          (int) &mStartCapture);
#else
        ret = mCameraAdapter->sendCommand(CameraAdapter::CAMERA_START_IMAGE_CAPTURE);
#endif
        return ret;
    }

    if ( !mBracketingRunning )
    {
         // if application didn't set burst through ShotParameters
         // then query from TICameraParameters
         if ((burst == -1) && (NO_ERROR == ret)) {
            burst = mParameters.getInt(TICameraParameters::KEY_BURST);
         }

         //Allocate all buffers only in burst capture case
         if ( burst > 0 ) {
             // For CPCam mode...allocate for worst case burst
             bufferCount = isCPCamMode || (burst > CameraHal::NO_BUFFERS_IMAGE_CAPTURE) ?
                               CameraHal::NO_BUFFERS_IMAGE_CAPTURE : burst;

             if (mBufferSourceAdapter_Out.get()) {
                 // TODO(XXX): Temporarily increase number of buffers we can allocate from ANW
                 // until faux-NPA mode is implemented
                 bufferCount = NO_BUFFERS_IMAGE_CAPTURE_SYSTEM_HEAP;
             }

             if ( NULL != mAppCallbackNotifier.get() ) {
                 mAppCallbackNotifier->setBurst(true);
             }
         } else if ( mBracketingEnabled ) {
             bufferCount = mBracketRangeNegative + 1;
             if ( NULL != mAppCallbackNotifier.get() ) {
                 mAppCallbackNotifier->setBurst(false);
             }
         } else {
             if ( NULL != mAppCallbackNotifier.get() ) {
                 mAppCallbackNotifier->setBurst(false);
             }
         }

        // pause preview during normal image capture
        // do not pause preview if recording (video state)
        if ((NO_ERROR == ret) &&
                (NULL != mDisplayAdapter.get()) &&
                (burst < 1 || isCPCamMode)) {
            if (mCameraAdapter->getState() != CameraAdapter::VIDEO_STATE) {
                mDisplayPaused = true;
                mPreviewEnabled = false;
                ret = mDisplayAdapter->pauseDisplay(mDisplayPaused);
                // since preview is paused we should stop sending preview frames too
                if(mMsgEnabled & CAMERA_MSG_PREVIEW_FRAME) {
                    mAppCallbackNotifier->disableMsgType (CAMERA_MSG_PREVIEW_FRAME);
                }
            }

#if PPM_INSTRUMENTATION || PPM_INSTRUMENTATION_ABS
            mDisplayAdapter->setSnapshotTimeRef(&mStartCapture);
#endif
        }

        // if we taking video snapshot...
        if ((NO_ERROR == ret) && (mCameraAdapter->getState() == CameraAdapter::VIDEO_STATE)) {
            // enable post view frames if not already enabled so we can internally
            // save snapshot frames for generating thumbnail
            if((mMsgEnabled & CAMERA_MSG_POSTVIEW_FRAME) == 0) {
                mAppCallbackNotifier->enableMsgType(CAMERA_MSG_POSTVIEW_FRAME);
            }
        }

        if ( (NO_ERROR == ret) && (NULL != mCameraAdapter) )
            {
            if ( NO_ERROR == ret )
                ret = mCameraAdapter->sendCommand(CameraAdapter::CAMERA_QUERY_BUFFER_SIZE_IMAGE_CAPTURE,
                                                  ( int ) &frame,
                                                  bufferCount);

            if ( NO_ERROR != ret )
                {
                CAMHAL_LOGEB("CAMERA_QUERY_BUFFER_SIZE_IMAGE_CAPTURE returned error 0x%x", ret);
                }
            }

        if ( NO_ERROR == ret )
            {
            ret = allocImageBufs(frame.mAlignment,
                                 frame.mHeight,
                                 frame.mLength,
                                 mParameters.getPictureFormat(),
                                 bufferCount,
                                 &max_queueable);
            if ( NO_ERROR != ret )
                {
                CAMHAL_LOGEB("allocImageBufs returned error 0x%x", ret);
                }
            }

        if (  (NO_ERROR == ret) && ( NULL != mCameraAdapter ) )
            {
            desc.mBuffers = mImageBuffers;
            desc.mOffsets = mImageOffsets;
            desc.mFd = mImageFd;
            desc.mLength = mImageLength;
            desc.mCount = ( size_t ) bufferCount;
            desc.mMaxQueueable = ( size_t ) max_queueable;

            ret = mCameraAdapter->sendCommand(CameraAdapter::CAMERA_USE_BUFFERS_IMAGE_CAPTURE,
                                              ( int ) &desc);
            }
        if (mRawCapture) {
            if ( NO_ERROR == ret ) {
                CAMHAL_LOGDB("Raw capture buffers setup - %s", mParameters.getPictureFormat());
                ret = allocRawBufs(mParameters.getInt(TICameraParameters::RAW_WIDTH),
                                   mParameters.getInt(TICameraParameters::RAW_HEIGHT),
                                   android::CameraParameters::PIXEL_FORMAT_BAYER_RGGB,
                                   rawBufferCount);

                if ( NO_ERROR != ret ) {
                    CAMHAL_LOGEB("allocRawBufs (for RAW capture) returned error 0x%x", ret);
                }
            }

            if ((NO_ERROR == ret) && ( NULL != mCameraAdapter )) {
                desc.mBuffers = mVideoBuffers;
                desc.mOffsets = mVideoOffsets;
                desc.mFd = mVideoFd;
                desc.mLength = mVideoLength;
                desc.mCount = ( size_t ) rawBufferCount;
                desc.mMaxQueueable = ( size_t ) rawBufferCount;

                ret = mCameraAdapter->sendCommand(CameraAdapter::CAMERA_USE_BUFFERS_VIDEO_CAPTURE,
                        ( int ) &desc);
            }
        }
    }

    if ((ret == NO_ERROR) && mBufferSourceAdapter_Out.get()) {
        mBufferSourceAdapter_Out->enableDisplay(0, 0, NULL);
    }

    if ((NO_ERROR == ret) && (NULL != mCameraAdapter)) {

#if PPM_INSTRUMENTATION || PPM_INSTRUMENTATION_ABS

         //pass capture timestamp along with the camera adapter command
        ret = mCameraAdapter->sendCommand(CameraAdapter::CAMERA_START_IMAGE_CAPTURE,  (int) &mStartCapture);

#else

        ret = mCameraAdapter->sendCommand(CameraAdapter::CAMERA_START_IMAGE_CAPTURE);

#endif

    }

    return ret;
}

/**
   @brief Cancel a picture that was started with takePicture.

   Calling this method when no picture is being taken is a no-op.

   @param none
   @return NO_ERROR If cancel succeeded. Cancel can succeed if image callback is not sent
   @todo Define error codes

 */
status_t CameraHal::cancelPicture( )
{
    LOG_FUNCTION_NAME;
    status_t ret = NO_ERROR;

    ret = signalEndImageCapture();
    return NO_ERROR;
}

/**
   @brief Return the camera parameters.

   @param none
   @return Currently configured camera parameters

 */
char* CameraHal::getParameters()
{
    android::String8 params_str8;
    char* params_string;
    const char * valstr = NULL;

    LOG_FUNCTION_NAME;

    if( NULL != mCameraAdapter )
    {
        mCameraAdapter->getParameters(mParameters);
    }

    if ( (valstr = mParameters.get(TICameraParameters::KEY_S3D_CAP_FRAME_LAYOUT)) != NULL ) {
        if (!strcmp(TICameraParameters::S3D_TB_FULL, valstr)) {
            mParameters.set(android::CameraParameters::KEY_SUPPORTED_PICTURE_SIZES, mParameters.get(TICameraParameters::KEY_SUPPORTED_PICTURE_TOPBOTTOM_SIZES));
        } else if (!strcmp(TICameraParameters::S3D_SS_FULL, valstr)) {
            mParameters.set(android::CameraParameters::KEY_SUPPORTED_PICTURE_SIZES, mParameters.get(TICameraParameters::KEY_SUPPORTED_PICTURE_SIDEBYSIDE_SIZES));
        } else if ((!strcmp(TICameraParameters::S3D_TB_SUBSAMPLED, valstr))
            || (!strcmp(TICameraParameters::S3D_SS_SUBSAMPLED, valstr))) {
            mParameters.set(android::CameraParameters::KEY_SUPPORTED_PICTURE_SIZES, mParameters.get(TICameraParameters::KEY_SUPPORTED_PICTURE_SUBSAMPLED_SIZES));
        }
    }

    if ( (valstr = mParameters.get(TICameraParameters::KEY_S3D_PRV_FRAME_LAYOUT)) != NULL ) {
        if (!strcmp(TICameraParameters::S3D_TB_FULL, valstr)) {
            mParameters.set(android::CameraParameters::KEY_SUPPORTED_PREVIEW_SIZES, mParameters.get(TICameraParameters::KEY_SUPPORTED_PREVIEW_TOPBOTTOM_SIZES));
        } else if (!strcmp(TICameraParameters::S3D_SS_FULL, valstr)) {
            mParameters.set(android::CameraParameters::KEY_SUPPORTED_PREVIEW_SIZES, mParameters.get(TICameraParameters::KEY_SUPPORTED_PREVIEW_SIDEBYSIDE_SIZES));
        } else if ((!strcmp(TICameraParameters::S3D_TB_SUBSAMPLED, valstr))
                || (!strcmp(TICameraParameters::S3D_SS_SUBSAMPLED, valstr))) {
            mParameters.set(android::CameraParameters::KEY_SUPPORTED_PREVIEW_SIZES, mParameters.get(TICameraParameters::KEY_SUPPORTED_PREVIEW_SUBSAMPLED_SIZES));
        }
    }

    android::CameraParameters mParams = mParameters;

    // Handle RECORDING_HINT to Set/Reset Video Mode Parameters
    valstr = mParameters.get(android::CameraParameters::KEY_RECORDING_HINT);
    if(valstr != NULL)
      {
        if(strcmp(valstr, android::CameraParameters::TRUE) == 0)
          {
            //HACK FOR MMS MODE
            resetPreviewRes(&mParams);
          }
      }

    // do not send internal parameters to upper layers
    mParams.remove(TICameraParameters::KEY_RECORDING_HINT);
    mParams.remove(TICameraParameters::KEY_AUTO_FOCUS_LOCK);

    params_str8 = mParams.flatten();

    // camera service frees this string...
    params_string = (char*) malloc(sizeof(char) * (params_str8.length()+1));
    strcpy(params_string, params_str8.string());

    LOG_FUNCTION_NAME_EXIT;

    ///Return the current set of parameters

    return params_string;
}


#ifdef OMAP_ENHANCEMENT_CPCAM
/**
   @brief Starts reprocessing operation.
 */
status_t CameraHal::reprocess(const char *params)
{
    status_t ret = NO_ERROR;
    int bufferCount = 0;
    CameraAdapter::BuffersDescriptor desc;
    CameraBuffer *reprocBuffers = NULL;
    android::ShotParameters shotParams;

    android::AutoMutex lock(mLock);

    LOG_FUNCTION_NAME;

    // 1. Get buffers
    if (mBufferSourceAdapter_In.get()) {
        reprocBuffers = mBufferSourceAdapter_In->getBufferList(&bufferCount);
    }

    if (!reprocBuffers) {
        CAMHAL_LOGE("Error: couldn't get input buffers for reprocess()");
        goto exit;
    }

    // 2. Get buffer information and parse parameters
    {
        shotParams.setBurst(bufferCount);
    }

    // 3. Give buffer to camera adapter
    desc.mBuffers = reprocBuffers;
    desc.mOffsets = 0;
    desc.mFd = 0;
    desc.mLength = 0;
    desc.mCount = (size_t) bufferCount;
    desc.mMaxQueueable = (size_t) bufferCount;
    ret = mCameraAdapter->sendCommand(CameraAdapter::CAMERA_USE_BUFFERS_REPROCESS, (int) &desc);
    if (ret != NO_ERROR) {
        CAMHAL_LOGE("Error calling camera use buffers");
        goto exit;
    }

    // 4. Start reprocessing
    ret = mBufferSourceAdapter_In->enableDisplay(0, 0, NULL);
    if (ret != NO_ERROR) {
        CAMHAL_LOGE("Error enabling tap in point");
        goto exit;
    }

    // 5. Start capturing
    ret = __takePicture(shotParams.flatten().string());

 exit:
    return ret;
}

/**
   @brief Cancels current reprocessing operation

 */
status_t CameraHal::cancel_reprocess( )
{
    LOG_FUNCTION_NAME;
    status_t ret = NO_ERROR;

    ret = signalEndImageCapture();
    return NO_ERROR;
}
#endif


void CameraHal::putParameters(char *parms)
{
    free(parms);
}

/**
   @brief Send command to camera driver.

   @param none
   @return NO_ERROR If the command succeeds
   @todo Define the error codes that this function can return

 */
status_t CameraHal::sendCommand(int32_t cmd, int32_t arg1, int32_t arg2)
{
    status_t ret = NO_ERROR;

    LOG_FUNCTION_NAME;

    if ( ( NO_ERROR == ret ) && ( NULL == mCameraAdapter ) )
        {
        CAMHAL_LOGEA("No CameraAdapter instance");
        return -EINVAL;
        }

<<<<<<< HEAD
#ifdef ANDROID_API_JB_OR_LATER
    switch (cmd) {
    case CAMERA_CMD_ENABLE_FOCUS_MOVE_MSG:
        return OK;
    }
#endif

    if ( ( NO_ERROR == ret ) && ( !previewEnabled() )
#ifdef OMAP_ENHANCEMENT_VTC
            && (cmd != CAMERA_CMD_PREVIEW_INITIALIZATION)
#endif
         ) {
=======
    ///////////////////////////////////////////////////////
    // Following commands do NOT need preview to be started
    ///////////////////////////////////////////////////////
    switch(cmd) {
        case CAMERA_CMD_ENABLE_FOCUS_MOVE_MSG:
            bool enable = static_cast<bool>(arg1);
            Mutex::Autolock lock(mLock);
            if (enable) {
                mMsgEnabled |= CAMERA_MSG_FOCUS_MOVE;
            } else {
                mMsgEnabled &= ~CAMERA_MSG_FOCUS_MOVE;
            }
            return NO_ERROR;
        break;
    }

    if ( ( NO_ERROR == ret ) && ( !previewEnabled() ))
        {
>>>>>>> 1ec22866
        CAMHAL_LOGEA("Preview is not running");
        ret = -EINVAL;
    }

    ///////////////////////////////////////////////////////
    // Following commands NEED preview to be started
    ///////////////////////////////////////////////////////

    if ( NO_ERROR == ret )
        {
        switch(cmd)
            {
            case CAMERA_CMD_START_SMOOTH_ZOOM:

                ret = mCameraAdapter->sendCommand(CameraAdapter::CAMERA_START_SMOOTH_ZOOM, arg1);

                break;
            case CAMERA_CMD_STOP_SMOOTH_ZOOM:

                ret = mCameraAdapter->sendCommand(CameraAdapter::CAMERA_STOP_SMOOTH_ZOOM);
                break;

            case CAMERA_CMD_START_FACE_DETECTION:

                ret = mCameraAdapter->sendCommand(CameraAdapter::CAMERA_START_FD);

                break;

            case CAMERA_CMD_STOP_FACE_DETECTION:

                ret = mCameraAdapter->sendCommand(CameraAdapter::CAMERA_STOP_FD);

                break;

#ifdef OMAP_ENHANCEMENT_VTC
            case CAMERA_CMD_PREVIEW_DEINITIALIZATION:
                if(mDisplayAdapter.get() != NULL) {
                    ///Stop the buffer display first
                    mDisplayAdapter->disableDisplay();
                }

                if(mAppCallbackNotifier.get() != NULL) {
                    //Stop the callback sending
                    mAppCallbackNotifier->stop();
                    mAppCallbackNotifier->flushAndReturnFrames();
                    mAppCallbackNotifier->stopPreviewCallbacks();
                }

                ret = mCameraAdapter->sendCommand(CameraAdapter::CAMERA_DESTROY_TUNNEL);
                mTunnelSetup = false;

                break;

            case CAMERA_CMD_PREVIEW_INITIALIZATION:
                ret = cameraPreviewInitialization();

                break;
#endif

            default:
                break;
            };
        }

    LOG_FUNCTION_NAME_EXIT;

    return ret;
}

/**
   @brief Release the hardware resources owned by this object.

   Note that this is *not* done in the destructor.

   @param none
   @return none

 */
void CameraHal::release()
{
    LOG_FUNCTION_NAME;
    ///@todo Investigate on how release is used by CameraService. Vaguely remember that this is called
    ///just before CameraHal object destruction
    deinitialize();
    LOG_FUNCTION_NAME_EXIT;
}


/**
   @brief Dump state of the camera hardware

   @param[in] fd    File descriptor
   @param[in] args  Arguments
   @return NO_ERROR Dump succeeded
   @todo  Error codes for dump fail

 */
status_t  CameraHal::dump(int fd) const
{
    LOG_FUNCTION_NAME;
    ///Implement this method when the h/w dump function is supported on Ducati side
    return NO_ERROR;
}

/*-------------Camera Hal Interface Method definitions ENDS here--------------------*/




/*-------------Camera Hal Internal Method definitions STARTS here--------------------*/

/**
   @brief Constructor of CameraHal

   Member variables are initialized here.  No allocations should be done here as we
   don't use c++ exceptions in the code.

 */
CameraHal::CameraHal(int cameraId)
{
    LOG_FUNCTION_NAME;

    ///Initialize all the member variables to their defaults
    mPreviewEnabled = false;
    mPreviewBuffers = NULL;
    mImageBuffers = NULL;
    mBufProvider = NULL;
    mPreviewStartInProgress = false;
    mVideoBuffers = NULL;
    mVideoBufProvider = NULL;
    mRecordingEnabled = false;
    mDisplayPaused = false;
    mSetPreviewWindowCalled = false;
    mMsgEnabled = 0;
    mAppCallbackNotifier = NULL;
    mMemoryManager = NULL;
    mCameraAdapter = NULL;
    mBracketingEnabled = false;
    mBracketingRunning = false;
    mEventProvider = NULL;
    mBracketRangePositive = 1;
    mBracketRangeNegative = 1;
    mMaxZoomSupported = 0;
    mShutterEnabled = true;
    mMeasurementEnabled = false;
    mPreviewDataBuffers = NULL;
    mCameraProperties = NULL;
    mCurrentTime = 0;
    mFalsePreview = 0;
    mImageOffsets = NULL;
    mImageLength = 0;
    mImageFd = 0;
    mVideoOffsets = NULL;
    mVideoFd = 0;
    mVideoLength = 0;
    mPreviewDataOffsets = NULL;
    mPreviewDataFd = 0;
    mPreviewDataLength = 0;
    mPreviewFd = 0;
    mPreviewWidth = 0;
    mPreviewHeight = 0;
    mPreviewLength = 0;
    mPreviewOffsets = NULL;
    mPreviewRunning = 0;
    mPreviewStateOld = 0;
    mRecordingEnabled = 0;
    mRecordEnabled = 0;
    mSensorListener = NULL;
    mVideoWidth = 0;
    mVideoHeight = 0;
#ifdef OMAP_ENHANCEMENT_VTC
    mVTCUseCase = false;
    mTunnelSetup = false;
#endif
    mPreviewInitializationDone = false;

    //These values depends on the sensor characteristics

    mRawCapture = false;

#if PPM_INSTRUMENTATION || PPM_INSTRUMENTATION_ABS

    //Initialize the CameraHAL constructor timestamp, which is used in the
    // PPM() method as time reference if the user does not supply one.
    gettimeofday(&ppm_start, NULL);

#endif

    mCameraIndex = cameraId;

    LOG_FUNCTION_NAME_EXIT;
}

/**
   @brief Destructor of CameraHal

   This function simply calls deinitialize() to free up memory allocate during construct
   phase
 */
CameraHal::~CameraHal()
{
    LOG_FUNCTION_NAME;

    ///Call de-initialize here once more - it is the last chance for us to relinquish all the h/w and s/w resources
    deinitialize();

    if ( NULL != mEventProvider )
        {
        mEventProvider->disableEventNotification(CameraHalEvent::ALL_EVENTS);
        delete mEventProvider;
        mEventProvider = NULL;
        }

    /// Free the callback notifier
    mAppCallbackNotifier.clear();

    /// Free the display adapter
    mDisplayAdapter.clear();

    if ( NULL != mCameraAdapter ) {
        int strongCount = mCameraAdapter->getStrongCount();

        mCameraAdapter->decStrong(mCameraAdapter);

        mCameraAdapter = NULL;
    }

    freeImageBufs();
    freeRawBufs();

    /// Free the memory manager
    mMemoryManager.clear();

    LOG_FUNCTION_NAME_EXIT;
}

/**
   @brief Initialize the Camera HAL

   Creates CameraAdapter, AppCallbackNotifier, DisplayAdapter and MemoryManager

   @param None
   @return NO_ERROR - On success
         NO_MEMORY - On failure to allocate memory for any of the objects
   @remarks Camera Hal internal function

 */

status_t CameraHal::initialize(CameraProperties::Properties* properties)
{
    LOG_FUNCTION_NAME;

    int sensor_index = 0;
    const char* sensor_name = NULL;

    ///Initialize the event mask used for registering an event provider for AppCallbackNotifier
    ///Currently, registering all events as to be coming from CameraAdapter
    int32_t eventMask = CameraHalEvent::ALL_EVENTS;

    // Get my camera properties
    mCameraProperties = properties;

    if(!mCameraProperties)
    {
        goto fail_loop;
    }

    // Dump the properties of this Camera
    // will only print if DEBUG macro is defined
    mCameraProperties->dump();

    if (strcmp(CameraProperties::DEFAULT_VALUE, mCameraProperties->get(CameraProperties::CAMERA_SENSOR_INDEX)) != 0 )
        {
        sensor_index = atoi(mCameraProperties->get(CameraProperties::CAMERA_SENSOR_INDEX));
        }

    if (strcmp(CameraProperties::DEFAULT_VALUE, mCameraProperties->get(CameraProperties::CAMERA_NAME)) != 0 ) {
        sensor_name = mCameraProperties->get(CameraProperties::CAMERA_NAME);
    }
    CAMHAL_LOGDB("Sensor index= %d; Sensor name= %s", sensor_index, sensor_name);

    if (strcmp(sensor_name, V4L_CAMERA_NAME_USB) == 0) {
#ifdef V4L_CAMERA_ADAPTER
        mCameraAdapter = V4LCameraAdapter_Factory(sensor_index);
#endif
    }
    else {
#ifdef OMX_CAMERA_ADAPTER
        mCameraAdapter = OMXCameraAdapter_Factory(sensor_index);
#endif
    }

    if ( ( NULL == mCameraAdapter ) || (mCameraAdapter->initialize(properties)!=NO_ERROR))
        {
        CAMHAL_LOGEA("Unable to create or initialize CameraAdapter");
        mCameraAdapter = NULL;
        goto fail_loop;
        }

    mCameraAdapter->incStrong(mCameraAdapter);
    mCameraAdapter->registerImageReleaseCallback(releaseImageBuffers, (void *) this);
    mCameraAdapter->registerEndCaptureCallback(endImageCapture, (void *)this);

    if(!mAppCallbackNotifier.get())
        {
        /// Create the callback notifier
        mAppCallbackNotifier = new AppCallbackNotifier();
        if( ( NULL == mAppCallbackNotifier.get() ) || ( mAppCallbackNotifier->initialize() != NO_ERROR))
            {
            CAMHAL_LOGEA("Unable to create or initialize AppCallbackNotifier");
            goto fail_loop;
            }
        }

    if(!mMemoryManager.get())
        {
        /// Create Memory Manager
        mMemoryManager = new MemoryManager();
        if( ( NULL == mMemoryManager.get() ) || ( mMemoryManager->initialize() != NO_ERROR))
            {
            CAMHAL_LOGEA("Unable to create or initialize MemoryManager");
            goto fail_loop;
            }
        }

    ///Setup the class dependencies...

    ///AppCallbackNotifier has to know where to get the Camera frames and the events like auto focus lock etc from.
    ///CameraAdapter is the one which provides those events
    ///Set it as the frame and event providers for AppCallbackNotifier
    ///@remarks  setEventProvider API takes in a bit mask of events for registering a provider for the different events
    ///         That way, if events can come from DisplayAdapter in future, we will be able to add it as provider
    ///         for any event
    mAppCallbackNotifier->setEventProvider(eventMask, mCameraAdapter);
    mAppCallbackNotifier->setFrameProvider(mCameraAdapter);

    ///Any dynamic errors that happen during the camera use case has to be propagated back to the application
    ///via CAMERA_MSG_ERROR. AppCallbackNotifier is the class that  notifies such errors to the application
    ///Set it as the error handler for CameraAdapter
    mCameraAdapter->setErrorHandler(mAppCallbackNotifier.get());

    ///Start the callback notifier
    if(mAppCallbackNotifier->start() != NO_ERROR)
      {
        CAMHAL_LOGEA("Couldn't start AppCallbackNotifier");
        goto fail_loop;
      }

    CAMHAL_LOGDA("Started AppCallbackNotifier..");
    mAppCallbackNotifier->setMeasurements(mMeasurementEnabled);

    ///Initialize default parameters
    initDefaultParameters();


    if ( setParameters(mParameters) != NO_ERROR )
        {
        CAMHAL_LOGEA("Failed to set default parameters?!");
        }

    // register for sensor events
    mSensorListener = new SensorListener();
    if (mSensorListener.get()) {
        if (mSensorListener->initialize() == NO_ERROR) {
            mSensorListener->setCallbacks(orientation_cb, this);
            mSensorListener->enableSensor(SensorListener::SENSOR_ORIENTATION);
        } else {
            CAMHAL_LOGEA("Error initializing SensorListener. not fatal, continuing");
            mSensorListener.clear();
            mSensorListener = NULL;
        }
    }

    LOG_FUNCTION_NAME_EXIT;

    return NO_ERROR;

    fail_loop:

        ///Free up the resources because we failed somewhere up
        deinitialize();
        LOG_FUNCTION_NAME_EXIT;

        return NO_MEMORY;

}

bool CameraHal::isResolutionValid(unsigned int width, unsigned int height, const char *supportedResolutions)
{
    bool ret = false;
    status_t status = NO_ERROR;
    char tmpBuffer[MAX_PROP_VALUE_LENGTH];
    char *pos = NULL;

    LOG_FUNCTION_NAME;

    if (NULL == supportedResolutions) {
        CAMHAL_LOGEA("Invalid supported resolutions string");
        goto exit;
    }

    status = snprintf(tmpBuffer, MAX_PROP_VALUE_LENGTH - 1, "%dx%d", width, height);
    if (0 > status) {
        CAMHAL_LOGEA("Error encountered while generating validation string");
        goto exit;
    }

    ret = isParameterValid(tmpBuffer, supportedResolutions);

exit:
    LOG_FUNCTION_NAME_EXIT;

    return ret;
}

bool CameraHal::isFpsRangeValid(int fpsMin, int fpsMax, const char *supportedFpsRanges)
{
    bool ret = false;
    char supported[MAX_PROP_VALUE_LENGTH];
    char *pos;
    int suppFpsRangeArray[2];
    int i = 0;

    LOG_FUNCTION_NAME;

    if ( NULL == supportedFpsRanges ) {
        CAMHAL_LOGEA("Invalid supported FPS ranges string");
        return false;
    }

    if (fpsMin <= 0 || fpsMax <= 0 || fpsMin > fpsMax) {
        return false;
    }

    strncpy(supported, supportedFpsRanges, MAX_PROP_VALUE_LENGTH);
    pos = strtok(supported, " (,)");
    while (pos != NULL) {
        suppFpsRangeArray[i] = atoi(pos);
        if (i++) {
            if (fpsMin >= suppFpsRangeArray[0] && fpsMax <= suppFpsRangeArray[1]) {
                ret = true;
                break;
            }
            i = 0;
        }
        pos = strtok(NULL, " (,)");
    }

    LOG_FUNCTION_NAME_EXIT;

    return ret;
}

bool CameraHal::isParameterValid(const char *param, const char *supportedParams)
{
    bool ret = false;
    char *pos;
    char supported[MAX_PROP_VALUE_LENGTH];

    LOG_FUNCTION_NAME;

    if (NULL == supportedParams) {
        CAMHAL_LOGEA("Invalid supported parameters string");
        goto exit;
    }

    if (NULL == param) {
        CAMHAL_LOGEA("Invalid parameter string");
        goto exit;
    }

    strncpy(supported, supportedParams, MAX_PROP_VALUE_LENGTH - 1);

    pos = strtok(supported, ",");
    while (pos != NULL) {
        if (!strcmp(pos, param)) {
            ret = true;
            break;
        }
        pos = strtok(NULL, ",");
    }

exit:
    LOG_FUNCTION_NAME_EXIT;

    return ret;
}

bool CameraHal::isParameterValid(int param, const char *supportedParams)
{
    bool ret = false;
    status_t status;
    char tmpBuffer[MAX_PROP_VALUE_LENGTH];

    LOG_FUNCTION_NAME;

    if (NULL == supportedParams) {
        CAMHAL_LOGEA("Invalid supported parameters string");
        goto exit;
    }

    status = snprintf(tmpBuffer, MAX_PROP_VALUE_LENGTH - 1, "%d", param);
    if (0 > status) {
        CAMHAL_LOGEA("Error encountered while generating validation string");
        goto exit;
    }

    ret = isParameterValid(tmpBuffer, supportedParams);

exit:
    LOG_FUNCTION_NAME_EXIT;

    return ret;
}

status_t CameraHal::doesSetParameterNeedUpdate(const char* new_param, const char* old_param, bool& update) {
    if (!new_param || !old_param) {
        return -EINVAL;
    }

    // if params mismatch we should update parameters for camera adapter
    if ((strcmp(new_param, old_param) != 0)) {
       update = true;
    }

   return NO_ERROR;
}

status_t CameraHal::parseResolution(const char *resStr, int &width, int &height)
{
    status_t ret = NO_ERROR;
    char *ctx, *pWidth, *pHeight;
    const char *sep = "x";

    LOG_FUNCTION_NAME;

    if ( NULL == resStr )
        {
        return -EINVAL;
        }

    //This fixes "Invalid input resolution"
    char *resStr_copy = (char *)malloc(strlen(resStr) + 1);
    if ( NULL != resStr_copy )
        {
        strcpy(resStr_copy, resStr);
        pWidth = strtok_r(resStr_copy, sep, &ctx);

        if ( NULL != pWidth )
            {
            width = atoi(pWidth);
            }
        else
            {
            CAMHAL_LOGEB("Invalid input resolution %s", resStr);
            ret = -EINVAL;
            }
        }

    if ( NO_ERROR == ret )
        {
        pHeight = strtok_r(NULL, sep, &ctx);

        if ( NULL != pHeight )
            {
            height = atoi(pHeight);
            }
        else
            {
            CAMHAL_LOGEB("Invalid input resolution %s", resStr);
            ret = -EINVAL;
            }
        }

    free(resStr_copy);
    resStr_copy = NULL;

    LOG_FUNCTION_NAME_EXIT;

    return ret;
}

void CameraHal::insertSupportedParams()
{
    LOG_FUNCTION_NAME;

    android::CameraParameters &p = mParameters;

    ///Set the name of the camera
    p.set(TICameraParameters::KEY_CAMERA_NAME, mCameraProperties->get(CameraProperties::CAMERA_NAME));

    mMaxZoomSupported = atoi(mCameraProperties->get(CameraProperties::SUPPORTED_ZOOM_STAGES));

    p.set(android::CameraParameters::KEY_SUPPORTED_PICTURE_SIZES, mCameraProperties->get(CameraProperties::SUPPORTED_PICTURE_SIZES));
    p.set(android::CameraParameters::KEY_SUPPORTED_PICTURE_FORMATS, mCameraProperties->get(CameraProperties::SUPPORTED_PICTURE_FORMATS));
    p.set(android::CameraParameters::KEY_SUPPORTED_PREVIEW_SIZES, mCameraProperties->get(CameraProperties::SUPPORTED_PREVIEW_SIZES));
    p.set(android::CameraParameters::KEY_SUPPORTED_PREVIEW_FORMATS, mCameraProperties->get(CameraProperties::SUPPORTED_PREVIEW_FORMATS));
    p.set(TICameraParameters::KEY_SUPPORTED_PICTURE_SUBSAMPLED_SIZES, mCameraProperties->get(CameraProperties::SUPPORTED_PICTURE_SUBSAMPLED_SIZES));
    p.set(TICameraParameters::KEY_SUPPORTED_PICTURE_SIDEBYSIDE_SIZES, mCameraProperties->get(CameraProperties::SUPPORTED_PICTURE_SIDEBYSIDE_SIZES));
    p.set(TICameraParameters::KEY_SUPPORTED_PICTURE_TOPBOTTOM_SIZES, mCameraProperties->get(CameraProperties::SUPPORTED_PICTURE_TOPBOTTOM_SIZES));
    p.set(TICameraParameters::KEY_SUPPORTED_PREVIEW_SUBSAMPLED_SIZES, mCameraProperties->get(CameraProperties::SUPPORTED_PREVIEW_SUBSAMPLED_SIZES));
    p.set(TICameraParameters::KEY_SUPPORTED_PREVIEW_SIDEBYSIDE_SIZES, mCameraProperties->get(CameraProperties::SUPPORTED_PREVIEW_SIDEBYSIDE_SIZES));
    p.set(TICameraParameters::KEY_SUPPORTED_PREVIEW_TOPBOTTOM_SIZES, mCameraProperties->get(CameraProperties::SUPPORTED_PREVIEW_TOPBOTTOM_SIZES));
    p.set(android::CameraParameters::KEY_SUPPORTED_PREVIEW_FRAME_RATES, mCameraProperties->get(CameraProperties::SUPPORTED_PREVIEW_FRAME_RATES));
    p.set(TICameraParameters::KEY_FRAMERATES_EXT_SUPPORTED, mCameraProperties->get(CameraProperties::SUPPORTED_PREVIEW_FRAME_RATES_EXT));
    p.set(android::CameraParameters::KEY_SUPPORTED_PREVIEW_FPS_RANGE, mCameraProperties->get(CameraProperties::FRAMERATE_RANGE_SUPPORTED));
    p.set(TICameraParameters::KEY_FRAMERATE_RANGES_EXT_SUPPORTED, mCameraProperties->get(CameraProperties::FRAMERATE_RANGE_EXT_SUPPORTED));
    p.set(android::CameraParameters::KEY_SUPPORTED_JPEG_THUMBNAIL_SIZES, mCameraProperties->get(CameraProperties::SUPPORTED_THUMBNAIL_SIZES));
    p.set(android::CameraParameters::KEY_SUPPORTED_WHITE_BALANCE, mCameraProperties->get(CameraProperties::SUPPORTED_WHITE_BALANCE));
    p.set(android::CameraParameters::KEY_SUPPORTED_EFFECTS, mCameraProperties->get(CameraProperties::SUPPORTED_EFFECTS));
    p.set(android::CameraParameters::KEY_SUPPORTED_SCENE_MODES, mCameraProperties->get(CameraProperties::SUPPORTED_SCENE_MODES));
    p.set(android::CameraParameters::KEY_SUPPORTED_FLASH_MODES, mCameraProperties->get(CameraProperties::SUPPORTED_FLASH_MODES));
    p.set(android::CameraParameters::KEY_SUPPORTED_FOCUS_MODES, mCameraProperties->get(CameraProperties::SUPPORTED_FOCUS_MODES));
    p.set(android::CameraParameters::KEY_SUPPORTED_ANTIBANDING, mCameraProperties->get(CameraProperties::SUPPORTED_ANTIBANDING));
    p.set(android::CameraParameters::KEY_MAX_EXPOSURE_COMPENSATION, mCameraProperties->get(CameraProperties::SUPPORTED_EV_MAX));
    p.set(android::CameraParameters::KEY_MIN_EXPOSURE_COMPENSATION, mCameraProperties->get(CameraProperties::SUPPORTED_EV_MIN));
    p.set(android::CameraParameters::KEY_EXPOSURE_COMPENSATION_STEP, mCameraProperties->get(CameraProperties::SUPPORTED_EV_STEP));
    p.set(TICameraParameters::KEY_SUPPORTED_EXPOSURE, mCameraProperties->get(CameraProperties::SUPPORTED_EXPOSURE_MODES));
    p.set(TICameraParameters::KEY_SUPPORTED_MANUAL_EXPOSURE_MIN, mCameraProperties->get(CameraProperties::SUPPORTED_MANUAL_EXPOSURE_MIN));
    p.set(TICameraParameters::KEY_SUPPORTED_MANUAL_EXPOSURE_MAX, mCameraProperties->get(CameraProperties::SUPPORTED_MANUAL_EXPOSURE_MAX));
    p.set(TICameraParameters::KEY_SUPPORTED_MANUAL_EXPOSURE_STEP, mCameraProperties->get(CameraProperties::SUPPORTED_MANUAL_EXPOSURE_STEP));
    p.set(TICameraParameters::KEY_SUPPORTED_MANUAL_GAIN_ISO_MIN, mCameraProperties->get(CameraProperties::SUPPORTED_MANUAL_GAIN_ISO_MIN));
    p.set(TICameraParameters::KEY_SUPPORTED_MANUAL_GAIN_ISO_MAX, mCameraProperties->get(CameraProperties::SUPPORTED_MANUAL_GAIN_ISO_MAX));
    p.set(TICameraParameters::KEY_SUPPORTED_MANUAL_GAIN_ISO_STEP, mCameraProperties->get(CameraProperties::SUPPORTED_MANUAL_GAIN_ISO_STEP));
    p.set(TICameraParameters::KEY_SUPPORTED_ISO_VALUES, mCameraProperties->get(CameraProperties::SUPPORTED_ISO_VALUES));
    p.set(android::CameraParameters::KEY_ZOOM_RATIOS, mCameraProperties->get(CameraProperties::SUPPORTED_ZOOM_RATIOS));
    p.set(android::CameraParameters::KEY_MAX_ZOOM, mCameraProperties->get(CameraProperties::SUPPORTED_ZOOM_STAGES));
    p.set(android::CameraParameters::KEY_ZOOM_SUPPORTED, mCameraProperties->get(CameraProperties::ZOOM_SUPPORTED));
    p.set(android::CameraParameters::KEY_SMOOTH_ZOOM_SUPPORTED, mCameraProperties->get(CameraProperties::SMOOTH_ZOOM_SUPPORTED));
    p.set(TICameraParameters::KEY_SUPPORTED_IPP, mCameraProperties->get(CameraProperties::SUPPORTED_IPP_MODES));
    p.set(TICameraParameters::KEY_S3D_PRV_FRAME_LAYOUT_VALUES, mCameraProperties->get(CameraProperties::S3D_PRV_FRAME_LAYOUT_VALUES));
    p.set(TICameraParameters::KEY_S3D_CAP_FRAME_LAYOUT_VALUES, mCameraProperties->get(CameraProperties::S3D_CAP_FRAME_LAYOUT_VALUES));
    p.set(TICameraParameters::KEY_AUTOCONVERGENCE_MODE_VALUES, mCameraProperties->get(CameraProperties::AUTOCONVERGENCE_MODE_VALUES));
    p.set(TICameraParameters::KEY_SUPPORTED_MANUAL_CONVERGENCE_MIN, mCameraProperties->get(CameraProperties::SUPPORTED_MANUAL_CONVERGENCE_MIN));
    p.set(TICameraParameters::KEY_SUPPORTED_MANUAL_CONVERGENCE_MAX, mCameraProperties->get(CameraProperties::SUPPORTED_MANUAL_CONVERGENCE_MAX));
    p.set(TICameraParameters::KEY_SUPPORTED_MANUAL_CONVERGENCE_STEP, mCameraProperties->get(CameraProperties::SUPPORTED_MANUAL_CONVERGENCE_STEP));
    p.set(android::CameraParameters::KEY_VIDEO_STABILIZATION_SUPPORTED, mCameraProperties->get(CameraProperties::VSTAB_SUPPORTED));
    p.set(TICameraParameters::KEY_VNF_SUPPORTED, mCameraProperties->get(CameraProperties::VNF_SUPPORTED));
    p.set(android::CameraParameters::KEY_AUTO_EXPOSURE_LOCK_SUPPORTED, mCameraProperties->get(CameraProperties::AUTO_EXPOSURE_LOCK_SUPPORTED));
    p.set(android::CameraParameters::KEY_AUTO_WHITEBALANCE_LOCK_SUPPORTED, mCameraProperties->get(CameraProperties::AUTO_WHITEBALANCE_LOCK_SUPPORTED));
    p.set(android::CameraParameters::KEY_VIDEO_SNAPSHOT_SUPPORTED, mCameraProperties->get(CameraProperties::VIDEO_SNAPSHOT_SUPPORTED));
    p.set(TICameraParameters::KEY_MECHANICAL_MISALIGNMENT_CORRECTION_SUPPORTED, mCameraProperties->get(CameraProperties::MECHANICAL_MISALIGNMENT_CORRECTION_SUPPORTED));
    p.set(TICameraParameters::KEY_CAP_MODE_VALUES, mCameraProperties->get(CameraProperties::CAP_MODE_VALUES));

    LOG_FUNCTION_NAME_EXIT;

}

void CameraHal::initDefaultParameters()
{
    //Purpose of this function is to initialize the default current and supported parameters for the currently
    //selected camera.

    android::CameraParameters &p = mParameters;
    int currentRevision, adapterRevision;
    status_t ret = NO_ERROR;
    int width, height;
    const char *valstr;

    LOG_FUNCTION_NAME;

    insertSupportedParams();

    ret = parseResolution(mCameraProperties->get(CameraProperties::PREVIEW_SIZE), width, height);

    if ( NO_ERROR == ret )
        {
        p.setPreviewSize(width, height);
        }
    else
        {
        p.setPreviewSize(MIN_WIDTH, MIN_HEIGHT);
        }

    ret = parseResolution(mCameraProperties->get(CameraProperties::PICTURE_SIZE), width, height);

    if ( NO_ERROR == ret )
        {
        p.setPictureSize(width, height);
        }
    else
        {
        p.setPictureSize(PICTURE_WIDTH, PICTURE_HEIGHT);
        }

    ret = parseResolution(mCameraProperties->get(CameraProperties::JPEG_THUMBNAIL_SIZE), width, height);

    if ( NO_ERROR == ret )
        {
        p.set(android::CameraParameters::KEY_JPEG_THUMBNAIL_WIDTH, width);
        p.set(android::CameraParameters::KEY_JPEG_THUMBNAIL_HEIGHT, height);
        }
    else
        {
        p.set(android::CameraParameters::KEY_JPEG_THUMBNAIL_WIDTH, MIN_WIDTH);
        p.set(android::CameraParameters::KEY_JPEG_THUMBNAIL_HEIGHT, MIN_HEIGHT);
        }

    //Insert default values
    p.setPreviewFrameRate(atoi(mCameraProperties->get(CameraProperties::PREVIEW_FRAME_RATE)));
    p.set(android::CameraParameters::KEY_PREVIEW_FPS_RANGE, mCameraProperties->get(CameraProperties::FRAMERATE_RANGE));
    p.setPreviewFormat(mCameraProperties->get(CameraProperties::PREVIEW_FORMAT));
    p.setPictureFormat(mCameraProperties->get(CameraProperties::PICTURE_FORMAT));
    p.set(android::CameraParameters::KEY_JPEG_QUALITY, mCameraProperties->get(CameraProperties::JPEG_QUALITY));
    p.set(android::CameraParameters::KEY_WHITE_BALANCE, mCameraProperties->get(CameraProperties::WHITEBALANCE));
    p.set(android::CameraParameters::KEY_EFFECT,  mCameraProperties->get(CameraProperties::EFFECT));
    p.set(android::CameraParameters::KEY_ANTIBANDING, mCameraProperties->get(CameraProperties::ANTIBANDING));
    p.set(android::CameraParameters::KEY_FLASH_MODE, mCameraProperties->get(CameraProperties::FLASH_MODE));
    p.set(android::CameraParameters::KEY_FOCUS_MODE, mCameraProperties->get(CameraProperties::FOCUS_MODE));
    p.set(android::CameraParameters::KEY_EXPOSURE_COMPENSATION, mCameraProperties->get(CameraProperties::EV_COMPENSATION));
    p.set(android::CameraParameters::KEY_SCENE_MODE, mCameraProperties->get(CameraProperties::SCENE_MODE));
    p.set(android::CameraParameters::KEY_ZOOM, mCameraProperties->get(CameraProperties::ZOOM));
    p.set(TICameraParameters::KEY_CONTRAST, mCameraProperties->get(CameraProperties::CONTRAST));
    p.set(TICameraParameters::KEY_SATURATION, mCameraProperties->get(CameraProperties::SATURATION));
    p.set(TICameraParameters::KEY_BRIGHTNESS, mCameraProperties->get(CameraProperties::BRIGHTNESS));
    p.set(TICameraParameters::KEY_SHARPNESS, mCameraProperties->get(CameraProperties::SHARPNESS));
    p.set(TICameraParameters::KEY_EXPOSURE_MODE, mCameraProperties->get(CameraProperties::EXPOSURE_MODE));
    p.set(TICameraParameters::KEY_MANUAL_EXPOSURE, mCameraProperties->get(CameraProperties::SUPPORTED_MANUAL_EXPOSURE_MIN));
    p.set(TICameraParameters::KEY_MANUAL_EXPOSURE_RIGHT, mCameraProperties->get(CameraProperties::SUPPORTED_MANUAL_EXPOSURE_MIN));
    p.set(TICameraParameters::KEY_MANUAL_GAIN_ISO, mCameraProperties->get(CameraProperties::SUPPORTED_MANUAL_GAIN_ISO_MIN));
    p.set(TICameraParameters::KEY_MANUAL_GAIN_ISO_RIGHT, mCameraProperties->get(CameraProperties::SUPPORTED_MANUAL_GAIN_ISO_MIN));
    p.set(TICameraParameters::KEY_ISO, mCameraProperties->get(CameraProperties::ISO_MODE));
    p.set(TICameraParameters::KEY_IPP, mCameraProperties->get(CameraProperties::IPP));
    p.set(TICameraParameters::KEY_GBCE, mCameraProperties->get(CameraProperties::GBCE));
    p.set(TICameraParameters::KEY_GBCE_SUPPORTED, mCameraProperties->get(CameraProperties::SUPPORTED_GBCE));
    p.set(TICameraParameters::KEY_GLBCE, mCameraProperties->get(CameraProperties::GLBCE));
    p.set(TICameraParameters::KEY_GLBCE_SUPPORTED, mCameraProperties->get(CameraProperties::SUPPORTED_GLBCE));
    p.set(TICameraParameters::KEY_S3D_PRV_FRAME_LAYOUT, mCameraProperties->get(CameraProperties::S3D_PRV_FRAME_LAYOUT));
    p.set(TICameraParameters::KEY_S3D_CAP_FRAME_LAYOUT, mCameraProperties->get(CameraProperties::S3D_CAP_FRAME_LAYOUT));
    p.set(TICameraParameters::KEY_AUTOCONVERGENCE_MODE, mCameraProperties->get(CameraProperties::AUTOCONVERGENCE_MODE));
    p.set(TICameraParameters::KEY_MANUAL_CONVERGENCE, mCameraProperties->get(CameraProperties::MANUAL_CONVERGENCE));
    p.set(android::CameraParameters::KEY_VIDEO_STABILIZATION, mCameraProperties->get(CameraProperties::VSTAB));
    p.set(TICameraParameters::KEY_VNF, mCameraProperties->get(CameraProperties::VNF));
    p.set(android::CameraParameters::KEY_FOCAL_LENGTH, mCameraProperties->get(CameraProperties::FOCAL_LENGTH));
    p.set(android::CameraParameters::KEY_HORIZONTAL_VIEW_ANGLE, mCameraProperties->get(CameraProperties::HOR_ANGLE));
    p.set(android::CameraParameters::KEY_VERTICAL_VIEW_ANGLE, mCameraProperties->get(CameraProperties::VER_ANGLE));
    p.set(TICameraParameters::KEY_SENSOR_ORIENTATION, mCameraProperties->get(CameraProperties::SENSOR_ORIENTATION));
    p.set(TICameraParameters::KEY_EXIF_MAKE, mCameraProperties->get(CameraProperties::EXIF_MAKE));
    p.set(TICameraParameters::KEY_EXIF_MODEL, mCameraProperties->get(CameraProperties::EXIF_MODEL));
    p.set(android::CameraParameters::KEY_JPEG_THUMBNAIL_QUALITY, mCameraProperties->get(CameraProperties::JPEG_THUMBNAIL_QUALITY));
    p.set(android::CameraParameters::KEY_VIDEO_FRAME_FORMAT, "OMX_TI_COLOR_FormatYUV420PackedSemiPlanar");
    p.set(android::CameraParameters::KEY_MAX_NUM_DETECTED_FACES_HW, mCameraProperties->get(CameraProperties::MAX_FD_HW_FACES));
    p.set(android::CameraParameters::KEY_MAX_NUM_DETECTED_FACES_SW, mCameraProperties->get(CameraProperties::MAX_FD_SW_FACES));
    p.set(TICameraParameters::KEY_MECHANICAL_MISALIGNMENT_CORRECTION, mCameraProperties->get(CameraProperties::MECHANICAL_MISALIGNMENT_CORRECTION));
    // Only one area a.k.a Touch AF for now.
    // TODO: Add support for multiple focus areas.
    p.set(android::CameraParameters::KEY_MAX_NUM_FOCUS_AREAS, mCameraProperties->get(CameraProperties::MAX_FOCUS_AREAS));
    p.set(android::CameraParameters::KEY_AUTO_EXPOSURE_LOCK, mCameraProperties->get(CameraProperties::AUTO_EXPOSURE_LOCK));
    p.set(android::CameraParameters::KEY_AUTO_WHITEBALANCE_LOCK, mCameraProperties->get(CameraProperties::AUTO_WHITEBALANCE_LOCK));
    p.set(android::CameraParameters::KEY_MAX_NUM_METERING_AREAS, mCameraProperties->get(CameraProperties::MAX_NUM_METERING_AREAS));
    p.set(TICameraParameters::RAW_WIDTH, mCameraProperties->get(CameraProperties::RAW_WIDTH));
    p.set(TICameraParameters::RAW_HEIGHT,mCameraProperties->get(CameraProperties::RAW_HEIGHT));

    // TI extensions for enable/disable algos
    // Hadcoded for now
    p.set(TICameraParameters::KEY_ALGO_FIXED_GAMMA, android::CameraParameters::TRUE);
    p.set(TICameraParameters::KEY_ALGO_NSF1, android::CameraParameters::TRUE);
    p.set(TICameraParameters::KEY_ALGO_NSF2, android::CameraParameters::TRUE);
    p.set(TICameraParameters::KEY_ALGO_SHARPENING, android::CameraParameters::TRUE);
    p.set(TICameraParameters::KEY_ALGO_THREELINCOLORMAP, android::CameraParameters::TRUE);
    p.set(TICameraParameters::KEY_ALGO_GIC, android::CameraParameters::TRUE);

    LOG_FUNCTION_NAME_EXIT;
}

/**
   @brief Stop a previously started preview.
   @param none
   @return none

 */
void CameraHal::forceStopPreview()
{
    LOG_FUNCTION_NAME;

    // stop bracketing if it is running
    if ( mBracketingRunning ) {
        stopImageBracketing();
    }

    if(mDisplayAdapter.get() != NULL) {
        ///Stop the buffer display first
        mDisplayAdapter->disableDisplay();
    }

    if(mAppCallbackNotifier.get() != NULL) {
        //Stop the callback sending
        mAppCallbackNotifier->stop();
        mAppCallbackNotifier->flushAndReturnFrames();
        mAppCallbackNotifier->stopPreviewCallbacks();
    }

    if ( NULL != mCameraAdapter ) {
        // only need to send these control commands to state machine if we are
        // passed the LOADED_PREVIEW_STATE
        if (mCameraAdapter->getState() > CameraAdapter::LOADED_PREVIEW_STATE) {
           // according to javadoc...FD should be stopped in stopPreview
           // and application needs to call startFaceDection again
           // to restart FD
           mCameraAdapter->sendCommand(CameraAdapter::CAMERA_STOP_FD);
        }

        mCameraAdapter->rollbackToInitializedState();

    }

    freePreviewBufs();
    freePreviewDataBufs();

    mPreviewEnabled = false;
    mDisplayPaused = false;
    mPreviewStartInProgress = false;

    LOG_FUNCTION_NAME_EXIT;
}

/**
   @brief Deallocates memory for all the resources held by Camera HAL.

   Frees the following objects- CameraAdapter, AppCallbackNotifier, DisplayAdapter,
   and Memory Manager

   @param none
   @return none

 */
void CameraHal::deinitialize()
{
    LOG_FUNCTION_NAME;

    if ( mPreviewEnabled || mDisplayPaused ) {
        forceStopPreview();
    }

    mSetPreviewWindowCalled = false;

    if (mSensorListener.get()) {
        mSensorListener->disableSensor(SensorListener::SENSOR_ORIENTATION);
        mSensorListener.clear();
        mSensorListener = NULL;
    }

    LOG_FUNCTION_NAME_EXIT;

}

status_t CameraHal::storeMetaDataInBuffers(bool enable)
{
    LOG_FUNCTION_NAME;

    return mAppCallbackNotifier->useMetaDataBufferMode(enable);

    LOG_FUNCTION_NAME_EXIT;
}

void CameraHal::getPreferredPreviewRes(int *width, int *height)
{
    LOG_FUNCTION_NAME;

    // We request Ducati for a higher resolution so preview looks better and then downscale the frame before the callback.
    // TODO: This should be moved to configuration constants and boolean flag whether to provide such optimization
    // Also consider providing this configurability of the desired display resolution from the application
    if ( ( *width == 320 ) && ( *height == 240 ) ) {
        *width = 640;
        *height = 480;
    } else if ( ( *width == 176 ) && ( *height == 144 ) ) {
        *width = 704;
        *height = 576;
    }

    LOG_FUNCTION_NAME_EXIT;
}

void CameraHal::resetPreviewRes(android::CameraParameters *params)
{
  LOG_FUNCTION_NAME;

  if ( (mVideoWidth <= 320) && (mVideoHeight <= 240)){
    params->setPreviewSize(mVideoWidth, mVideoHeight);
  }

  LOG_FUNCTION_NAME_EXIT;
}

void *
camera_buffer_get_omx_ptr (CameraBuffer *buffer)
{
    CAMHAL_LOGV("buffer_type %d opaque %p", buffer->type, buffer->opaque);

    if (buffer->type == CAMERA_BUFFER_ANW) {
        buffer_handle_t *handle = (buffer_handle_t *)buffer->opaque;
        CAMHAL_LOGV("anw %08x", *handle);
        return (void *)*handle;
    } else if (buffer->type == CAMERA_BUFFER_ION) {
        return (void *)buffer->fd;
    } else {
        CAMHAL_LOGV("other %08x", buffer->opaque);
        return (void *)buffer->opaque;
    }
}

} // namespace Camera
} // namespace Ti<|MERGE_RESOLUTION|>--- conflicted
+++ resolved
@@ -147,14 +147,10 @@
 
     // ignoring enable focus message from camera service
     // we will enable internally in autoFocus call
-<<<<<<< HEAD
     msgType &= ~CAMERA_MSG_FOCUS;
 #ifdef ANDROID_API_JB_OR_LATER
     msgType &= ~CAMERA_MSG_FOCUS_MOVE;
 #endif
-=======
-    msgType &= ~(CAMERA_MSG_FOCUS | CAMERA_MSG_FOCUS_MOVE);
->>>>>>> 1ec22866
 
     {
     android::AutoMutex lock(mLock);
@@ -3307,39 +3303,31 @@
         return -EINVAL;
         }
 
-<<<<<<< HEAD
+    ///////////////////////////////////////////////////////
+    // Following commands do NOT need preview to be started
+    ///////////////////////////////////////////////////////
+
+    switch ( cmd ) {
 #ifdef ANDROID_API_JB_OR_LATER
-    switch (cmd) {
     case CAMERA_CMD_ENABLE_FOCUS_MOVE_MSG:
+    {
+        const bool enable = static_cast<bool>(arg1);
+        android::AutoMutex lock(mLock);
+        if ( enable ) {
+            mMsgEnabled |= CAMERA_MSG_FOCUS_MOVE;
+        } else {
+            mMsgEnabled &= ~CAMERA_MSG_FOCUS_MOVE;
+        }
+    }
         return OK;
-    }
 #endif
-
-    if ( ( NO_ERROR == ret ) && ( !previewEnabled() )
+    }
+
+    if ( ret == OK && !previewEnabled()
 #ifdef OMAP_ENHANCEMENT_VTC
             && (cmd != CAMERA_CMD_PREVIEW_INITIALIZATION)
 #endif
          ) {
-=======
-    ///////////////////////////////////////////////////////
-    // Following commands do NOT need preview to be started
-    ///////////////////////////////////////////////////////
-    switch(cmd) {
-        case CAMERA_CMD_ENABLE_FOCUS_MOVE_MSG:
-            bool enable = static_cast<bool>(arg1);
-            Mutex::Autolock lock(mLock);
-            if (enable) {
-                mMsgEnabled |= CAMERA_MSG_FOCUS_MOVE;
-            } else {
-                mMsgEnabled &= ~CAMERA_MSG_FOCUS_MOVE;
-            }
-            return NO_ERROR;
-        break;
-    }
-
-    if ( ( NO_ERROR == ret ) && ( !previewEnabled() ))
-        {
->>>>>>> 1ec22866
         CAMHAL_LOGEA("Preview is not running");
         ret = -EINVAL;
     }
