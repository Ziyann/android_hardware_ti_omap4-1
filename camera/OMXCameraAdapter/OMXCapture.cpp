/*
 * Copyright (C) Texas Instruments - http://www.ti.com/
 *
 * Licensed under the Apache License, Version 2.0 (the "License");
 * you may not use this file except in compliance with the License.
 * You may obtain a copy of the License at
 *
 *      http://www.apache.org/licenses/LICENSE-2.0
 *
 * Unless required by applicable law or agreed to in writing, software
 * distributed under the License is distributed on an "AS IS" BASIS,
 * WITHOUT WARRANTIES OR CONDITIONS OF ANY KIND, either express or implied.
 * See the License for the specific language governing permissions and
 * limitations under the License.
 */

/**
* @file OMXCapture.cpp
*
* This file contains functionality for handling image capture.
*
*/

#include "CameraHal.h"
#include "OMXCameraAdapter.h"
#include "ErrorUtils.h"


namespace Ti {
namespace Camera {

status_t OMXCameraAdapter::setParametersCapture(const android::CameraParameters &params,
                                                BaseCameraAdapter::AdapterState state)
{
    status_t ret = NO_ERROR;
    const char *str = NULL;
    int w, h;
    OMX_COLOR_FORMATTYPE pixFormat;
    CodingMode codingMode = mCodingMode;
    const char *valstr = NULL;
    int varint = 0;
    OMX_TI_STEREOFRAMELAYOUTTYPE capFrmLayout;
    bool inCaptureState = false;

    LOG_FUNCTION_NAME;

    OMXCameraPortParameters *cap;
    cap = &mCameraAdapterParameters.mCameraPortParams[mCameraAdapterParameters.mImagePortIndex];

    capFrmLayout = cap->mFrameLayoutType;
    setParamS3D(mCameraAdapterParameters.mImagePortIndex,
        params.get(TICameraParameters::KEY_S3D_CAP_FRAME_LAYOUT));
    if (capFrmLayout != cap->mFrameLayoutType) {
        mPendingCaptureSettings |= SetFormat;
    }

    params.getPictureSize(&w, &h);

    if ( ( w != ( int ) cap->mWidth ) ||
          ( h != ( int ) cap->mHeight ) )
        {
        mPendingCaptureSettings |= SetFormat;
        }

    cap->mWidth = w;
    cap->mHeight = h;
    //TODO: Support more pixelformats
    //cap->mStride = 2;

    CAMHAL_LOGVB("Image: cap.mWidth = %d", (int)cap->mWidth);
    CAMHAL_LOGVB("Image: cap.mHeight = %d", (int)cap->mHeight);

    if ((valstr = params.getPictureFormat()) != NULL) {
        if (strcmp(valstr, android::CameraParameters::PIXEL_FORMAT_YUV422I) == 0) {
            CAMHAL_LOGDA("CbYCrY format selected");
            pixFormat = OMX_COLOR_FormatCbYCrY;
            mPictureFormatFromClient = android::CameraParameters::PIXEL_FORMAT_YUV422I;
        } else if(strcmp(valstr, android::CameraParameters::PIXEL_FORMAT_YUV420SP) == 0) {
            CAMHAL_LOGDA("YUV420SP format selected");
            pixFormat = OMX_COLOR_FormatYUV420SemiPlanar;
            mPictureFormatFromClient = android::CameraParameters::PIXEL_FORMAT_YUV420SP;
        } else if(strcmp(valstr, android::CameraParameters::PIXEL_FORMAT_RGB565) == 0) {
            CAMHAL_LOGDA("RGB565 format selected");
            pixFormat = OMX_COLOR_Format16bitRGB565;
            mPictureFormatFromClient = android::CameraParameters::PIXEL_FORMAT_RGB565;
        } else if (strcmp(valstr, android::CameraParameters::PIXEL_FORMAT_JPEG) == 0) {
            CAMHAL_LOGDA("JPEG format selected");
            pixFormat = OMX_COLOR_FormatUnused;
            codingMode = CodingJPEG;
            mPictureFormatFromClient = android::CameraParameters::PIXEL_FORMAT_JPEG;
        } else if (strcmp(valstr, TICameraParameters::PIXEL_FORMAT_JPS) == 0) {
            CAMHAL_LOGDA("JPS format selected");
            pixFormat = OMX_COLOR_FormatUnused;
            codingMode = CodingJPS;
            mPictureFormatFromClient = TICameraParameters::PIXEL_FORMAT_JPS;
        } else if (strcmp(valstr, TICameraParameters::PIXEL_FORMAT_MPO) == 0) {
            CAMHAL_LOGDA("MPO format selected");
            pixFormat = OMX_COLOR_FormatUnused;
            codingMode = CodingMPO;
            mPictureFormatFromClient = TICameraParameters::PIXEL_FORMAT_MPO;
        } else if (strcmp(valstr, android::CameraParameters::PIXEL_FORMAT_BAYER_RGGB) == 0) {
            CAMHAL_LOGDA("RAW Picture format selected");
            pixFormat = OMX_COLOR_FormatRawBayer10bit;
            mPictureFormatFromClient = android::CameraParameters::PIXEL_FORMAT_BAYER_RGGB;
        } else {
            CAMHAL_LOGEA("Invalid format, JPEG format selected as default");
            pixFormat = OMX_COLOR_FormatUnused;
            codingMode = CodingJPEG;
            mPictureFormatFromClient = NULL;
        }
    } else {
        CAMHAL_LOGEA("Picture format is NULL, defaulting to JPEG");
        pixFormat = OMX_COLOR_FormatUnused;
        codingMode = CodingJPEG;
        mPictureFormatFromClient = NULL;
    }

#ifdef CAMERAHAL_USE_RAW_IMAGE_SAVING
    mRawCapture = false;
    mYuvCapture = false;

    valstr = params.get(TICameraParameters::KEY_CAP_MODE);
    if ( (!valstr || strcmp(valstr, TICameraParameters::HIGH_QUALITY_MODE) == 0) &&
            access(kRawImagesOutputDirPath, F_OK) != -1 ) {
        mRawCapture = true;
    }

    if (mRawCapture && (access(kYuvImagesOutputDirPath, F_OK) != -1)) {
        pixFormat = OMX_COLOR_FormatCbYCrY;
        mYuvCapture = true;
    }
#endif
    // JPEG capture is not supported in video mode by OMX Camera
    // Set capture format to yuv422i...jpeg encode will
    // be done on A9
    valstr = params.get(TICameraParameters::KEY_CAP_MODE);
    if ( (valstr && ( strcmp(valstr, (const char *) TICameraParameters::VIDEO_MODE) == 0 ||
                      strcmp(valstr, (const char *) TICameraParameters::VIDEO_MODE_HQ) == 0 ) ) &&
            (pixFormat == OMX_COLOR_FormatUnused) ) {
        CAMHAL_LOGDA("Capturing in video mode...selecting yuv422i");
        pixFormat = OMX_COLOR_FormatCbYCrY;
    }

    if (pixFormat != cap->mColorFormat || codingMode != mCodingMode) {
        mPendingCaptureSettings |= SetFormat;
        cap->mColorFormat = pixFormat;
        mCodingMode = codingMode;
    }

#ifdef OMAP_ENHANCEMENT
    str = params.get(TICameraParameters::KEY_TEMP_BRACKETING);
    if ( ( str != NULL ) &&
         ( strcmp(str, android::CameraParameters::TRUE) == 0 ) ) {

        if ( !mBracketingSet ) {
            mPendingCaptureSettings |= SetExpBracket;
        }

        mBracketingSet = true;
    } else {

        if ( mBracketingSet ) {
            mPendingCaptureSettings |= SetExpBracket;
        }

        mBracketingSet = false;
    }

    if ( (str = params.get(TICameraParameters::KEY_EXP_BRACKETING_RANGE)) != NULL ) {
        parseExpRange(str, mExposureBracketingValues, NULL,
                      mExposureGainBracketingModes,
                      EXP_BRACKET_RANGE, mExposureBracketingValidEntries);
        if (mCapMode == OMXCameraAdapter::CP_CAM) {
            mExposureBracketMode = OMX_BracketVectorShot;
        } else {
            mExposureBracketMode = OMX_BracketExposureRelativeInEV;
        }
        mPendingCaptureSettings |= SetExpBracket;
    } else if ( (str = params.get(TICameraParameters::KEY_EXP_GAIN_BRACKETING_RANGE)) != NULL) {
        parseExpRange(str, mExposureBracketingValues, mExposureGainBracketingValues,
                      mExposureGainBracketingModes,
                      EXP_BRACKET_RANGE, mExposureBracketingValidEntries);
        if (mCapMode == OMXCameraAdapter::CP_CAM) {
            mExposureBracketMode = OMX_BracketVectorShot;
        } else {
            mExposureBracketMode = OMX_BracketExposureGainAbsolute;
        }
        mPendingCaptureSettings |= SetExpBracket;
    } else {
        // if bracketing was previously set...we set again before capturing to clear
        if (mExposureBracketingValidEntries) {
            mPendingCaptureSettings |= SetExpBracket;
            mExposureBracketingValidEntries = 0;
        }
    }

    str = params.get(TICameraParameters::KEY_ZOOM_BRACKETING_RANGE);
    if ( NULL != str ) {
        parseExpRange(str, mZoomBracketingValues, NULL, NULL,
                      ZOOM_BRACKET_RANGE, mZoomBracketingValidEntries);
        mCurrentZoomBracketing = 0;
        mZoomBracketingEnabled = true;
    } else {
        if (mZoomBracketingValidEntries) {
            mZoomBracketingValidEntries = 0;
        }
        mZoomBracketingEnabled = false;
    }
#endif

    // Flush config queue
    // If TRUE: Flush queue and abort processing before enqueing
    valstr = params.get(TICameraParameters::KEY_FLUSH_SHOT_CONFIG_QUEUE);
    if ( NULL != valstr ) {
        if ( 0 == strcmp(valstr, android::CameraParameters::TRUE) ) {
            mFlushShotConfigQueue = true;
        } else if ( 0 == strcmp(valstr, android::CameraParameters::FALSE) ) {
            mFlushShotConfigQueue = false;
        } else {
            CAMHAL_LOGE("Missing flush shot config parameter. Will use current (%s)",
                        mFlushShotConfigQueue ? "true" : "false");
        }
    }

    if ( params.getInt(android::CameraParameters::KEY_ROTATION) != -1 )
        {
        if (params.getInt(android::CameraParameters::KEY_ROTATION) != (int) mPictureRotation) {
            mPendingCaptureSettings |= SetRotation;
        }
        mPictureRotation = params.getInt(android::CameraParameters::KEY_ROTATION);
        }
    else
        {
        if (mPictureRotation) mPendingCaptureSettings |= SetRotation;
        mPictureRotation = 0;
        }

    CAMHAL_LOGVB("Picture Rotation set %d", mPictureRotation);

#ifdef OMAP_ENHANCEMENT
    // Read Sensor Orientation and set it based on perating mode
    varint = params.getInt(TICameraParameters::KEY_SENSOR_ORIENTATION);
    if ( varint != -1 )
        {
        mSensorOrientation = varint;
        if (mSensorOrientation == 270 ||mSensorOrientation==90)
            {
            CAMHAL_LOGEA(" Orientation is 270/90. So setting counter rotation to Ducati");
            mSensorOrientation +=180;
            mSensorOrientation%=360;
            }
        }
    else
        {
        mSensorOrientation = 0;
        }

    CAMHAL_LOGVB("Sensor Orientation  set : %d", mSensorOrientation);
#endif

#ifdef OMAP_ENHANCEMENT_BURST_CAPTURE
    varint = params.getInt(TICameraParameters::KEY_BURST);
    if ( varint >= 1 )
        {
        if (varint != (int) mBurstFrames) {
            mPendingCaptureSettings |= SetBurst;
        }
        mBurstFrames = varint;
        }
    else
        {
        if (mBurstFrames != 1) mPendingCaptureSettings |= SetBurst;
        mBurstFrames = 1;
        }

    CAMHAL_LOGVB("Burst Frames set %d", mBurstFrames);
#endif

    varint = params.getInt(android::CameraParameters::KEY_JPEG_QUALITY);
    if ( varint >= MIN_JPEG_QUALITY && varint <= MAX_JPEG_QUALITY ) {
        if (varint != mPictureQuality) {
            mPendingCaptureSettings |= SetQuality;
            mPictureQuality = varint;
        }
    } else {
        if (mPictureQuality != MAX_JPEG_QUALITY) {
            mPendingCaptureSettings |= SetQuality;
            mPictureQuality = MAX_JPEG_QUALITY;
        }
    }

    CAMHAL_LOGVB("Picture Quality set %d", mPictureQuality);

    varint = params.getInt(android::CameraParameters::KEY_JPEG_THUMBNAIL_WIDTH);
    if ( varint >= 0 ) {
        if (varint != mThumbWidth) {
            mPendingCaptureSettings |= SetThumb;
            mThumbWidth = varint;
        }
    } else {
        if (mThumbWidth != DEFAULT_THUMB_WIDTH) {
            mPendingCaptureSettings |= SetThumb;
            mThumbWidth = DEFAULT_THUMB_WIDTH;
        }
    }

    CAMHAL_LOGVB("Picture Thumb width set %d", mThumbWidth);

    varint = params.getInt(android::CameraParameters::KEY_JPEG_THUMBNAIL_HEIGHT);
    if ( varint >= 0 ) {
        if (varint != mThumbHeight) {
            mPendingCaptureSettings |= SetThumb;
            mThumbHeight = varint;
        }
    } else {
        if (mThumbHeight != DEFAULT_THUMB_HEIGHT) {
            mPendingCaptureSettings |= SetThumb;
            mThumbHeight = DEFAULT_THUMB_HEIGHT;
        }
    }

    CAMHAL_LOGVB("Picture Thumb height set %d", mThumbHeight);

    varint = params.getInt(android::CameraParameters::KEY_JPEG_THUMBNAIL_QUALITY);
    if ( varint >= MIN_JPEG_QUALITY && varint <= MAX_JPEG_QUALITY ) {
        if (varint != mThumbQuality) {
            mPendingCaptureSettings |= SetThumb;
            mThumbQuality = varint;
        }
    } else {
        if (mThumbQuality != MAX_JPEG_QUALITY) {
            mPendingCaptureSettings |= SetThumb;
            mThumbQuality = MAX_JPEG_QUALITY;
        }
    }

    CAMHAL_LOGDB("Thumbnail Quality set %d", mThumbQuality);

    if (mFirstTimeInit) {
        mPendingCaptureSettings = ECapturesettingsAll;
    }

    cap = &mCameraAdapterParameters.mCameraPortParams[mCameraAdapterParameters.mVideoPortIndex];
    cap->mWidth = params.getInt(TICameraParameters::RAW_WIDTH);
    cap->mHeight = params.getInt(TICameraParameters::RAW_HEIGHT);

    LOG_FUNCTION_NAME_EXIT;

    return ret;
}

status_t OMXCameraAdapter::getPictureBufferSize(CameraFrame &frame, size_t bufferCount)
{
    status_t ret = NO_ERROR;
    OMXCameraPortParameters *imgCaptureData = NULL;
    OMX_ERRORTYPE eError = OMX_ErrorNone;

    LOG_FUNCTION_NAME;

    if ( NO_ERROR == ret )
        {
        imgCaptureData = &mCameraAdapterParameters.mCameraPortParams[mCameraAdapterParameters.mImagePortIndex];


        // If any settings have changed that need to be set with SetParam,
        // we will need to disable the port to set them
        if ((mPendingCaptureSettings & ECaptureParamSettings)) {
            disableImagePort();
            if ( NULL != mReleaseImageBuffersCallback ) {
                mReleaseImageBuffersCallback(mReleaseData);
            }
        }

        if (mPendingCaptureSettings & SetFormat) {
            ret = setFormat(OMX_CAMERA_PORT_IMAGE_OUT_IMAGE, *imgCaptureData);
        }

        if ( ret == NO_ERROR )
            {
            frame.mLength = imgCaptureData->mBufSize;
            frame.mWidth = imgCaptureData->mWidth;
            frame.mHeight = imgCaptureData->mHeight;
            frame.mAlignment = imgCaptureData->mStride;
            CAMHAL_LOGDB("getPictureBufferSize: width:%u height:%u alignment:%u length:%u",
                         frame.mWidth, frame.mHeight, frame.mAlignment, frame.mLength);
            }
        else
            {
            CAMHAL_LOGEB("setFormat() failed 0x%x", ret);
            }
        }

    LOG_FUNCTION_NAME_EXIT;

    return ret;
}

int OMXCameraAdapter::getBracketingValueMode(const char *a, const char *b) const
{
    BracketingValueMode bvm = BracketingValueAbsolute;

    if ( (NULL != b) &&
         (NULL != a) &&
         (a < b) &&
         ( (NULL != memchr(a, '+', b - a)) ||
           (NULL != memchr(a, '-', b - a)) ) ) {
        bvm = BracketingValueRelative;
    }
    return bvm;
}

status_t OMXCameraAdapter::parseExpRange(const char *rangeStr,
                                         int *expRange,
                                         int *gainRange,
                                         int *expGainModes,
                                         size_t count,
                                         size_t &validEntries)
{
    status_t ret = NO_ERROR;
    char *end = NULL;
    const char *startPtr = NULL;
    size_t i = 0;

    LOG_FUNCTION_NAME;

    if ( NULL == rangeStr ){
        return -EINVAL;
    }

    if ( NULL == expRange ){
        return -EINVAL;
    }

    if ( NO_ERROR == ret ) {
        startPtr = rangeStr;
        do {
            // Relative Exposure example: "-30,-10, 0, 10, 30"
            // Absolute Gain ex. (exposure,gain) pairs: "(100,300),(200,300),(400,300),(800,300),(1600,300)"
            // Relative Gain ex. (exposure,gain) pairs: "(-30,+0),(-10, +0),(+0,+0),(+10,+0),(+30,+0)"
            // Forced relative Exposure example: "-30F,-10F, 0F, 10F, 30F"
            // Forced absolute Gain ex. (exposure,gain) pairs: "(100,300)F,(200,300)F,(400,300)F,(800,300)F,(1600,300)F"
            // Forced relative Gain ex. (exposure,gain) pairs: "(-30,+0)F,(-10, +0)F,(+0,+0)F,(+10,+0)F,(+30,+0)F"

            // skip '(' and ','
            while ((*startPtr == '(') ||  (*startPtr == ',')) startPtr++;

            expRange[i] = (int)strtol(startPtr, &end, 10);

            if (expGainModes) {
                // if gainRange is given rangeStr should be (exposure, gain) pair
                if (gainRange) {
                    int bvm_exp = getBracketingValueMode(startPtr, end);
                    startPtr = end + 1; // for the ','
                    gainRange[i] = (int)strtol(startPtr, &end, 10);

                    if (BracketingValueAbsolute == bvm_exp) {
                        expGainModes[i] = getBracketingValueMode(startPtr, end);
                    } else {
                        expGainModes[i] = bvm_exp;
                    }
                } else {
                    expGainModes[i] = BracketingValueCompensation;
                }
            }
            startPtr = end;

            // skip ')'
            while (*startPtr == ')') startPtr++;

            // Check for "forced" key
            if (expGainModes) {
                while ((*startPtr == 'F') || (*startPtr == 'f')) {
                    if ( BracketingValueAbsolute == expGainModes[i] ) {
                        expGainModes[i] = BracketingValueAbsoluteForced;
                    } else if ( BracketingValueRelative == expGainModes[i] ) {
                        expGainModes[i] = BracketingValueRelativeForced;
                    } else if ( BracketingValueCompensation == expGainModes[i] ) {
                        expGainModes[i] = BracketingValueCompensationForced;
                    } else {
                        CAMHAL_LOGE("Unexpected old mode 0x%x", expGainModes[i]);
                    }
                    startPtr++;
                }
            }

            i++;

        } while ((startPtr[0] != '\0') && (i < count));
        validEntries = i;
    }

    LOG_FUNCTION_NAME_EXIT;

    return ret;
}

status_t OMXCameraAdapter::doExposureBracketing(int *evValues,
                                                 int *evValues2,
                                                 int *evModes2,
                                                 size_t evCount,
                                                 size_t frameCount,
                                                 bool flush,
                                                 OMX_BRACKETMODETYPE bracketMode)
{
    status_t ret = NO_ERROR;

    LOG_FUNCTION_NAME;

    if ( OMX_StateInvalid == mComponentState ) {
        CAMHAL_LOGEA("OMX component is in invalid state");
        ret = -EINVAL;
    }

    if ( NULL == evValues ) {
        CAMHAL_LOGEA("Exposure compensation values pointer is invalid");
        ret = -EINVAL;
    }

    if ( NO_ERROR == ret ) {
        if (bracketMode == OMX_BracketVectorShot) {
            ret = setVectorShot(evValues, evValues2, evModes2, evCount, frameCount, flush, bracketMode);
        } else {
            ret = setExposureBracketing(evValues, evValues2, evCount, frameCount, bracketMode);
        }
    }

    LOG_FUNCTION_NAME_EXIT;

    return ret;
}

status_t OMXCameraAdapter::setVectorStop(bool toPreview)
{
    status_t ret = NO_ERROR;
    OMX_ERRORTYPE eError = OMX_ErrorNone;
    OMX_TI_CONFIG_VECTSHOTSTOPMETHODTYPE vecShotStop;


    LOG_FUNCTION_NAME;

    OMX_INIT_STRUCT_PTR(&vecShotStop, OMX_TI_CONFIG_VECTSHOTSTOPMETHODTYPE);

    vecShotStop.nPortIndex = mCameraAdapterParameters.mImagePortIndex;
    if (toPreview) {
        vecShotStop.eStopMethod =  OMX_TI_VECTSHOTSTOPMETHOD_GOTO_PREVIEW;
    } else {
        vecShotStop.eStopMethod =  OMX_TI_VECTSHOTSTOPMETHOD_WAIT_IN_CAPTURE;
    }

    eError =  OMX_SetConfig(mCameraAdapterParameters.mHandleComp,
                           (OMX_INDEXTYPE) OMX_TI_IndexConfigVectShotStopMethod,
                           &vecShotStop);
    if (OMX_ErrorNone != eError) {
        CAMHAL_LOGEB("Error while configuring bracket shot 0x%x", eError);
    } else {
        CAMHAL_LOGDA("Bracket shot configured successfully");
    }

    LOG_FUNCTION_NAME_EXIT;

    return (ret | Utils::ErrorUtils::omxToAndroidError(eError));
}

status_t OMXCameraAdapter::initVectorShot()
{
    status_t ret = NO_ERROR;
    OMX_ERRORTYPE eError = OMX_ErrorNone;
    OMX_CONFIG_CAPTUREMODETYPE expCapMode;
    OMX_CONFIG_EXTCAPTUREMODETYPE extExpCapMode;

    LOG_FUNCTION_NAME;

    if (NO_ERROR == ret) {
        OMX_INIT_STRUCT_PTR (&expCapMode, OMX_CONFIG_CAPTUREMODETYPE);
        expCapMode.nPortIndex = mCameraAdapterParameters.mImagePortIndex;

        expCapMode.bFrameLimited = OMX_FALSE;

        eError =  OMX_SetConfig(mCameraAdapterParameters.mHandleComp,
                                OMX_IndexConfigCaptureMode,
                                &expCapMode);
        if (OMX_ErrorNone != eError) {
            CAMHAL_LOGEB("Error while configuring capture mode 0x%x", eError);
            goto exit;
        } else {
            CAMHAL_LOGDA("Camera capture mode configured successfully");
        }
    }

    if (NO_ERROR == ret) {
        OMX_INIT_STRUCT_PTR (&extExpCapMode, OMX_CONFIG_EXTCAPTUREMODETYPE);
        extExpCapMode.nPortIndex = mCameraAdapterParameters.mImagePortIndex;

        extExpCapMode.bEnableBracketing = OMX_TRUE;
        extExpCapMode.tBracketConfigType.eBracketMode = OMX_BracketVectorShot;

        eError =  OMX_SetConfig(mCameraAdapterParameters.mHandleComp,
                                ( OMX_INDEXTYPE ) OMX_IndexConfigExtCaptureMode,
                                &extExpCapMode);
        if ( OMX_ErrorNone != eError ) {
            CAMHAL_LOGEB("Error while configuring extended capture mode 0x%x", eError);
            goto exit;
        } else {
            CAMHAL_LOGDA("Extended camera capture mode configured successfully");
        }
    }


    if (NO_ERROR == ret) {
        // set vector stop method to stop in capture
        ret = setVectorStop(false);
    }

 exit:
    LOG_FUNCTION_NAME_EXIT;

    return (ret | Utils::ErrorUtils::omxToAndroidError(eError));
}

status_t OMXCameraAdapter::setVectorShot(int *evValues,
                                         int *evValues2,
                                         int *evModes2,
                                         size_t evCount,
                                         size_t frameCount,
                                         bool flush,
                                         OMX_BRACKETMODETYPE bracketMode)
{
    status_t ret = NO_ERROR;
    OMX_ERRORTYPE eError = OMX_ErrorNone;
    OMX_TI_CONFIG_ENQUEUESHOTCONFIGS enqueueShotConfigs;
    OMX_TI_CONFIG_QUERYAVAILABLESHOTS queryAvailableShots;
    bool doFlush = flush;

    LOG_FUNCTION_NAME;

    OMX_INIT_STRUCT_PTR(&enqueueShotConfigs, OMX_TI_CONFIG_ENQUEUESHOTCONFIGS);
    OMX_INIT_STRUCT_PTR(&queryAvailableShots, OMX_TI_CONFIG_QUERYAVAILABLESHOTS);

    queryAvailableShots.nPortIndex = mCameraAdapterParameters.mImagePortIndex;
    eError = OMX_GetConfig(mCameraAdapterParameters.mHandleComp,
                                (OMX_INDEXTYPE) OMX_TI_IndexConfigQueryAvailableShots,
                                &queryAvailableShots);
    if (OMX_ErrorNone != eError) {
        CAMHAL_LOGE("Error getting available shots 0x%x", eError);
        goto exit;
    } else {
        CAMHAL_LOGD("AVAILABLE SHOTS: %d", queryAvailableShots.nAvailableShots);
        if (queryAvailableShots.nAvailableShots < evCount) {
            // TODO(XXX): Need to implement some logic to handle this error
            CAMHAL_LOGE("Not enough available shots to fulfill this queue request");
            ret = -ENOSPC;
            goto exit;
        }
    }

    for ( unsigned int confID = 0; confID < evCount; ) {
        unsigned int i;
        for ( i = 0 ; (i < ARRAY_SIZE(enqueueShotConfigs.nShotConfig)) && (confID < evCount); i++, confID++ ) {
                CAMHAL_LOGD("%2u: (%7d,%4d) mode: %d", confID, evValues[confID], evValues2[confID], evModes2[confID]);
                enqueueShotConfigs.nShotConfig[i].nConfigId = confID;
                enqueueShotConfigs.nShotConfig[i].nFrames = 1;
                if ( (BracketingValueCompensation == evModes2[confID]) ||
                     (BracketingValueCompensationForced == evModes2[confID]) ) {
                    // EV compensation
                    enqueueShotConfigs.nShotConfig[i].nEC = evValues[confID];
                    enqueueShotConfigs.nShotConfig[i].nExp = 0;
                    enqueueShotConfigs.nShotConfig[i].nGain = 0;
                } else {
                    // exposure,gain pair
                    enqueueShotConfigs.nShotConfig[i].nEC = 0;
                    enqueueShotConfigs.nShotConfig[i].nExp = evValues[confID];
                    enqueueShotConfigs.nShotConfig[i].nGain = evValues2[confID];
                }
                enqueueShotConfigs.nShotConfig[i].eExpGainApplyMethod = OMX_TI_EXPGAINAPPLYMETHOD_ABSOLUTE;
                switch (evModes2[confID]) {
                    case BracketingValueAbsolute: // (exp,gain) pairs directly program sensor values
                    default :
                        enqueueShotConfigs.nShotConfig[i].eExpGainApplyMethod = OMX_TI_EXPGAINAPPLYMETHOD_ABSOLUTE;
                        break;
                    case BracketingValueRelative: // (exp,gain) pairs relative to AE settings and constraints
                    case BracketingValueCompensation: // EV compensation relative to AE settings and constraints
                        enqueueShotConfigs.nShotConfig[i].eExpGainApplyMethod = OMX_TI_EXPGAINAPPLYMETHOD_RELATIVE;
                        break;
                    case BracketingValueAbsoluteForced: // (exp,gain) pairs directly program sensor values
                        // are forced over constraints due to flicker, etc.
                        enqueueShotConfigs.nShotConfig[i].eExpGainApplyMethod = OMX_TI_EXPGAINAPPLYMETHOD_FORCE_ABSOLUTE;
                        break;
                    case BracketingValueRelativeForced: // (exp, gain) pairs relative to AE settings AND settings
                    case BracketingValueCompensationForced: // EV compensation relative to AE settings and constraints
                        // are forced over constraints due to flicker, etc.
                        enqueueShotConfigs.nShotConfig[i].eExpGainApplyMethod = OMX_TI_EXPGAINAPPLYMETHOD_FORCE_RELATIVE;
                        break;
                }
                enqueueShotConfigs.nShotConfig[i].bNoSnapshot = OMX_FALSE; // TODO: Make this configurable
        }

        // Repeat last exposure and again
        if ((confID == evCount) && (evCount > 0) && (frameCount > evCount) && (0 != i)) {
            enqueueShotConfigs.nShotConfig[i-1].nFrames = frameCount - evCount;
        }

        enqueueShotConfigs.nPortIndex = mCameraAdapterParameters.mImagePortIndex;
        enqueueShotConfigs.bFlushQueue = doFlush ? OMX_TRUE : OMX_FALSE;
        enqueueShotConfigs.nNumConfigs = i;
        eError =  OMX_SetConfig(mCameraAdapterParameters.mHandleComp,
                        ( OMX_INDEXTYPE ) OMX_TI_IndexConfigEnqueueShotConfigs,
                            &enqueueShotConfigs);
        if ( OMX_ErrorNone != eError ) {
            CAMHAL_LOGEB("Error while configuring bracket shot 0x%x", eError);
            goto exit;
        } else {
            CAMHAL_LOGDA("Bracket shot configured successfully");
        }
        // Flush only first time
        doFlush = false;
    }

 exit:
    LOG_FUNCTION_NAME_EXIT;

    return (ret | Utils::ErrorUtils::omxToAndroidError(eError));
}

status_t OMXCameraAdapter::setExposureBracketing(int *evValues,
                                                 int *evValues2,
                                                 size_t evCount,
                                                 size_t frameCount,
                                                 OMX_BRACKETMODETYPE bracketMode)
{
    status_t ret = NO_ERROR;
    OMX_ERRORTYPE eError = OMX_ErrorNone;
    OMX_CONFIG_CAPTUREMODETYPE expCapMode;
    OMX_CONFIG_EXTCAPTUREMODETYPE extExpCapMode;

    LOG_FUNCTION_NAME;

    if ( NO_ERROR == ret )
        {
        OMX_INIT_STRUCT_PTR (&expCapMode, OMX_CONFIG_CAPTUREMODETYPE);
        expCapMode.nPortIndex = mCameraAdapterParameters.mImagePortIndex;

        /// If frameCount>0 but evCount<=0, then this is the case of HQ burst.
        //Otherwise, it is normal HQ capture
        ///If frameCount>0 and evCount>0 then this is the cause of HQ Exposure bracketing.
        if ( 0 == evCount && 0 == frameCount )
            {
            expCapMode.bFrameLimited = OMX_FALSE;
            }
        else
            {
            expCapMode.bFrameLimited = OMX_TRUE;
            expCapMode.nFrameLimit = frameCount;
            }

        eError =  OMX_SetConfig(mCameraAdapterParameters.mHandleComp,
                                OMX_IndexConfigCaptureMode,
                                &expCapMode);
        if ( OMX_ErrorNone != eError )
            {
            CAMHAL_LOGEB("Error while configuring capture mode 0x%x", eError);
            }
        else
            {
            CAMHAL_LOGDA("Camera capture mode configured successfully");
            }
        }

    if ( NO_ERROR == ret )
        {
        OMX_INIT_STRUCT_PTR (&extExpCapMode, OMX_CONFIG_EXTCAPTUREMODETYPE);
        extExpCapMode.nPortIndex = mCameraAdapterParameters.mImagePortIndex;

        if ( 0 == evCount )
            {
            extExpCapMode.bEnableBracketing = OMX_FALSE;
            }
        else
            {
            extExpCapMode.bEnableBracketing = OMX_TRUE;
            extExpCapMode.tBracketConfigType.eBracketMode = bracketMode;
            extExpCapMode.tBracketConfigType.nNbrBracketingValues = evCount - 1;
            }

        for ( unsigned int i = 0 ; i < evCount ; i++ )
            {
            if (bracketMode == OMX_BracketExposureGainAbsolute) {
                extExpCapMode.tBracketConfigType.nBracketValues[i]  =  evValues[i];
                extExpCapMode.tBracketConfigType.nBracketValues2[i]  =  evValues2[i];
            } else {
                // assuming OMX_BracketExposureRelativeInEV
                extExpCapMode.tBracketConfigType.nBracketValues[i]  =  ( evValues[i] * ( 1 << Q16_OFFSET ) )  / 10;
            }
            }

        eError =  OMX_SetConfig(mCameraAdapterParameters.mHandleComp,
                                ( OMX_INDEXTYPE ) OMX_IndexConfigExtCaptureMode,
                                &extExpCapMode);
        if ( OMX_ErrorNone != eError )
            {
            CAMHAL_LOGEB("Error while configuring extended capture mode 0x%x", eError);
            }
        else
            {
            CAMHAL_LOGDA("Extended camera capture mode configured successfully");
            }
        }

    LOG_FUNCTION_NAME_EXIT;

    return ret;
}

status_t OMXCameraAdapter::setShutterCallback(bool enabled)
{
    status_t ret = NO_ERROR;
    OMX_ERRORTYPE eError = OMX_ErrorNone;
    OMX_CONFIG_CALLBACKREQUESTTYPE shutterRequstCallback;

    LOG_FUNCTION_NAME;

    if ( OMX_StateExecuting != mComponentState )
        {
        CAMHAL_LOGEA("OMX component not in executing state");
        ret = -1;
        }

    if ( NO_ERROR == ret )
        {

        OMX_INIT_STRUCT_PTR (&shutterRequstCallback, OMX_CONFIG_CALLBACKREQUESTTYPE);
        shutterRequstCallback.nPortIndex = OMX_ALL;

        if ( enabled )
            {
            shutterRequstCallback.bEnable = OMX_TRUE;
            shutterRequstCallback.nIndex = ( OMX_INDEXTYPE ) OMX_TI_IndexConfigShutterCallback;
            CAMHAL_LOGDA("Enabling shutter callback");
            }
        else
            {
            shutterRequstCallback.bEnable = OMX_FALSE;
            shutterRequstCallback.nIndex = ( OMX_INDEXTYPE ) OMX_TI_IndexConfigShutterCallback;
            CAMHAL_LOGDA("Disabling shutter callback");
            }

        eError =  OMX_SetConfig(mCameraAdapterParameters.mHandleComp,
                                ( OMX_INDEXTYPE ) OMX_IndexConfigCallbackRequest,
                                &shutterRequstCallback);
        if ( OMX_ErrorNone != eError )
            {
            CAMHAL_LOGEB("Error registering shutter callback 0x%x", eError);
            ret = -1;
            }
        else
            {
            CAMHAL_LOGDB("Shutter callback for index 0x%x registered successfully",
                         OMX_TI_IndexConfigShutterCallback);
            }
        }

    LOG_FUNCTION_NAME_EXIT;

    return ret;
}

status_t OMXCameraAdapter::doBracketing(OMX_BUFFERHEADERTYPE *pBuffHeader,
                                        CameraFrame::FrameType typeOfFrame)
{
    status_t ret = NO_ERROR;
    int currentBufferIdx, nextBufferIdx;
    OMXCameraPortParameters * imgCaptureData = NULL;

    LOG_FUNCTION_NAME;

    imgCaptureData = &mCameraAdapterParameters.mCameraPortParams[mCameraAdapterParameters.mImagePortIndex];

    if ( OMX_StateExecuting != mComponentState )
        {
        CAMHAL_LOGEA("OMX component is not in executing state");
        ret = -EINVAL;
        }

    if ( NO_ERROR == ret )
        {
        CameraBuffer *buffer = (CameraBuffer *)pBuffHeader->pAppPrivate;
        currentBufferIdx = buffer->index;

        if ( currentBufferIdx >= imgCaptureData->mNumBufs)
            {
            CAMHAL_LOGEB("Invalid bracketing buffer index 0x%x", currentBufferIdx);
            ret = -EINVAL;
            }
        }

    if ( NO_ERROR == ret )
        {
        mBracketingBuffersQueued[currentBufferIdx] = false;
        mBracketingBuffersQueuedCount--;

        if ( 0 >= mBracketingBuffersQueuedCount )
            {
            nextBufferIdx = ( currentBufferIdx + 1 ) % imgCaptureData->mNumBufs;
            mBracketingBuffersQueued[nextBufferIdx] = true;
            mBracketingBuffersQueuedCount++;
            mLastBracetingBufferIdx = nextBufferIdx;
            setFrameRefCount((CameraBuffer *)imgCaptureData->mBufferHeader[nextBufferIdx]->pAppPrivate, typeOfFrame, 1);
            returnFrame((CameraBuffer *)imgCaptureData->mBufferHeader[nextBufferIdx]->pAppPrivate, typeOfFrame);
            }
        }

    LOG_FUNCTION_NAME_EXIT;

    return ret;
}

status_t OMXCameraAdapter::sendBracketFrames(size_t &framesSent)
{
    status_t ret = NO_ERROR;
    int currentBufferIdx;
    OMXCameraPortParameters * imgCaptureData = NULL;

    LOG_FUNCTION_NAME;

    imgCaptureData = &mCameraAdapterParameters.mCameraPortParams[mCameraAdapterParameters.mImagePortIndex];
    framesSent = 0;

    if ( OMX_StateExecuting != mComponentState )
        {
        CAMHAL_LOGEA("OMX component is not in executing state");
        ret = -EINVAL;
        }

    if ( NO_ERROR == ret )
        {

        currentBufferIdx = mLastBracetingBufferIdx;
        do
            {
            currentBufferIdx++;
            currentBufferIdx %= imgCaptureData->mNumBufs;
            if (!mBracketingBuffersQueued[currentBufferIdx] )
                {
                CameraFrame cameraFrame;
                sendCallBacks(cameraFrame,
                              imgCaptureData->mBufferHeader[currentBufferIdx],
                              imgCaptureData->mImageType,
                              imgCaptureData);
                framesSent++;
                }
            } while ( currentBufferIdx != mLastBracetingBufferIdx );

        }

    LOG_FUNCTION_NAME_EXIT;

    return ret;
}

status_t OMXCameraAdapter::startBracketing(int range)
{
    status_t ret = NO_ERROR;
    OMXCameraPortParameters * imgCaptureData = NULL;

    LOG_FUNCTION_NAME;

    imgCaptureData = &mCameraAdapterParameters.mCameraPortParams[mCameraAdapterParameters.mImagePortIndex];

    if ( OMX_StateExecuting != mComponentState )
        {
        CAMHAL_LOGEA("OMX component is not in executing state");
        ret = -EINVAL;
        }

        {
        android::AutoMutex lock(mBracketingLock);

        if ( mBracketingEnabled )
            {
            return ret;
            }
        }

    if ( 0 == imgCaptureData->mNumBufs )
        {
        CAMHAL_LOGEB("Image capture buffers set to %d", imgCaptureData->mNumBufs);
        ret = -EINVAL;
        }

    if ( mPending3Asettings )
        apply3Asettings(mParameters3A);

    if ( NO_ERROR == ret )
        {
        android::AutoMutex lock(mBracketingLock);

        mBracketingRange = range;
        mBracketingBuffersQueued = new bool[imgCaptureData->mNumBufs];
        if ( NULL == mBracketingBuffersQueued )
            {
            CAMHAL_LOGEA("Unable to allocate bracketing management structures");
            ret = -1;
            }

        if ( NO_ERROR == ret )
            {
            mBracketingBuffersQueuedCount = imgCaptureData->mNumBufs;
            mBurstFramesAccum = imgCaptureData->mNumBufs;
            mLastBracetingBufferIdx = mBracketingBuffersQueuedCount - 1;

            for ( int i = 0 ; i  < imgCaptureData->mNumBufs ; i++ )
                {
                mBracketingBuffersQueued[i] = true;
                }

            }
        }

    if ( NO_ERROR == ret )
        {
        CachedCaptureParameters* cap_params = cacheCaptureParameters();
        ret = startImageCapture(true, cap_params);
        delete cap_params;
            {
            android::AutoMutex lock(mBracketingLock);

            if ( NO_ERROR == ret )
                {
                mBracketingEnabled = true;
                }
            else
                {
                mBracketingEnabled = false;
                }
            }
        }

    LOG_FUNCTION_NAME_EXIT;

    return ret;
}

status_t OMXCameraAdapter::stopBracketing()
{
  status_t ret = NO_ERROR;

    LOG_FUNCTION_NAME;

    ret = stopImageCapture();

    android::AutoMutex lock(mBracketingLock);

    if ( NULL != mBracketingBuffersQueued )
    {
        delete [] mBracketingBuffersQueued;
    }

    mBracketingBuffersQueued = NULL;
    mBracketingEnabled = false;
    mBracketingBuffersQueuedCount = 0;
    mLastBracetingBufferIdx = 0;

    LOG_FUNCTION_NAME_EXIT;

    return ret;
}

status_t OMXCameraAdapter::startImageCapture(bool bracketing, CachedCaptureParameters* capParams)
{
    status_t ret = NO_ERROR;
    OMX_ERRORTYPE eError = OMX_ErrorNone;
    OMXCameraPortParameters * capData = NULL;
    OMX_CONFIG_BOOLEANTYPE bOMX;
    size_t bracketingSent = 0;

    LOG_FUNCTION_NAME;

    android::AutoMutex lock(mImageCaptureLock);

    if(!mCaptureConfigured)
        {
        ///Image capture was cancelled before we could start
        return NO_ERROR;
        }

    if ( 0 != mStartCaptureSem.Count() )
        {
        CAMHAL_LOGEB("Error mStartCaptureSem semaphore count %d", mStartCaptureSem.Count());
        return NO_INIT;
        }

    if ( !bracketing ) {
        if ((getNextState() & (CAPTURE_ACTIVE|BRACKETING_ACTIVE)) == 0) {
            CAMHAL_LOGDA("trying starting capture when already canceled");
            return NO_ERROR;
        }
    }

    if (!capParams) {
        CAMHAL_LOGE("Invalid cached parameters sent!");
        return BAD_VALUE;
    }

    // Camera framework doesn't expect face callbacks once capture is triggered
    pauseFaceDetection(true);

    //During bracketing image capture is already active
    {
    android::AutoMutex lock(mBracketingLock);
    if ( mBracketingEnabled )
        {
        //Stop bracketing, activate normal burst for the remaining images
        mBracketingEnabled = false;
        ret = sendBracketFrames(bracketingSent);

        // Check if we accumulated enough buffers
        if ( bracketingSent < ( mBracketingRange - 1 ) )
            {
            mCapturedFrames = mBracketingRange + ( ( mBracketingRange - 1 ) - bracketingSent );
            }
        else
            {
            mCapturedFrames = mBracketingRange;
            }
        mBurstFramesQueued = 0;
        mBurstFramesAccum = mCapturedFrames;

        if(ret != NO_ERROR)
            goto EXIT;
        else
            return ret;
        }
    }

    if ( NO_ERROR == ret ) {
        if (capParams->mPendingCaptureSettings & SetRotation) {
            mPendingCaptureSettings &= ~SetRotation;
            ret = setPictureRotation(mPictureRotation);
            if ( NO_ERROR != ret ) {
                CAMHAL_LOGEB("Error configuring image rotation %x", ret);
            }
        }

        if (capParams->mPendingCaptureSettings & (SetBurst|SetExpBracket)) {
            mPendingCaptureSettings &= ~(SetExpBracket|SetBurst);
            if ( mBracketingSet ) {
                ret = doExposureBracketing(capParams->mExposureBracketingValues,
                                            capParams->mExposureGainBracketingValues,
                                            capParams->mExposureGainBracketingModes,
                                            0,
                                            0,
                                            capParams->mFlushShotConfigQueue,
                                            capParams->mExposureBracketMode);
            } else {
                ret = doExposureBracketing(capParams->mExposureBracketingValues,
                                    capParams->mExposureGainBracketingValues,
                                    capParams->mExposureGainBracketingModes,
                                    capParams->mExposureBracketingValidEntries,
                                    capParams->mBurstFrames,
                                    capParams->mFlushShotConfigQueue,
                                    capParams->mExposureBracketMode);
            }

            if ( ret != NO_ERROR ) {
                CAMHAL_LOGEB("setExposureBracketing() failed %d", ret);
                goto EXIT;
            }
        }
    }

    capData = &mCameraAdapterParameters.mCameraPortParams[mCameraAdapterParameters.mImagePortIndex];

    //OMX shutter callback events are only available in hq mode
    if ( (HIGH_QUALITY == mCapMode) || (HIGH_QUALITY_ZSL== mCapMode)) {
        if ( NO_ERROR == ret )
            {
            ret = RegisterForEvent(mCameraAdapterParameters.mHandleComp,
                                        (OMX_EVENTTYPE) OMX_EventIndexSettingChanged,
                                        OMX_ALL,
                                        OMX_TI_IndexConfigShutterCallback,
                                        mStartCaptureSem);
            }

        if ( NO_ERROR == ret )
            {
            ret = setShutterCallback(true);
            }

    }

    if (mPending3Asettings) {
        apply3Asettings(mParameters3A);
    }

    // check is we are already in capture state...which means we are
    // accumulating shots
    if ((ret == NO_ERROR) && (mBurstFramesQueued > 0)) {
        int index = 0;
        int queued = 0;
        android::AutoMutex lock(mBurstLock);

        if (capParams->mFlushShotConfigQueue) {
            // reset shot queue
            mCapturedFrames = mBurstFrames;
            mBurstFramesAccum = mBurstFrames;
            mBurstFramesQueued = 0;
            for ( int index = 0 ; index < capData->mNumBufs ; index++ ) {
                if (OMXCameraPortParameters::FILL == capData->mStatus[index]) {
                    mBurstFramesQueued++;
                }
            }
        } else {
            mCapturedFrames += mBurstFrames;
            mBurstFramesAccum += mBurstFrames;
        }

        while ((mBurstFramesQueued < mBurstFramesAccum) &&
               (index < capData->mNumBufs) &&
               (queued < capData->mMaxQueueable)) {
            if (capData->mStatus[index] == OMXCameraPortParameters::IDLE) {
                CAMHAL_LOGDB("Queuing buffer on Capture port - %p",
                             capData->mBufferHeader[index]->pBuffer);
                capData->mStatus[index] = OMXCameraPortParameters::FILL;
                eError = OMX_FillThisBuffer(mCameraAdapterParameters.mHandleComp,
                            (OMX_BUFFERHEADERTYPE*)capData->mBufferHeader[index]);
                GOTO_EXIT_IF((eError!=OMX_ErrorNone), eError);
                mBurstFramesQueued++;
                queued++;
            } else if (OMXCameraPortParameters::FILL == capData->mStatus[index]) {
                queued++;
            }
            index++;
        }
    } else if ( NO_ERROR == ret ) {
        ///Queue all the buffers on capture port
        for ( int index = 0 ; index < capData->mMaxQueueable ; index++ ) {
            if (mBurstFramesQueued < mBurstFramesAccum) {
                CAMHAL_LOGDB("Queuing buffer on Capture port - %p",
                              capData->mBufferHeader[index]->pBuffer);
                capData->mStatus[index] = OMXCameraPortParameters::FILL;
                eError = OMX_FillThisBuffer(mCameraAdapterParameters.mHandleComp,
                        (OMX_BUFFERHEADERTYPE*)capData->mBufferHeader[index]);
                mBurstFramesQueued++;
            } else {
                capData->mStatus[index] = OMXCameraPortParameters::IDLE;
            }
            GOTO_EXIT_IF((eError!=OMX_ErrorNone), eError);
        }

#ifdef CAMERAHAL_USE_RAW_IMAGE_SAVING
        if (mRawCapture) {
            capData = &mCameraAdapterParameters.mCameraPortParams[mCameraAdapterParameters.mVideoPortIndex];

            ///Queue all the buffers on capture port
            for ( int index = 0 ; index < capData->mNumBufs ; index++ ) {
                CAMHAL_LOGDB("Queuing buffer on Video port (for RAW capture) - 0x%x", ( unsigned int ) capData->mBufferHeader[index]->pBuffer);
                capData->mStatus[index] = OMXCameraPortParameters::FILL;
                eError = OMX_FillThisBuffer(mCameraAdapterParameters.mHandleComp,
                        (OMX_BUFFERHEADERTYPE*)capData->mBufferHeader[index]);

                GOTO_EXIT_IF((eError!=OMX_ErrorNone), eError);
            }
        }
#endif

        mWaitingForSnapshot = true;
        mCaptureSignalled = false;
        mPendingCaptureSettings &= ~SetBurst;

        // Capturing command is not needed when capturing in video mode
        // Only need to queue buffers on image ports
        if ( ( mCapMode != VIDEO_MODE ) && ( mCapMode != VIDEO_MODE_HQ ) ) {
            OMX_INIT_STRUCT_PTR (&bOMX, OMX_CONFIG_BOOLEANTYPE);
            bOMX.bEnabled = OMX_TRUE;

            /// sending Capturing Command to the component
            eError = OMX_SetConfig(mCameraAdapterParameters.mHandleComp,
                                   OMX_IndexConfigCapturing,
                                   &bOMX);

            CAMHAL_LOGDB("Capture set - 0x%x", eError);

            GOTO_EXIT_IF((eError!=OMX_ErrorNone), eError);
        }
    }

    //OMX shutter callback events are only available in hq mode

    if ( (HIGH_QUALITY == mCapMode) || (HIGH_QUALITY_ZSL== mCapMode))
        {
        if ( NO_ERROR == ret )
            {
            ret = mStartCaptureSem.WaitTimeout(OMX_CAPTURE_TIMEOUT);
            }

        //If something bad happened while we wait
        if (mComponentState != OMX_StateExecuting)
          {
            CAMHAL_LOGEA("Invalid State after Image Capture Exitting!!!");
            goto EXIT;
          }

        if ( NO_ERROR == ret )
            {
            CAMHAL_LOGDA("Shutter callback received");
            notifyShutterSubscribers();
            }
        else
            {
            ret |= RemoveEvent(mCameraAdapterParameters.mHandleComp,
                               (OMX_EVENTTYPE) OMX_EventIndexSettingChanged,
                               OMX_ALL,
                               OMX_TI_IndexConfigShutterCallback,
                               NULL);
            CAMHAL_LOGEA("Timeout expired on shutter callback");
            goto EXIT;
            }

        }

    return (ret | Utils::ErrorUtils::omxToAndroidError(eError));

EXIT:
    CAMHAL_LOGEB("Exiting function %s because of ret %d eError=%x", __FUNCTION__, ret, eError);
    mWaitingForSnapshot = false;
    mCaptureSignalled = false;
    performCleanupAfterError();
    LOG_FUNCTION_NAME_EXIT;
    return (ret | Utils::ErrorUtils::omxToAndroidError(eError));
}

status_t OMXCameraAdapter::stopImageCapture()
{
    status_t ret = NO_ERROR;
    OMX_ERRORTYPE eError = OMX_ErrorNone;
    OMX_CONFIG_BOOLEANTYPE bOMX;
    OMXCameraPortParameters *imgCaptureData = NULL;

    LOG_FUNCTION_NAME;

    android::AutoMutex lock(mImageCaptureLock);

    if (!mCaptureConfigured) {
        //Capture is not ongoing, return from here
        return NO_ERROR;
    }

    if ( 0 != mStopCaptureSem.Count() ) {
        CAMHAL_LOGEB("Error mStopCaptureSem semaphore count %d", mStopCaptureSem.Count());
        goto EXIT;
    }

    // TODO(XXX): Reprocessing is currently piggy-backing capture commands
    if (mAdapterState == REPROCESS_STATE) {
        ret = stopReprocess();
    }

    //Disable the callback first
    mWaitingForSnapshot = false;

    // OMX shutter callback events are only available in hq mode
    if ((HIGH_QUALITY == mCapMode) || (HIGH_QUALITY_ZSL== mCapMode)) {
        //Disable the callback first
        ret = setShutterCallback(false);

        // if anybody is waiting on the shutter callback
        // signal them and then recreate the semaphore
        if ( 0 != mStartCaptureSem.Count() ) {

            for (int i = mStartCaptureSem.Count(); i < 0; i++) {
            ret |= SignalEvent(mCameraAdapterParameters.mHandleComp,
                               (OMX_EVENTTYPE) OMX_EventIndexSettingChanged,
                               OMX_ALL,
                               OMX_TI_IndexConfigShutterCallback,
                               NULL );
            }
            mStartCaptureSem.Create(0);
        }
    } else if (CP_CAM == mCapMode) {
        // Reset shot config queue
        OMX_TI_CONFIG_ENQUEUESHOTCONFIGS resetShotConfigs;
        OMX_INIT_STRUCT_PTR(&resetShotConfigs, OMX_TI_CONFIG_ENQUEUESHOTCONFIGS);

        resetShotConfigs.nPortIndex = mCameraAdapterParameters.mImagePortIndex;
        resetShotConfigs.bFlushQueue = OMX_TRUE;
        resetShotConfigs.nNumConfigs = 0;
        eError =  OMX_SetConfig(mCameraAdapterParameters.mHandleComp,
                        ( OMX_INDEXTYPE ) OMX_TI_IndexConfigEnqueueShotConfigs,
                            &resetShotConfigs);
        if ( OMX_ErrorNone != eError ) {
            CAMHAL_LOGEB("Error while reset shot config 0x%x", eError);
            goto EXIT;
        } else {
            CAMHAL_LOGDA("Shot config reset successfully");
        }
    }

    //Wait here for the capture to be done, in worst case timeout and proceed with cleanup
    mCaptureSem.WaitTimeout(OMX_CAPTURE_TIMEOUT);

    //If somethiing bad happened while we wait
    if (mComponentState == OMX_StateInvalid)
      {
        CAMHAL_LOGEA("Invalid State Image Capture Stop Exitting!!!");
        goto EXIT;
      }

    // Disable image capture
    // Capturing command is not needed when capturing in video mode
    if ( ( mCapMode != VIDEO_MODE ) && ( mCapMode != VIDEO_MODE_HQ ) ) {
        OMX_INIT_STRUCT_PTR (&bOMX, OMX_CONFIG_BOOLEANTYPE);
        bOMX.bEnabled = OMX_FALSE;
        imgCaptureData = &mCameraAdapterParameters.mCameraPortParams[mCameraAdapterParameters.mImagePortIndex];
        eError = OMX_SetConfig(mCameraAdapterParameters.mHandleComp,
                               OMX_IndexConfigCapturing,
                               &bOMX);
        if ( OMX_ErrorNone != eError ) {
            CAMHAL_LOGDB("Error during SetConfig- 0x%x", eError);
            ret = -1;
            goto EXIT;
        }
    }

    // Disable WB and vector shot extra data for metadata
    setExtraData(false, mCameraAdapterParameters.mImagePortIndex, OMX_WhiteBalance);
    // TODO: WA: if domx client disables VectShotInfo metadata on the image port, this causes
    // VectShotInfo to be disabled internally on preview port also. Remove setting in OMXCapture
    // setExtraData(false, mCameraAdapterParameters.mImagePortIndex, OMX_TI_VectShotInfo);
    setExtraData(false, mCameraAdapterParameters.mImagePortIndex, OMX_TI_LSCTable);

    CAMHAL_LOGDB("Capture set - 0x%x", eError);

    mCaptureSignalled = true; //set this to true if we exited because of timeout

    {
        android::AutoMutex lock(mFrameCountMutex);
        mFrameCount = 0;
        mFirstFrameCondition.broadcast();
    }

    // Stop is always signalled externally in CPCAM mode
    // We need to make sure we really stop
    if ((mCapMode == CP_CAM)) {
        disableReprocess();
        disableImagePort();
        if ( NULL != mReleaseImageBuffersCallback ) {
            mReleaseImageBuffersCallback(mReleaseData);
        }
    }

    // Moving code for below commit here as an optimization for continuous capture,
    // so focus settings don't have to reapplied after each capture
    // c78fa2a CameraHAL: Always reset focus mode after capture
    // Workaround when doing many consecutive shots, CAF wasn't getting restarted.
    mPending3Asettings |= SetFocus;

<<<<<<< HEAD
=======
    mCapturedFrames = 0;
    mBurstFramesAccum = 0;
    mBurstFramesQueued = 0;

>>>>>>> 2ba749ab
    return (ret | Utils::ErrorUtils::omxToAndroidError(eError));

EXIT:
    CAMHAL_LOGEB("Exiting function %s because of ret %d eError=%x", __FUNCTION__, ret, eError);
    //Release image buffers
    if ( NULL != mReleaseImageBuffersCallback ) {
        mReleaseImageBuffersCallback(mReleaseData);
    }

    {
        android::AutoMutex lock(mFrameCountMutex);
        mFrameCount = 0;
        mFirstFrameCondition.broadcast();
    }

    performCleanupAfterError();
    LOG_FUNCTION_NAME_EXIT;
    return (ret | Utils::ErrorUtils::omxToAndroidError(eError));
}

status_t OMXCameraAdapter::disableImagePort(){
    status_t ret = NO_ERROR;
    OMX_ERRORTYPE eError = OMX_ErrorNone;
    OMXCameraPortParameters *imgCaptureData = NULL;
    OMXCameraPortParameters *imgRawCaptureData = NULL;

    if (!mCaptureConfigured) {
        return NO_ERROR;
    }

    mCaptureConfigured = false;
    imgCaptureData = &mCameraAdapterParameters.mCameraPortParams[mCameraAdapterParameters.mImagePortIndex];
    imgRawCaptureData = &mCameraAdapterParameters.mCameraPortParams[mCameraAdapterParameters.mVideoPortIndex]; // for RAW capture

    ///Register for Image port Disable event
    ret = RegisterForEvent(mCameraAdapterParameters.mHandleComp,
                                OMX_EventCmdComplete,
                                OMX_CommandPortDisable,
                                mCameraAdapterParameters.mImagePortIndex,
                                mStopCaptureSem);
    ///Disable Capture Port
    eError = OMX_SendCommand(mCameraAdapterParameters.mHandleComp,
                                OMX_CommandPortDisable,
                                mCameraAdapterParameters.mImagePortIndex,
                                NULL);

    ///Free all the buffers on capture port
    if (imgCaptureData) {
        CAMHAL_LOGDB("Freeing buffer on Capture port - %d", imgCaptureData->mNumBufs);
        for ( int index = 0 ; index < imgCaptureData->mNumBufs ; index++) {
            CAMHAL_LOGDB("Freeing buffer on Capture port - 0x%x",
                         ( unsigned int ) imgCaptureData->mBufferHeader[index]->pBuffer);
            eError = OMX_FreeBuffer(mCameraAdapterParameters.mHandleComp,
                                    mCameraAdapterParameters.mImagePortIndex,
                                    (OMX_BUFFERHEADERTYPE*)imgCaptureData->mBufferHeader[index]);

            GOTO_EXIT_IF((eError!=OMX_ErrorNone), eError);
        }
    }
    CAMHAL_LOGDA("Waiting for port disable");
    //Wait for the image port enable event
    ret = mStopCaptureSem.WaitTimeout(OMX_CMD_TIMEOUT);

    //If somethiing bad happened while we wait
    if (mComponentState == OMX_StateInvalid)
      {
        CAMHAL_LOGEA("Invalid State after Disable Image Port Exitting!!!");
        goto EXIT;
      }

    if ( NO_ERROR == ret ) {
        CAMHAL_LOGDA("Port disabled");
    } else {
        ret |= RemoveEvent(mCameraAdapterParameters.mHandleComp,
                           OMX_EventCmdComplete,
                           OMX_CommandPortDisable,
                           mCameraAdapterParameters.mImagePortIndex,
                           NULL);
        CAMHAL_LOGDA("Timeout expired on port disable");
        goto EXIT;
    }

    deinitInternalBuffers(mCameraAdapterParameters.mImagePortIndex);

    // since port settings are not persistent after port is disabled...
    mPendingCaptureSettings |= SetFormat;

#ifdef CAMERAHAL_USE_RAW_IMAGE_SAVING

    if (mRawCapture) {
        ///Register for Video port Disable event
        ret = RegisterForEvent(mCameraAdapterParameters.mHandleComp,
                OMX_EventCmdComplete,
                OMX_CommandPortDisable,
                mCameraAdapterParameters.mVideoPortIndex,
                mStopCaptureSem);
        ///Disable RawCapture Port
        eError = OMX_SendCommand(mCameraAdapterParameters.mHandleComp,
                OMX_CommandPortDisable,
                mCameraAdapterParameters.mVideoPortIndex,
                NULL);

        GOTO_EXIT_IF((eError!=OMX_ErrorNone), eError);

        ///Free all the buffers on RawCapture port
        if (imgRawCaptureData) {
            CAMHAL_LOGDB("Freeing buffer on Capture port - %d", imgRawCaptureData->mNumBufs);
            for ( int index = 0 ; index < imgRawCaptureData->mNumBufs ; index++) {
                CAMHAL_LOGDB("Freeing buffer on Capture port - 0x%x", ( unsigned int ) imgRawCaptureData->mBufferHeader[index]->pBuffer);
                eError = OMX_FreeBuffer(mCameraAdapterParameters.mHandleComp,
                        mCameraAdapterParameters.mVideoPortIndex,
                        (OMX_BUFFERHEADERTYPE*)imgRawCaptureData->mBufferHeader[index]);

                GOTO_EXIT_IF((eError!=OMX_ErrorNone), eError);
            }
        }
        CAMHAL_LOGDA("Waiting for Video port disable");
        //Wait for the image port enable event
        mStopCaptureSem.WaitTimeout(OMX_CMD_TIMEOUT);
        CAMHAL_LOGDA("Video Port disabled");
    }
#endif

EXIT:
    return (ret | Utils::ErrorUtils::omxToAndroidError(eError));
}

status_t OMXCameraAdapter::initInternalBuffers(OMX_U32 portIndex)
{
    OMX_ERRORTYPE eError = OMX_ErrorNone;
    int index = 0;
    OMX_TI_PARAM_USEBUFFERDESCRIPTOR bufferdesc;

    /* Indicate to Ducati that we're planning to use dynamically-mapped buffers */
    OMX_INIT_STRUCT_PTR (&bufferdesc, OMX_TI_PARAM_USEBUFFERDESCRIPTOR);
    bufferdesc.nPortIndex = portIndex;
    bufferdesc.bEnabled = OMX_FALSE;
    bufferdesc.eBufferType = OMX_TI_BufferTypePhysicalPageList;

    eError = OMX_SetParameter(mCameraAdapterParameters.mHandleComp,
            (OMX_INDEXTYPE) OMX_TI_IndexUseBufferDescriptor,
            &bufferdesc);
    if (eError!=OMX_ErrorNone) {
        CAMHAL_LOGEB("OMX_SetParameter - %x", eError);
        return -EINVAL;
    }

    CAMHAL_LOGDA("Initializing internal buffers");
    do {
        OMX_TI_PARAM_COMPONENTBUFALLOCTYPE bufferalloc;
        OMX_TI_PARAM_COMPONENTBUFALLOCTYPE bufferallocset;
        OMX_INIT_STRUCT_PTR (&bufferalloc, OMX_TI_PARAM_COMPONENTBUFALLOCTYPE);
        bufferalloc.nPortIndex = portIndex;
        bufferalloc.nIndex = index;

        eError = OMX_GetParameter (mCameraAdapterParameters.mHandleComp,
                (OMX_INDEXTYPE)OMX_TI_IndexParamComponentBufferAllocation,
                &bufferalloc);
        if (eError == OMX_ErrorNoMore) {
            return NO_ERROR;
        }
        if (eError != OMX_ErrorNone) {
            CAMHAL_LOGE("GetParameter failed error = 0x%x", eError);
            break;
        }

        CAMHAL_LOGDB("Requesting buftype %d of size %dx%d",
            (int)bufferalloc.eBufType, (int)bufferalloc.nAllocWidth,
            (int)bufferalloc.nAllocLines);

        bufferalloc.eBufType = OMX_TI_BufferTypeHardwareReserved1D;

        OMX_INIT_STRUCT_PTR (&bufferallocset, OMX_TI_PARAM_COMPONENTBUFALLOCTYPE);
        bufferallocset.nPortIndex = portIndex;
        bufferallocset.nIndex = index;
        bufferallocset.eBufType = OMX_TI_BufferTypeHardwareReserved1D;
        bufferallocset.nAllocWidth = bufferalloc.nAllocWidth;
        bufferallocset.nAllocLines = bufferalloc.nAllocLines;

        eError = OMX_SetParameter (mCameraAdapterParameters.mHandleComp,
                (OMX_INDEXTYPE)OMX_TI_IndexParamComponentBufferAllocation,
                &bufferallocset);
        if (eError != OMX_ErrorNone) {
            CAMHAL_LOGE("SetParameter failed, error=%08x", eError);
            if (eError == OMX_ErrorNoMore) return NO_ERROR;
            break;
        }

        index++;

        /* 1 is an arbitrary limit */
    } while (index < 1);

    CAMHAL_LOGV("Ducati requested too many (>1) internal buffers");

    return -EINVAL;
}

status_t OMXCameraAdapter::deinitInternalBuffers(OMX_U32 portIndex)
{
    OMX_ERRORTYPE eError = OMX_ErrorNone;
    OMX_TI_PARAM_USEBUFFERDESCRIPTOR bufferdesc;

    OMX_INIT_STRUCT_PTR (&bufferdesc, OMX_TI_PARAM_USEBUFFERDESCRIPTOR);
    bufferdesc.nPortIndex = portIndex;
    bufferdesc.bEnabled = OMX_FALSE;
    bufferdesc.eBufferType = OMX_TI_BufferTypeDefault;

    eError = OMX_SetParameter(mCameraAdapterParameters.mHandleComp,
            (OMX_INDEXTYPE) OMX_TI_IndexUseBufferDescriptor,
            &bufferdesc);
    if (eError!=OMX_ErrorNone) {
        CAMHAL_LOGEB("OMX_SetParameter - %x", eError);
        return -EINVAL;
    }

    OMX_TI_PARAM_COMPONENTBUFALLOCTYPE bufferalloc;
    OMX_INIT_STRUCT_PTR (&bufferalloc, OMX_TI_PARAM_COMPONENTBUFALLOCTYPE);
    bufferalloc.nPortIndex = portIndex;
    bufferalloc.eBufType = OMX_TI_BufferTypeDefault;
    bufferalloc.nAllocWidth = 1;
    bufferalloc.nAllocLines = 1;
    eError = OMX_SetParameter(mCameraAdapterParameters.mHandleComp,
            (OMX_INDEXTYPE) OMX_TI_IndexParamComponentBufferAllocation,
            &bufferalloc);
    if (eError!=OMX_ErrorNone) {
        CAMHAL_LOGEB("OMX_SetParameter - %x", eError);
        return -EINVAL;
    }

    return Utils::ErrorUtils::omxToAndroidError(eError);
}

status_t OMXCameraAdapter::UseBuffersCapture(CameraBuffer * bufArr, int num)
{
    LOG_FUNCTION_NAME;

    status_t ret = NO_ERROR;
    OMX_ERRORTYPE eError = OMX_ErrorNone;
    OMXCameraPortParameters * imgCaptureData = NULL;
    OMXCameraPortParameters cap;

    imgCaptureData = &mCameraAdapterParameters.mCameraPortParams[mCameraAdapterParameters.mImagePortIndex];

    if ( 0 != mUseCaptureSem.Count() )
        {
        CAMHAL_LOGEB("Error mUseCaptureSem semaphore count %d", mUseCaptureSem.Count());
        return BAD_VALUE;
        }

    CAMHAL_ASSERT(num > 0);

    // if some setting that requires a SetParameter (including
    // changing buffer types) then we need to disable the port
    // before being allowed to apply the settings
    if ((mPendingCaptureSettings & ECaptureParamSettings) ||
            bufArr[0].type != imgCaptureData->mBufferType ||
            imgCaptureData->mNumBufs != num) {
        if (mCaptureConfigured) {
            disableImagePort();
            if ( NULL != mReleaseImageBuffersCallback ) {
                mReleaseImageBuffersCallback(mReleaseData);
            }
        }

        imgCaptureData->mBufferType = bufArr[0].type;
        imgCaptureData->mNumBufs = num;

        CAMHAL_LOGDB("Params Width = %d", (int)imgCaptureData->mWidth);
        CAMHAL_LOGDB("Params Height = %d", (int)imgCaptureData->mHeight);

        if (mPendingCaptureSettings & SetFormat) {
            mPendingCaptureSettings &= ~SetFormat;
            ret = setFormat(OMX_CAMERA_PORT_IMAGE_OUT_IMAGE, *imgCaptureData);
            if ( ret != NO_ERROR ) {
                CAMHAL_LOGEB("setFormat() failed %d", ret);
                LOG_FUNCTION_NAME_EXIT;
                return ret;
            }
        }

        if (mPendingCaptureSettings & SetThumb) {
            mPendingCaptureSettings &= ~SetThumb;
            ret = setThumbnailParams(mThumbWidth, mThumbHeight, mThumbQuality);
            if ( NO_ERROR != ret) {
                CAMHAL_LOGEB("Error configuring thumbnail size %x", ret);
                return ret;
            }
        }

        if (mPendingCaptureSettings & SetQuality) {
            mPendingCaptureSettings &= ~SetQuality;
            ret = setImageQuality(mPictureQuality);
            if ( NO_ERROR != ret) {
                CAMHAL_LOGEB("Error configuring image quality %x", ret);
                goto EXIT;
            }
        }

        // Configure DOMX to use either gralloc handles or vptrs
        {
            OMX_TI_PARAMUSENATIVEBUFFER domxUseGrallocHandles;
            OMX_INIT_STRUCT_PTR (&domxUseGrallocHandles, OMX_TI_PARAMUSENATIVEBUFFER);

            domxUseGrallocHandles.nPortIndex = mCameraAdapterParameters.mImagePortIndex;
            if (bufArr[0].type == CAMERA_BUFFER_ANW) {
                CAMHAL_LOGD ("Using ANW Buffers");
                initInternalBuffers(mCameraAdapterParameters.mImagePortIndex);
                domxUseGrallocHandles.bEnable = OMX_TRUE;
            } else {
                CAMHAL_LOGD ("Using ION Buffers");
                domxUseGrallocHandles.bEnable = OMX_FALSE;
            }

            eError = OMX_SetParameter(mCameraAdapterParameters.mHandleComp,
                                    (OMX_INDEXTYPE)OMX_TI_IndexUseNativeBuffers, &domxUseGrallocHandles);
            if (eError!=OMX_ErrorNone) {
                CAMHAL_LOGEB("OMX_SetParameter - %x", eError);
            }
            GOTO_EXIT_IF((eError!=OMX_ErrorNone), eError);
        }

        // Register for Image port ENABLE event
        ret = RegisterForEvent(mCameraAdapterParameters.mHandleComp,
                               OMX_EventCmdComplete,
                               OMX_CommandPortEnable,
                               mCameraAdapterParameters.mImagePortIndex,
                               mUseCaptureSem);

        // Enable Capture Port
        eError = OMX_SendCommand(mCameraAdapterParameters.mHandleComp,
                                 OMX_CommandPortEnable,
                                 mCameraAdapterParameters.mImagePortIndex,
                                 NULL);

        CAMHAL_LOGDB("OMX_UseBuffer = 0x%x", eError);
        GOTO_EXIT_IF(( eError != OMX_ErrorNone ), eError);

        for (int index = 0 ; index < imgCaptureData->mNumBufs ; index++) {
            OMX_BUFFERHEADERTYPE *pBufferHdr;
            CAMHAL_LOGDB("OMX_UseBuffer Capture address: 0x%x, size = %d",
                         (unsigned int)bufArr[index].opaque,
                         (int)imgCaptureData->mBufSize);

            eError = OMX_UseBuffer(mCameraAdapterParameters.mHandleComp,
                                   &pBufferHdr,
                                   mCameraAdapterParameters.mImagePortIndex,
                                   0,
                                   imgCaptureData->mBufSize,
                                   (OMX_U8*)camera_buffer_get_omx_ptr(&bufArr[index]));

            CAMHAL_LOGDB("OMX_UseBuffer = 0x%x", eError);
            GOTO_EXIT_IF(( eError != OMX_ErrorNone ), eError);

            pBufferHdr->pAppPrivate = (OMX_PTR) &bufArr[index];
            bufArr[index].index = index;
            pBufferHdr->nSize = sizeof(OMX_BUFFERHEADERTYPE);
            pBufferHdr->nVersion.s.nVersionMajor = 1 ;
            pBufferHdr->nVersion.s.nVersionMinor = 1 ;
            pBufferHdr->nVersion.s.nRevision = 0;
            pBufferHdr->nVersion.s.nStep =  0;
            imgCaptureData->mBufferHeader[index] = pBufferHdr;
        }

        // Wait for the image port enable event
        CAMHAL_LOGDA("Waiting for port enable");
        ret = mUseCaptureSem.WaitTimeout(OMX_CMD_TIMEOUT);

        // If somethiing bad happened while we wait
        if (mComponentState == OMX_StateInvalid) {
            CAMHAL_LOGEA("Invalid State after Enable Image Port Exitting!!!");
            goto EXIT;
          }

        if (ret != NO_ERROR) {
            ret |= RemoveEvent(mCameraAdapterParameters.mHandleComp,
                               OMX_EventCmdComplete,
                               OMX_CommandPortEnable,
                               mCameraAdapterParameters.mImagePortIndex,
                               NULL);
            CAMHAL_LOGDA("Timeout expired on port enable");
            goto EXIT;
        }
        CAMHAL_LOGDA("Port enabled");

        // Enable WB and vector shot extra data for metadata
        ret = setExtraData(true, mCameraAdapterParameters.mImagePortIndex, OMX_WhiteBalance);
        ret = setExtraData(true, mCameraAdapterParameters.mImagePortIndex, OMX_TI_LSCTable);

        // CPCam mode only supports vector shot
        // Regular capture is not supported
        if (mCapMode == CP_CAM) initVectorShot();
    }

    if ( NO_ERROR == ret )
        {
        ret = setupEXIF();
        if ( NO_ERROR != ret )
            {
            CAMHAL_LOGEB("Error configuring EXIF Buffer %x", ret);
            }
        }

    // Choose proper single preview mode for cp capture (reproc or hs)
    if (( NO_ERROR == ret) && (OMXCameraAdapter::CP_CAM == mCapMode)) {
        OMX_TI_CONFIG_SINGLEPREVIEWMODETYPE singlePrevMode;
        OMX_INIT_STRUCT_PTR (&singlePrevMode, OMX_TI_CONFIG_SINGLEPREVIEWMODETYPE);
        if (mNextState == LOADED_CAPTURE_STATE) {
            singlePrevMode.eMode = OMX_TI_SinglePreviewMode_ImageCaptureHighSpeed;
        } else if (mNextState == LOADED_REPROCESS_CAPTURE_STATE) {
            singlePrevMode.eMode = OMX_TI_SinglePreviewMode_Reprocess;
        } else {
            CAMHAL_LOGE("Wrong state trying to start a capture in CPCAM mode?");
            singlePrevMode.eMode = OMX_TI_SinglePreviewMode_ImageCaptureHighSpeed;
        }
        eError =  OMX_SetConfig(mCameraAdapterParameters.mHandleComp,
                                (OMX_INDEXTYPE) OMX_TI_IndexConfigSinglePreviewMode,
                                &singlePrevMode);
        if ( OMX_ErrorNone != eError ) {
            CAMHAL_LOGEB("Error while configuring single preview mode 0x%x", eError);
            ret = Utils::ErrorUtils::omxToAndroidError(eError);
        } else {
            CAMHAL_LOGDA("single preview mode configured successfully");
        }
    }

    mCapturedFrames = mBurstFrames;
    mBurstFramesAccum = mBurstFrames;
    mBurstFramesQueued = 0;

    mCaptureConfigured = true;

#ifdef CAMERAHAL_USE_RAW_IMAGE_SAVING
    if (mRawCapture) {
        mCaptureConfigured = false;
    }
#endif

    return (ret | Utils::ErrorUtils::omxToAndroidError(eError));

EXIT:
    CAMHAL_LOGEB("Exiting function %s because of ret %d eError=%x", __FUNCTION__, ret, eError);
    setExtraData(false, mCameraAdapterParameters.mImagePortIndex, OMX_WhiteBalance);
    // TODO: WA: if domx client disables VectShotInfo metadata on the image port, this causes
    // VectShotInfo to be disabled internally on preview port also. Remove setting in OMXCapture
    // setExtraData(false, mCameraAdapterParameters.mImagePortIndex, OMX_TI_VectShotInfo);
    setExtraData(false, mCameraAdapterParameters.mImagePortIndex, OMX_TI_LSCTable);
    //Release image buffers
    if ( NULL != mReleaseImageBuffersCallback ) {
        mReleaseImageBuffersCallback(mReleaseData);
    }
    performCleanupAfterError();
    LOG_FUNCTION_NAME_EXIT;
    return (ret | Utils::ErrorUtils::omxToAndroidError(eError));

}
status_t OMXCameraAdapter::UseBuffersRawCapture(CameraBuffer *bufArr, int num)
{
    LOG_FUNCTION_NAME
    status_t ret;
    OMX_ERRORTYPE eError;
    OMXCameraPortParameters * imgRawCaptureData = NULL;
    Utils::Semaphore camSem;
    OMXCameraPortParameters cap;

    imgRawCaptureData = &mCameraAdapterParameters.mCameraPortParams[mCameraAdapterParameters.mVideoPortIndex];

    if (mCaptureConfigured) {
        return NO_ERROR;
    }

    camSem.Create();

    // mWaitingForSnapshot is true only when we're in the process of capturing
    if (mWaitingForSnapshot) {
        ///Register for Video port Disable event
        ret = RegisterForEvent(mCameraAdapterParameters.mHandleComp,
                (OMX_EVENTTYPE) OMX_EventCmdComplete,
                OMX_CommandPortDisable,
                mCameraAdapterParameters.mVideoPortIndex,
                camSem);

        ///Disable Capture Port
        eError = OMX_SendCommand(mCameraAdapterParameters.mHandleComp,
                OMX_CommandPortDisable,
                mCameraAdapterParameters.mVideoPortIndex,
                NULL);

        CAMHAL_LOGDA("Waiting for port disable");
        //Wait for the image port enable event
        camSem.Wait();
        CAMHAL_LOGDA("Port disabled");
    }

    imgRawCaptureData->mNumBufs = num;

    CAMHAL_LOGDB("RAW Max sensor width = %d", (int)imgRawCaptureData->mWidth);
    CAMHAL_LOGDB("RAW Max sensor height = %d", (int)imgRawCaptureData->mHeight);

    ret = setFormat(OMX_CAMERA_PORT_VIDEO_OUT_VIDEO, *imgRawCaptureData);

    if (ret != NO_ERROR) {
        CAMHAL_LOGEB("setFormat() failed %d", ret);
        LOG_FUNCTION_NAME_EXIT
        return ret;
    }

    ///Register for Video port ENABLE event
    ret = RegisterForEvent(mCameraAdapterParameters.mHandleComp,
                                (OMX_EVENTTYPE) OMX_EventCmdComplete,
                                OMX_CommandPortEnable,
                                mCameraAdapterParameters.mVideoPortIndex,
                                camSem);

    ///Enable Video Capture Port
    eError = OMX_SendCommand(mCameraAdapterParameters.mHandleComp,
                                OMX_CommandPortEnable,
                                mCameraAdapterParameters.mVideoPortIndex,
                                NULL);

    mCaptureBuffersLength = (int)imgRawCaptureData->mBufSize;
    for ( int index = 0 ; index < imgRawCaptureData->mNumBufs ; index++ ) {
        OMX_BUFFERHEADERTYPE *pBufferHdr;
        CAMHAL_LOGDB("OMX_UseBuffer rawCapture address: 0x%x, size = %d ",
                     (unsigned int)bufArr[index].opaque,
                     (int)imgRawCaptureData->mBufSize );

        eError = OMX_UseBuffer( mCameraAdapterParameters.mHandleComp,
                                &pBufferHdr,
                                mCameraAdapterParameters.mVideoPortIndex,
                                0,
                                mCaptureBuffersLength,
                                (OMX_U8*)camera_buffer_get_omx_ptr(&bufArr[index]));
        if (eError != OMX_ErrorNone) {
            CAMHAL_LOGEB("OMX_UseBuffer = 0x%x", eError);
        }

        GOTO_EXIT_IF(( eError != OMX_ErrorNone ), eError);

        pBufferHdr->pAppPrivate = (OMX_PTR) &bufArr[index];
        bufArr[index].index = index;
        pBufferHdr->nSize = sizeof(OMX_BUFFERHEADERTYPE);
        pBufferHdr->nVersion.s.nVersionMajor = 1 ;
        pBufferHdr->nVersion.s.nVersionMinor = 1 ;
        pBufferHdr->nVersion.s.nRevision = 0;
        pBufferHdr->nVersion.s.nStep =  0;
        imgRawCaptureData->mBufferHeader[index] = pBufferHdr;

    }

    //Wait for the image port enable event
    CAMHAL_LOGDA("Waiting for port enable");
    camSem.Wait();
    CAMHAL_LOGDA("Port enabled");

    if (NO_ERROR == ret) {
        ret = setupEXIF();
        if ( NO_ERROR != ret ) {
            CAMHAL_LOGEB("Error configuring EXIF Buffer %x", ret);
        }
    }

    mCapturedFrames = mBurstFrames;
    mBurstFramesQueued = 0;
    mCaptureConfigured = true;

    EXIT:

    if (eError != OMX_ErrorNone) {
        if ( NULL != mErrorNotifier )
        {
            mErrorNotifier->errorNotify(eError);
        }
    }

    LOG_FUNCTION_NAME_EXIT

    return ret;
}

} // namespace Camera
} // namespace Ti<|MERGE_RESOLUTION|>--- conflicted
+++ resolved
@@ -1453,13 +1453,10 @@
     // Workaround when doing many consecutive shots, CAF wasn't getting restarted.
     mPending3Asettings |= SetFocus;
 
-<<<<<<< HEAD
-=======
     mCapturedFrames = 0;
     mBurstFramesAccum = 0;
     mBurstFramesQueued = 0;
 
->>>>>>> 2ba749ab
     return (ret | Utils::ErrorUtils::omxToAndroidError(eError));
 
 EXIT:
