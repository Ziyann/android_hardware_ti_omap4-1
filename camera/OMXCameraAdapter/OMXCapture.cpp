--- conflicted
+++ resolved
@@ -38,12 +38,9 @@
     OMX_COLOR_FORMATTYPE pixFormat;
     CodingMode codingMode = mCodingMode;
     const char *valstr = NULL;
-<<<<<<< HEAD
+    int varint = 0;
     OMX_TI_STEREOFRAMELAYOUTTYPE capFrmLayout;
     bool inCaptureState = false;
-=======
-    int varint = 0;
->>>>>>> b3bc6770
 
     LOG_FUNCTION_NAME;
 
@@ -149,6 +146,7 @@
         mCodingMode = codingMode;
     }
 
+#ifdef OMAP_ENHANCEMENT
     str = params.get(TICameraParameters::KEY_TEMP_BRACKETING);
     if ( ( str != NULL ) &&
          ( strcmp(str, android::CameraParameters::TRUE) == 0 ) ) {
@@ -157,7 +155,6 @@
             mPendingCaptureSettings |= SetExpBracket;
         }
 
-<<<<<<< HEAD
         mBracketingSet = true;
     } else {
 
@@ -188,13 +185,6 @@
             mExposureBracketMode = OMX_BracketExposureGainAbsolute;
         }
         mPendingCaptureSettings |= SetExpBracket;
-=======
-#ifdef OMAP_ENHANCEMENT
-
-    str = params.get(TICameraParameters::KEY_EXP_BRACKETING_RANGE);
-    if ( NULL != str ) {
-        parseExpRange(str, mExposureBracketingValues, EXP_BRACKET_RANGE, mExposureBracketingValidEntries);
->>>>>>> b3bc6770
     } else {
         // if bracketing was previously set...we set again before capturing to clear
         if (mExposureBracketingValidEntries) {
@@ -215,8 +205,8 @@
         }
         mZoomBracketingEnabled = false;
     }
-
-<<<<<<< HEAD
+#endif
+
     // Flush config queue
     // If TRUE: Flush queue and abort processing before enqueing
     valstr = params.get(TICameraParameters::KEY_FLUSH_SHOT_CONFIG_QUEUE);
@@ -237,17 +227,6 @@
             mPendingCaptureSettings |= SetRotation;
         }
         mPictureRotation = params.getInt(android::CameraParameters::KEY_ROTATION);
-=======
-#endif
-
-    varint = params.getInt(CameraParameters::KEY_ROTATION);
-    if ( varint != -1 )
-        {
-        if ( ( unsigned int )  varint != mPictureRotation) {
-            mPendingCaptureSettings |= SetRotation;
-        }
-        mPictureRotation = varint;
->>>>>>> b3bc6770
         }
     else
         {
@@ -258,13 +237,11 @@
     CAMHAL_LOGVB("Picture Rotation set %d", mPictureRotation);
 
 #ifdef OMAP_ENHANCEMENT
-
     // Read Sensor Orientation and set it based on perating mode
-
-<<<<<<< HEAD
-    if ( params.getInt(TICameraParameters::KEY_SENSOR_ORIENTATION) != -1 )
-        {
-        mSensorOrientation = params.getInt(TICameraParameters::KEY_SENSOR_ORIENTATION);
+    varint = params.getInt(TICameraParameters::KEY_SENSOR_ORIENTATION);
+    if ( varint != -1 )
+        {
+        mSensorOrientation = varint;
         if (mSensorOrientation == 270 ||mSensorOrientation==90)
             {
             CAMHAL_LOGEA(" Orientation is 270/90. So setting counter rotation to Ducati");
@@ -273,39 +250,19 @@
             }
         }
     else
-=======
-     varint = params.getInt(TICameraParameters::KEY_SENSOR_ORIENTATION);
-     if (( varint != -1 ) && (mCapMode == OMXCameraAdapter::VIDEO_MODE))
-        {
-         mSensorOrientation = varint;
-         if (mSensorOrientation == 270 ||mSensorOrientation==90)
-             {
-             CAMHAL_LOGEA(" Orientation is 270/90. So setting counter rotation  to Ducati");
-             mSensorOrientation +=180;
-             mSensorOrientation%=360;
-              }
-         }
-     else
->>>>>>> b3bc6770
         {
         mSensorOrientation = 0;
         }
 
     CAMHAL_LOGVB("Sensor Orientation  set : %d", mSensorOrientation);
-
-<<<<<<< HEAD
+#endif
+
 #ifdef OMAP_ENHANCEMENT_BURST_CAPTURE
-    if ( params.getInt(TICameraParameters::KEY_BURST)  >= 1 )
-        {
-        if (params.getInt(TICameraParameters::KEY_BURST) != (int) mBurstFrames) {
-            mPendingCaptureSettings |= SetBurst;
-=======
     varint = params.getInt(TICameraParameters::KEY_BURST);
     if ( varint >= 1 )
         {
-        if (varint != mBurstFrames) {
-            mPendingCaptureSettings |= SetExpBracket;
->>>>>>> b3bc6770
+        if (varint != (int) mBurstFrames) {
+            mPendingCaptureSettings |= SetBurst;
         }
         mBurstFrames = varint;
         }
@@ -318,111 +275,63 @@
     CAMHAL_LOGVB("Burst Frames set %d", mBurstFrames);
 #endif
 
-<<<<<<< HEAD
-    if ( ( params.getInt(android::CameraParameters::KEY_JPEG_QUALITY)  >= MIN_JPEG_QUALITY ) &&
-         ( params.getInt(android::CameraParameters::KEY_JPEG_QUALITY)  <= MAX_JPEG_QUALITY ) )
-        {
-        if (params.getInt(android::CameraParameters::KEY_JPEG_QUALITY) != (int) mPictureQuality) {
+    varint = params.getInt(android::CameraParameters::KEY_JPEG_QUALITY);
+    if ( varint >= MIN_JPEG_QUALITY && varint <= MAX_JPEG_QUALITY ) {
+        if (varint != mPictureQuality) {
             mPendingCaptureSettings |= SetQuality;
-        }
-        mPictureQuality = params.getInt(android::CameraParameters::KEY_JPEG_QUALITY);
-=======
-#endif
-
-    varint = params.getInt(CameraParameters::KEY_JPEG_QUALITY);
-    if ( ( varint >= MIN_JPEG_QUALITY ) &&
-         ( varint  <= MAX_JPEG_QUALITY ) )
-        {
-        if ( ( unsigned int ) varint != mPictureQuality) {
+            mPictureQuality = varint;
+        }
+    } else {
+        if (mPictureQuality != MAX_JPEG_QUALITY) {
             mPendingCaptureSettings |= SetQuality;
-        }
-        mPictureQuality = varint;
->>>>>>> b3bc6770
-        }
-    else
-        {
-        if (mPictureQuality != MAX_JPEG_QUALITY) mPendingCaptureSettings |= SetQuality;
-        mPictureQuality = MAX_JPEG_QUALITY;
-        }
+            mPictureQuality = MAX_JPEG_QUALITY;
+        }
+    }
 
     CAMHAL_LOGVB("Picture Quality set %d", mPictureQuality);
 
-<<<<<<< HEAD
-    if ( params.getInt(android::CameraParameters::KEY_JPEG_THUMBNAIL_WIDTH)  >= 0 )
-        {
-        if (params.getInt(android::CameraParameters::KEY_JPEG_THUMBNAIL_WIDTH) != (int) mThumbWidth) {
+    varint = params.getInt(android::CameraParameters::KEY_JPEG_THUMBNAIL_WIDTH);
+    if ( varint >= 0 ) {
+        if (varint != mThumbWidth) {
             mPendingCaptureSettings |= SetThumb;
-        }
-        mThumbWidth = params.getInt(android::CameraParameters::KEY_JPEG_THUMBNAIL_WIDTH);
-=======
-    varint = params.getInt(CameraParameters::KEY_JPEG_THUMBNAIL_WIDTH);
-    if ( varint >= 0 )
-        {
-        if ( ( unsigned int ) varint != mThumbWidth) {
+            mThumbWidth = varint;
+        }
+    } else {
+        if (mThumbWidth != DEFAULT_THUMB_WIDTH) {
             mPendingCaptureSettings |= SetThumb;
-        }
-        mThumbWidth = varint;
->>>>>>> b3bc6770
-        }
-    else
-        {
-        if (mThumbWidth != DEFAULT_THUMB_WIDTH) mPendingCaptureSettings |= SetThumb;
-        mThumbWidth = DEFAULT_THUMB_WIDTH;
-        }
-
+            mThumbWidth = DEFAULT_THUMB_WIDTH;
+        }
+    }
 
     CAMHAL_LOGVB("Picture Thumb width set %d", mThumbWidth);
 
-<<<<<<< HEAD
-    if ( params.getInt(android::CameraParameters::KEY_JPEG_THUMBNAIL_HEIGHT)  >= 0 )
-        {
-        if (params.getInt(android::CameraParameters::KEY_JPEG_THUMBNAIL_HEIGHT) != (int) mThumbHeight) {
+    varint = params.getInt(android::CameraParameters::KEY_JPEG_THUMBNAIL_HEIGHT);
+    if ( varint >= 0 ) {
+        if (varint != mThumbHeight) {
             mPendingCaptureSettings |= SetThumb;
-        }
-        mThumbHeight = params.getInt(android::CameraParameters::KEY_JPEG_THUMBNAIL_HEIGHT);
-=======
-    varint = params.getInt(CameraParameters::KEY_JPEG_THUMBNAIL_HEIGHT);
-    if ( varint >= 0 )
-        {
-        if ( ( unsigned int ) varint != mThumbHeight) {
+            mThumbHeight = varint;
+        }
+    } else {
+        if (mThumbHeight != DEFAULT_THUMB_HEIGHT) {
             mPendingCaptureSettings |= SetThumb;
-        }
-        mThumbHeight = varint;
->>>>>>> b3bc6770
-        }
-    else
-        {
-        if (mThumbHeight != DEFAULT_THUMB_HEIGHT) mPendingCaptureSettings |= SetThumb;
-        mThumbHeight = DEFAULT_THUMB_HEIGHT;
-        }
-
+            mThumbHeight = DEFAULT_THUMB_HEIGHT;
+        }
+    }
 
     CAMHAL_LOGVB("Picture Thumb height set %d", mThumbHeight);
 
-<<<<<<< HEAD
-    if ( ( params.getInt(android::CameraParameters::KEY_JPEG_THUMBNAIL_QUALITY)  >= MIN_JPEG_QUALITY ) &&
-         ( params.getInt(android::CameraParameters::KEY_JPEG_THUMBNAIL_QUALITY)  <= MAX_JPEG_QUALITY ) )
-        {
-        if (params.getInt(android::CameraParameters::KEY_JPEG_THUMBNAIL_QUALITY) != (int) mThumbQuality) {
+    varint = params.getInt(android::CameraParameters::KEY_JPEG_THUMBNAIL_QUALITY);
+    if ( varint >= MIN_JPEG_QUALITY && varint <= MAX_JPEG_QUALITY ) {
+        if (varint != mThumbQuality) {
             mPendingCaptureSettings |= SetThumb;
-        }
-        mThumbQuality = params.getInt(android::CameraParameters::KEY_JPEG_THUMBNAIL_QUALITY);
-=======
-    varint = params.getInt(CameraParameters::KEY_JPEG_THUMBNAIL_QUALITY);
-    if ( ( varint >= MIN_JPEG_QUALITY ) &&
-         ( varint <= MAX_JPEG_QUALITY ) )
-        {
-        if ( ( unsigned int ) varint != mThumbQuality) {
+            mThumbQuality = varint;
+        }
+    } else {
+        if (mThumbQuality != MAX_JPEG_QUALITY) {
             mPendingCaptureSettings |= SetThumb;
-        }
-        mThumbQuality = varint;
->>>>>>> b3bc6770
-        }
-    else
-        {
-        if (mThumbQuality != MAX_JPEG_QUALITY) mPendingCaptureSettings |= SetThumb;
-        mThumbQuality = MAX_JPEG_QUALITY;
-        }
+            mThumbQuality = MAX_JPEG_QUALITY;
+        }
+    }
 
     CAMHAL_LOGDB("Thumbnail Quality set %d", mThumbQuality);
 
