/*
 * Copyright (C) Texas Instruments - http://www.ti.com/
 *
 * Licensed under the Apache License, Version 2.0 (the "License");
 * you may not use this file except in compliance with the License.
 * You may obtain a copy of the License at
 *
 *      http://www.apache.org/licenses/LICENSE-2.0
 *
 * Unless required by applicable law or agreed to in writing, software
 * distributed under the License is distributed on an "AS IS" BASIS,
 * WITHOUT WARRANTIES OR CONDITIONS OF ANY KIND, either express or implied.
 * See the License for the specific language governing permissions and
 * limitations under the License.
 */

/**
* @file OMXCameraAdapter.cpp
*
* This file maps the Camera Hardware Interface to OMX.
*
*/

#include "CameraHal.h"
#include "OMXCameraAdapter.h"
#include "ErrorUtils.h"
#include "TICameraParameters.h"
#include <signal.h>
#include <math.h>

#include <cutils/properties.h>
#define UNLIKELY( exp ) (__builtin_expect( (exp) != 0, false ))
static int mDebugFps = 0;
static int mDebugFcs = 0;

#define HERE(Msg) {CAMHAL_LOGEB("--===line %d, %s===--\n", __LINE__, Msg);}

namespace Ti {
namespace Camera {

#ifdef CAMERAHAL_OMX_PROFILING

const char OMXCameraAdapter::DEFAULT_PROFILE_PATH[] = "/data/dbg/profile_data.bin";

#endif

//frames skipped before recalculating the framerate
#define FPS_PERIOD 30

android::Mutex gAdapterLock;
/*--------------------Camera Adapter Class STARTS here-----------------------------*/

status_t OMXCameraAdapter::initialize(CameraProperties::Properties* caps)
{
    LOG_FUNCTION_NAME;

    char value[PROPERTY_VALUE_MAX];
    const char *mountOrientationString = NULL;

    property_get("debug.camera.showfps", value, "0");
    mDebugFps = atoi(value);
    property_get("debug.camera.framecounts", value, "0");
    mDebugFcs = atoi(value);

#ifdef CAMERAHAL_OMX_PROFILING

    property_get("debug.camera.profile", value, "0");
    mDebugProfile = atoi(value);

#endif

    TIMM_OSAL_ERRORTYPE osalError = OMX_ErrorNone;
    OMX_ERRORTYPE eError = OMX_ErrorNone;
    status_t ret = NO_ERROR;

    mLocalVersionParam.s.nVersionMajor = 0x1;
    mLocalVersionParam.s.nVersionMinor = 0x1;
    mLocalVersionParam.s.nRevision = 0x0 ;
    mLocalVersionParam.s.nStep =  0x0;

    mPending3Asettings = 0;//E3AsettingsAll;
    mPendingCaptureSettings = 0;
    mPendingPreviewSettings = 0;

    if ( 0 != mInitSem.Count() )
        {
        CAMHAL_LOGEB("Error mInitSem semaphore count %d", mInitSem.Count());
        LOG_FUNCTION_NAME_EXIT;
        return NO_INIT;
        }

    ///Update the preview and image capture port indexes
    mCameraAdapterParameters.mPrevPortIndex = OMX_CAMERA_PORT_VIDEO_OUT_PREVIEW;
    // temp changed in order to build OMX_CAMERA_PORT_VIDEO_OUT_IMAGE;
    mCameraAdapterParameters.mImagePortIndex = OMX_CAMERA_PORT_IMAGE_OUT_IMAGE;
    mCameraAdapterParameters.mMeasurementPortIndex = OMX_CAMERA_PORT_VIDEO_OUT_MEASUREMENT;
    //currently not supported use preview port instead
    mCameraAdapterParameters.mVideoPortIndex = OMX_CAMERA_PORT_VIDEO_OUT_VIDEO;
    mCameraAdapterParameters.mVideoInPortIndex = OMX_CAMERA_PORT_VIDEO_IN_VIDEO;

    eError = OMX_Init();
    if (eError != OMX_ErrorNone) {
        CAMHAL_LOGEB("OMX_Init() failed, error: 0x%x", eError);
        return Utils::ErrorUtils::omxToAndroidError(eError);
    }
    mOmxInitialized = true;

    // Initialize the callback handles
    OMX_CALLBACKTYPE callbacks;
    callbacks.EventHandler    = Camera::OMXCameraAdapterEventHandler;
    callbacks.EmptyBufferDone = Camera::OMXCameraAdapterEmptyBufferDone;
    callbacks.FillBufferDone  = Camera::OMXCameraAdapterFillBufferDone;

    ///Get the handle to the OMX Component
    eError = OMXCameraAdapter::OMXCameraGetHandle(&mCameraAdapterParameters.mHandleComp, this, callbacks);
    if(eError != OMX_ErrorNone) {
        CAMHAL_LOGEB("OMX_GetHandle -0x%x", eError);
    }
    GOTO_EXIT_IF((eError != OMX_ErrorNone), eError);

    mComponentState = OMX_StateLoaded;

    CAMHAL_LOGVB("OMX_GetHandle -0x%x sensor_index = %lu", eError, mSensorIndex);
    initDccFileDataSave(&mCameraAdapterParameters.mHandleComp, mCameraAdapterParameters.mPrevPortIndex);

    eError = OMX_SendCommand(mCameraAdapterParameters.mHandleComp,
                                  OMX_CommandPortDisable,
                                  OMX_ALL,
                                  NULL);

    if(eError != OMX_ErrorNone) {
         CAMHAL_LOGEB("OMX_SendCommand(OMX_CommandPortDisable) -0x%x", eError);
    }
    GOTO_EXIT_IF((eError != OMX_ErrorNone), eError);

    // Register for port enable event
    ret = RegisterForEvent(mCameraAdapterParameters.mHandleComp,
                                 OMX_EventCmdComplete,
                                 OMX_CommandPortEnable,
                                 mCameraAdapterParameters.mPrevPortIndex,
                                 mInitSem);
    if(ret != NO_ERROR) {
         CAMHAL_LOGEB("Error in registering for event %d", ret);
         goto EXIT;
    }

    // Enable PREVIEW Port
    eError = OMX_SendCommand(mCameraAdapterParameters.mHandleComp,
                                 OMX_CommandPortEnable,
                                 mCameraAdapterParameters.mPrevPortIndex,
                                 NULL);
    if(eError != OMX_ErrorNone) {
        CAMHAL_LOGEB("OMX_SendCommand(OMX_CommandPortEnable) -0x%x", eError);
    }
    GOTO_EXIT_IF((eError!=OMX_ErrorNone), eError);

    // Wait for the port enable event to occur
    ret = mInitSem.WaitTimeout(OMX_CMD_TIMEOUT);
    if ( NO_ERROR == ret ) {
         CAMHAL_LOGDA("-Port enable event arrived");
    } else {
         ret |= RemoveEvent(mCameraAdapterParameters.mHandleComp,
                            OMX_EventCmdComplete,
                            OMX_CommandPortEnable,
                            mCameraAdapterParameters.mPrevPortIndex,
                            NULL);
         CAMHAL_LOGEA("Timeout for enabling preview port expired!");
         goto EXIT;
     }

    // Select the sensor
    OMX_CONFIG_SENSORSELECTTYPE sensorSelect;
    OMX_INIT_STRUCT_PTR (&sensorSelect, OMX_CONFIG_SENSORSELECTTYPE);
    sensorSelect.eSensor = (OMX_SENSORSELECT) mSensorIndex;
    eError = OMX_SetConfig(mCameraAdapterParameters.mHandleComp, ( OMX_INDEXTYPE ) OMX_TI_IndexConfigSensorSelect, &sensorSelect);
    if ( OMX_ErrorNone != eError ) {
        CAMHAL_LOGEB("Error while selecting the sensor index as %d - 0x%x", mSensorIndex, eError);
        return BAD_VALUE;
    } else {
        CAMHAL_LOGDB("Sensor %d selected successfully", mSensorIndex);
    }

#ifdef CAMERAHAL_DEBUG

    printComponentVersion(mCameraAdapterParameters.mHandleComp);

#endif

    mBracketingEnabled = false;
    mZoomBracketingEnabled = false;
    mBracketingBuffersQueuedCount = 0;
    mBracketingRange = 1;
    mLastBracetingBufferIdx = 0;
    mBracketingBuffersQueued = NULL;
    mOMXStateSwitch = false;
    mBracketingSet = false;
#ifdef CAMERAHAL_USE_RAW_IMAGE_SAVING
    mRawCapture = false;
    mYuvCapture = false;
#endif

    mCaptureSignalled = false;
    mCaptureConfigured = false;
    mReprocConfigured = false;
    mRecording = false;
    mWaitingForSnapshot = false;
    mSnapshotCount = 0;
    mPictureFormatFromClient = NULL;

    mCapabilitiesOpMode = MODE_MAX;
    mCapMode = INITIAL_MODE;
    mIPP = IPP_NULL;
    mVstabEnabled = false;
    mVnfEnabled = false;
    mBurstFrames = 1;
    mBurstFramesAccum = 0;
    mCapturedFrames = 0;
    mFlushShotConfigQueue = false;
    mPictureQuality = 100;
    mCurrentZoomIdx = 0;
    mTargetZoomIdx = 0;
    mPreviousZoomIndx = 0;
    mReturnZoomStatus = false;
    mZoomInc = 1;
    mZoomParameterIdx = 0;
    mExposureBracketingValidEntries = 0;
    mZoomBracketingValidEntries = 0;
    mSensorOverclock = false;
    mAutoConv = OMX_TI_AutoConvergenceModeMax;
    mManualConv = 0;
    mDeviceOrientation = 0;
    mCapabilities = caps;
    mZoomUpdating = false;
    mZoomUpdate = false;
    mGBCE = BRIGHTNESS_OFF;
    mGLBCE = BRIGHTNESS_OFF;
    mParameters3A.ExposureLock = OMX_FALSE;
    mParameters3A.WhiteBalanceLock = OMX_FALSE;

    mEXIFData.mGPSData.mAltitudeValid = false;
    mEXIFData.mGPSData.mDatestampValid = false;
    mEXIFData.mGPSData.mLatValid = false;
    mEXIFData.mGPSData.mLongValid = false;
    mEXIFData.mGPSData.mMapDatumValid = false;
    mEXIFData.mGPSData.mProcMethodValid = false;
    mEXIFData.mGPSData.mVersionIdValid = false;
    mEXIFData.mGPSData.mTimeStampValid = false;
    mEXIFData.mModelValid = false;
    mEXIFData.mMakeValid = false;

    //update the mDeviceOrientation with the sensor mount orientation.
    //So that the face detect will work before onOrientationEvent()
    //get triggered.
    CAMHAL_ASSERT(mCapabilities);
    mountOrientationString = mCapabilities->get(CameraProperties::ORIENTATION_INDEX);
    CAMHAL_ASSERT(mountOrientationString);
    mDeviceOrientation = atoi(mountOrientationString);

    if (mSensorIndex != 2) {
        mCapabilities->setMode(MODE_HIGH_SPEED);
    }

    if (mCapabilities->get(CameraProperties::SUPPORTED_ZOOM_STAGES) != NULL) {
        mMaxZoomSupported = mCapabilities->getInt(CameraProperties::SUPPORTED_ZOOM_STAGES) + 1;
    } else {
        mMaxZoomSupported = 1;
    }

    // initialize command handling thread
    if(mCommandHandler.get() == NULL)
        mCommandHandler = new CommandHandler(this);

    if ( NULL == mCommandHandler.get() )
    {
        CAMHAL_LOGEA("Couldn't create command handler");
        return NO_MEMORY;
    }

    ret = mCommandHandler->run("CallbackThread", android::PRIORITY_URGENT_DISPLAY);
    if ( ret != NO_ERROR )
    {
        if( ret == INVALID_OPERATION){
            CAMHAL_LOGDA("command handler thread already runnning!!");
            ret = NO_ERROR;
        } else {
            CAMHAL_LOGEA("Couldn't run command handlerthread");
            return ret;
        }
    }

    // initialize omx callback handling thread
    if(mOMXCallbackHandler.get() == NULL)
        mOMXCallbackHandler = new OMXCallbackHandler(this);

    if ( NULL == mOMXCallbackHandler.get() )
    {
        CAMHAL_LOGEA("Couldn't create omx callback handler");
        return NO_MEMORY;
    }

    ret = mOMXCallbackHandler->run("OMXCallbackThread", android::PRIORITY_URGENT_DISPLAY);
    if ( ret != NO_ERROR )
    {
        if( ret == INVALID_OPERATION){
            CAMHAL_LOGDA("omx callback handler thread already runnning!!");
            ret = NO_ERROR;
        } else {
            CAMHAL_LOGEA("Couldn't run omx callback handler thread");
            return ret;
        }
    }

    OMX_INIT_STRUCT_PTR (&mRegionPriority, OMX_TI_CONFIG_3A_REGION_PRIORITY);
    OMX_INIT_STRUCT_PTR (&mFacePriority, OMX_TI_CONFIG_3A_FACE_PRIORITY);
    mRegionPriority.nPortIndex = OMX_ALL;
    mFacePriority.nPortIndex = OMX_ALL;

    //Setting this flag will that the first setParameter call will apply all 3A settings
    //and will not conditionally apply based on current values.
    mFirstTimeInit = true;

    //Flag to avoid calling setVFramerate() before OMX_SetParameter(OMX_IndexParamPortDefinition)
    //Ducati will return an error otherwise.
    mSetFormatDone = false;

    memset(mExposureBracketingValues, 0, EXP_BRACKET_RANGE*sizeof(int));
    memset(mZoomBracketingValues, 0, ZOOM_BRACKET_RANGE*sizeof(int));
    mMeasurementEnabled = false;
    mFaceDetectionRunning = false;
    mFaceDetectionPaused = false;
    mFDSwitchAlgoPriority = false;

    memset(&mCameraAdapterParameters.mCameraPortParams[mCameraAdapterParameters.mImagePortIndex], 0, sizeof(OMXCameraPortParameters));
    memset(&mCameraAdapterParameters.mCameraPortParams[mCameraAdapterParameters.mPrevPortIndex], 0, sizeof(OMXCameraPortParameters));
    memset(&mCameraAdapterParameters.mCameraPortParams[mCameraAdapterParameters.mVideoPortIndex], 0, sizeof(OMXCameraPortParameters));
    memset(&mCameraAdapterParameters.mCameraPortParams[mCameraAdapterParameters.mVideoInPortIndex], 0, sizeof(OMXCameraPortParameters));

    // initialize 3A defaults
    mParameters3A.Effect = getLUTvalue_HALtoOMX(OMXCameraAdapter::DEFAULT_EFFECT, EffLUT);
    mParameters3A.FlashMode = getLUTvalue_HALtoOMX(OMXCameraAdapter::DEFAULT_FLASH_MODE, FlashLUT);
    mParameters3A.SceneMode = getLUTvalue_HALtoOMX(OMXCameraAdapter::DEFAULT_SCENE_MODE, SceneLUT);
    mParameters3A.EVCompensation = atoi(OMXCameraAdapter::DEFAULT_EV_COMPENSATION);
    mParameters3A.Focus = getLUTvalue_HALtoOMX(OMXCameraAdapter::DEFAULT_FOCUS_MODE, FocusLUT);
    mParameters3A.ISO = getLUTvalue_HALtoOMX(OMXCameraAdapter::DEFAULT_ISO_MODE, IsoLUT);
    mParameters3A.Flicker = getLUTvalue_HALtoOMX(OMXCameraAdapter::DEFAULT_ANTIBANDING, FlickerLUT);
    mParameters3A.Brightness = atoi(OMXCameraAdapter::DEFAULT_BRIGHTNESS);
    mParameters3A.Saturation = atoi(OMXCameraAdapter::DEFAULT_SATURATION) - SATURATION_OFFSET;
    mParameters3A.Sharpness = atoi(OMXCameraAdapter::DEFAULT_SHARPNESS) - SHARPNESS_OFFSET;
    mParameters3A.Contrast = atoi(OMXCameraAdapter::DEFAULT_CONTRAST) - CONTRAST_OFFSET;
    mParameters3A.WhiteBallance = getLUTvalue_HALtoOMX(OMXCameraAdapter::DEFAULT_WB, WBalLUT);
    mParameters3A.Exposure = getLUTvalue_HALtoOMX(OMXCameraAdapter::DEFAULT_EXPOSURE_MODE, ExpLUT);
    mParameters3A.ExposureLock = OMX_FALSE;
    mParameters3A.FocusLock = OMX_FALSE;
    mParameters3A.WhiteBalanceLock = OMX_FALSE;

    mParameters3A.ManualExposure = 0;
    mParameters3A.ManualExposureRight = 0;
    mParameters3A.ManualGain = 0;
    mParameters3A.ManualGainRight = 0;

    mParameters3A.AlgoFixedGamma = OMX_TRUE;
    mParameters3A.AlgoNSF1 = OMX_TRUE;
    mParameters3A.AlgoNSF2 = OMX_TRUE;
    mParameters3A.AlgoSharpening = OMX_TRUE;
    mParameters3A.AlgoThreeLinColorMap = OMX_TRUE;
    mParameters3A.AlgoGIC = OMX_TRUE;

    LOG_FUNCTION_NAME_EXIT;
    return Utils::ErrorUtils::omxToAndroidError(eError);

    EXIT:

    CAMHAL_LOGDB("Exiting function %s because of ret %d eError=%x", __FUNCTION__, ret, eError);
    performCleanupAfterError();
    LOG_FUNCTION_NAME_EXIT;
    return Utils::ErrorUtils::omxToAndroidError(eError);
}

void OMXCameraAdapter::performCleanupAfterError()
{
    if(mCameraAdapterParameters.mHandleComp)
        {
        ///Free the OMX component handle in case of error
        OMX_FreeHandle(mCameraAdapterParameters.mHandleComp);
        mCameraAdapterParameters.mHandleComp = NULL;
        }

    ///De-init the OMX
    OMX_Deinit();
    mComponentState = OMX_StateInvalid;
}

OMXCameraAdapter::OMXCameraPortParameters *OMXCameraAdapter::getPortParams(CameraFrame::FrameType frameType)
{
    OMXCameraAdapter::OMXCameraPortParameters *ret = NULL;

    switch ( frameType )
    {
    case CameraFrame::IMAGE_FRAME:
        ret = &mCameraAdapterParameters.mCameraPortParams[mCameraAdapterParameters.mImagePortIndex];
        break;
    case CameraFrame::RAW_FRAME:
        if (mRawCapture) {
            ret = &mCameraAdapterParameters.mCameraPortParams[mCameraAdapterParameters.mVideoPortIndex];
        } else {
            ret = &mCameraAdapterParameters.mCameraPortParams[mCameraAdapterParameters.mImagePortIndex];
        }
        break;
    case CameraFrame::PREVIEW_FRAME_SYNC:
    case CameraFrame::SNAPSHOT_FRAME:
    case CameraFrame::VIDEO_FRAME_SYNC:
        ret = &mCameraAdapterParameters.mCameraPortParams[mCameraAdapterParameters.mPrevPortIndex];
        break;
    case CameraFrame::FRAME_DATA_SYNC:
        ret = &mCameraAdapterParameters.mCameraPortParams[mCameraAdapterParameters.mMeasurementPortIndex];
        break;
    default:
        break;
    };

    return ret;
}

status_t OMXCameraAdapter::fillThisBuffer(CameraBuffer * frameBuf, CameraFrame::FrameType frameType)
{
    LOG_FUNCTION_NAME;

    status_t ret = NO_ERROR;
    OMXCameraPortParameters *port = NULL;
    OMX_ERRORTYPE eError = OMX_ErrorNone;
    BaseCameraAdapter::AdapterState state;
    BaseCameraAdapter::getState(state);
    bool isCaptureFrame = false;

    if ( ( PREVIEW_ACTIVE & state ) != PREVIEW_ACTIVE )
        {
        return NO_INIT;
        }

    if ( NULL == frameBuf )
        {
        return -EINVAL;
        }

    isCaptureFrame = (CameraFrame::IMAGE_FRAME == frameType) ||
                     (CameraFrame::RAW_FRAME == frameType);

    if ( isCaptureFrame && (NO_ERROR == ret) ) {
        // In CP_CAM mode, end image capture will be signalled when application starts preview
        if ((1 > mCapturedFrames) && !mBracketingEnabled && (mCapMode != CP_CAM)) {
            // Signal end of image capture
            if ( NULL != mEndImageCaptureCallback) {
                mEndImageCaptureCallback(mEndCaptureData);
            }
            return NO_ERROR;
        }
    }

    if ( NO_ERROR == ret )
        {
        port = getPortParams(frameType);
        if ( NULL == port )
            {
            CAMHAL_LOGEB("Invalid frameType 0x%x", frameType);
            ret = -EINVAL;
            }
        }

    if ( NO_ERROR == ret ) {
        for ( int i = 0 ; i < port->mNumBufs ; i++) {
            if ((CameraBuffer *) port->mBufferHeader[i]->pAppPrivate == frameBuf) {
                if ( isCaptureFrame && !mBracketingEnabled ) {
                    android::AutoMutex lock(mBurstLock);
                    if (mBurstFramesQueued >= mBurstFramesAccum) {
                        port->mStatus[i] = OMXCameraPortParameters::IDLE;
                        return NO_ERROR;
                    }
                    mBurstFramesQueued++;
                }
                port->mStatus[i] = OMXCameraPortParameters::FILL;
                eError = OMX_FillThisBuffer(mCameraAdapterParameters.mHandleComp, port->mBufferHeader[i]);
                if ( eError != OMX_ErrorNone )
                {
                    CAMHAL_LOGEB("OMX_FillThisBuffer 0x%x", eError);
                    goto EXIT;
                }
                mFramesWithDucati++;
                break;
           }
       }
    }

    LOG_FUNCTION_NAME_EXIT;
    return ret;

EXIT:
    CAMHAL_LOGEB("Exiting function %s because of ret %d eError=%x", __FUNCTION__, ret, eError);
    performCleanupAfterError();
    //Since fillthisbuffer is called asynchronously, make sure to signal error to the app
    mErrorNotifier->errorNotify(CAMERA_ERROR_HARD);
    LOG_FUNCTION_NAME_EXIT;
    return (ret | Utils::ErrorUtils::omxToAndroidError(eError));
}

void OMXCameraAdapter::setParamS3D(OMX_U32 port, const char *valstr)
{
    OMXCameraPortParameters *cap;

    LOG_FUNCTION_NAME;

    cap = &mCameraAdapterParameters.mCameraPortParams[port];
    if (valstr != NULL)
        {
        if (strcmp(valstr, TICameraParameters::S3D_TB_FULL) == 0)
            {
            cap->mFrameLayoutType = OMX_TI_StereoFrameLayoutTopBottom;
            }
        else if (strcmp(valstr, TICameraParameters::S3D_SS_FULL) == 0)
            {
            cap->mFrameLayoutType = OMX_TI_StereoFrameLayoutLeftRight;
            }
        else if (strcmp(valstr, TICameraParameters::S3D_TB_SUBSAMPLED) == 0)
            {
            cap->mFrameLayoutType = OMX_TI_StereoFrameLayoutTopBottomSubsample;
            }
        else if (strcmp(valstr, TICameraParameters::S3D_SS_SUBSAMPLED) == 0)
            {
            cap->mFrameLayoutType = OMX_TI_StereoFrameLayoutLeftRightSubsample;
            }
        else
            {
            cap->mFrameLayoutType = OMX_TI_StereoFrameLayout2D;
            }
        }
    else
        {
        cap->mFrameLayoutType = OMX_TI_StereoFrameLayout2D;
        }

    LOG_FUNCTION_NAME_EXIT;
}

status_t OMXCameraAdapter::setParameters(const android::CameraParameters &params)
{
    LOG_FUNCTION_NAME;

    int mode = 0;
    status_t ret = NO_ERROR;
    bool updateImagePortParams = false;
    int minFramerate, maxFramerate, frameRate;
    const char *valstr = NULL;
    int w, h;
    OMX_COLOR_FORMATTYPE pixFormat;
    BaseCameraAdapter::AdapterState state;
    BaseCameraAdapter::getState(state);

    ///@todo Include more camera parameters
    if ( (valstr = params.getPreviewFormat()) != NULL ) {
        if(strcmp(valstr, android::CameraParameters::PIXEL_FORMAT_YUV420SP) == 0 ||
           strcmp(valstr, android::CameraParameters::PIXEL_FORMAT_YUV420P) == 0 ||
           strcmp(valstr, android::CameraParameters::PIXEL_FORMAT_YUV422I) == 0) {
            CAMHAL_LOGDA("YUV420SP format selected");
            pixFormat = OMX_COLOR_FormatYUV420PackedSemiPlanar;
        } else if(strcmp(valstr, android::CameraParameters::PIXEL_FORMAT_RGB565) == 0) {
            CAMHAL_LOGDA("RGB565 format selected");
            pixFormat = OMX_COLOR_Format16bitRGB565;
        } else {
            CAMHAL_LOGDA("Invalid format, CbYCrY format selected as default");
            pixFormat = OMX_COLOR_FormatCbYCrY;
        }
    } else {
        CAMHAL_LOGEA("Preview format is NULL, defaulting to CbYCrY");
        pixFormat = OMX_COLOR_FormatCbYCrY;
    }

    OMXCameraPortParameters *cap;
    cap = &mCameraAdapterParameters.mCameraPortParams[mCameraAdapterParameters.mPrevPortIndex];

    params.getPreviewSize(&w, &h);
    frameRate = params.getPreviewFrameRate();
    params.getPreviewFpsRange(&minFramerate, &maxFramerate);
    minFramerate /= CameraHal::VFR_SCALE;
    maxFramerate /= CameraHal::VFR_SCALE;
    if ( ( 0 < minFramerate ) && ( 0 < maxFramerate ) ) {
        if ( minFramerate > maxFramerate ) {
            CAMHAL_LOGEA(" Min FPS set higher than MAX. So setting MIN and MAX to the higher value");
            maxFramerate = minFramerate;
        }

        if ( 0 >= frameRate ) {
            frameRate = maxFramerate;
        }

        if ( ( cap->mMinFrameRate != (OMX_U32) minFramerate ) ||
             ( cap->mMaxFrameRate != (OMX_U32) maxFramerate ) ) {
            cap->mMinFrameRate = minFramerate;
            cap->mMaxFrameRate = maxFramerate;
            setVFramerate(cap->mMinFrameRate, cap->mMaxFrameRate);
        }
    }

    if ( 0 < frameRate )
        {
        cap->mColorFormat = pixFormat;
        cap->mWidth = w;
        cap->mHeight = h;
        cap->mFrameRate = frameRate;

        CAMHAL_LOGVB("Prev: cap.mColorFormat = %d", (int)cap->mColorFormat);
        CAMHAL_LOGVB("Prev: cap.mWidth = %d", (int)cap->mWidth);
        CAMHAL_LOGVB("Prev: cap.mHeight = %d", (int)cap->mHeight);
        CAMHAL_LOGVB("Prev: cap.mFrameRate = %d", (int)cap->mFrameRate);

        //TODO: Add an additional parameter for video resolution
       //use preview resolution for now
        cap = &mCameraAdapterParameters.mCameraPortParams[mCameraAdapterParameters.mPrevPortIndex];
        cap->mColorFormat = pixFormat;
        cap->mWidth = w;
        cap->mHeight = h;
        cap->mFrameRate = frameRate;

        CAMHAL_LOGVB("Video: cap.mColorFormat = %d", (int)cap->mColorFormat);
        CAMHAL_LOGVB("Video: cap.mWidth = %d", (int)cap->mWidth);
        CAMHAL_LOGVB("Video: cap.mHeight = %d", (int)cap->mHeight);
        CAMHAL_LOGVB("Video: cap.mFrameRate = %d", (int)cap->mFrameRate);

        ///mStride is set from setBufs() while passing the APIs
        cap->mStride = 4096;
        cap->mBufSize = cap->mStride * cap->mHeight;
        }

    if ( ( cap->mWidth >= 1920 ) &&
         ( cap->mHeight >= 1080 ) &&
         ( cap->mFrameRate >= FRAME_RATE_FULL_HD ) &&
         ( !mSensorOverclock ) )
        {
        mOMXStateSwitch = true;
        }
    else if ( ( ( cap->mWidth < 1920 ) ||
               ( cap->mHeight < 1080 ) ||
               ( cap->mFrameRate < FRAME_RATE_FULL_HD ) ) &&
               ( mSensorOverclock ) )
        {
        mOMXStateSwitch = true;
        }

    if ( (valstr = params.get(TICameraParameters::KEY_MEASUREMENT_ENABLE)) != NULL )
        {
        if (strcmp(valstr, android::CameraParameters::TRUE) == 0)
            {
            mMeasurementEnabled = true;
            }
        else if (strcmp(valstr, android::CameraParameters::FALSE) == 0)
            {
            mMeasurementEnabled = false;
            }
        else
            {
            mMeasurementEnabled = false;
            }
        }
    else
        {
        //Disable measurement data by default
        mMeasurementEnabled = false;
        }

    setParamS3D(mCameraAdapterParameters.mPrevPortIndex,
               params.get(TICameraParameters::KEY_S3D_PRV_FRAME_LAYOUT));

    ret |= setParametersCapture(params, state);

    ret |= setParameters3A(params, state);

    ret |= setParametersAlgo(params, state);

    ret |= setParametersFocus(params, state);

    ret |= setParametersFD(params, state);

    ret |= setParametersZoom(params, state);

    ret |= setParametersEXIF(params, state);

    mParams = params;
    mFirstTimeInit = false;

    if ( MODE_MAX != mCapabilitiesOpMode ) {
        mCapabilities->setMode(mCapabilitiesOpMode);
    }

    LOG_FUNCTION_NAME_EXIT;
    return ret;
}

void saveFile(unsigned char   *buff, int width, int height, int format) {
    static int      counter = 1;
    int             fd = -1;
    char            fn[256];

    LOG_FUNCTION_NAME;

    fn[0] = 0;
    sprintf(fn, "/preview%03d.yuv", counter);
    fd = open(fn, O_CREAT | O_WRONLY | O_SYNC | O_TRUNC, 0777);
    if(fd < 0) {
        CAMHAL_LOGE("Unable to open file %s: %s", fn, strerror(fd));
        return;
    }

    CAMHAL_LOGVB("Copying from 0x%x, size=%d x %d", buff, width, height);

    //method currently supports only nv12 dumping
    int stride = width;
    uint8_t *bf = (uint8_t*) buff;
    for(int i=0;i<height;i++)
        {
        write(fd, bf, width);
        bf += 4096;
        }

    for(int i=0;i<height/2;i++)
        {
        write(fd, bf, stride);
        bf += 4096;
        }

    close(fd);


    counter++;

    LOG_FUNCTION_NAME_EXIT;
}


#ifdef CAMERAHAL_USE_RAW_IMAGE_SAVING
static status_t saveBufferToFile(const void *buf, int size, const char *filename)
{
    if (size < 0) {
        CAMHAL_LOGE("Wrong buffer size: %d", size);
        return BAD_VALUE;
    }

    const int fd = open(filename, O_CREAT | O_WRONLY | O_SYNC | O_TRUNC, 0644);
    if (fd < 0) {
        CAMHAL_LOGE("ERROR: %s, Unable to save raw file", strerror(fd));
        return BAD_VALUE;
    }

    if (write(fd, buf, size) != (signed)size) {
        CAMHAL_LOGE("ERROR: Unable to write to raw file: %s ", strerror(errno));
        close(fd);
        return NO_MEMORY;
    }

    CAMHAL_LOGD("buffer=%p, size=%d stored at %s", buf, size, filename);

    close(fd);
    return OK;
}
#endif


void OMXCameraAdapter::getParameters(android::CameraParameters& params)
{
    status_t ret = NO_ERROR;
    OMX_CONFIG_EXPOSUREVALUETYPE exp;
    OMX_ERRORTYPE eError = OMX_ErrorNone;
    BaseCameraAdapter::AdapterState state;
    BaseCameraAdapter::getState(state);
    const char *valstr = NULL;
    LOG_FUNCTION_NAME;

    if( mParameters3A.SceneMode != OMX_Manual ) {
       const char *valstr_supported = NULL;

       if (mCapabilities) {
           const SceneModesEntry* entry = NULL;
           entry = getSceneModeEntry(mCapabilities->get(CameraProperties::CAMERA_NAME),
                                    (OMX_SCENEMODETYPE) mParameters3A.SceneMode);
           if(entry) {
               mParameters3A.Focus = entry->focus;
               mParameters3A.FlashMode = entry->flash;
               mParameters3A.WhiteBallance = entry->wb;
           }
       }

       valstr = getLUTvalue_OMXtoHAL(mParameters3A.WhiteBallance, WBalLUT);
       valstr_supported = mParams.get(android::CameraParameters::KEY_SUPPORTED_WHITE_BALANCE);
       if (valstr && valstr_supported && strstr(valstr_supported, valstr))
           params.set(android::CameraParameters::KEY_WHITE_BALANCE , valstr);

       valstr = getLUTvalue_OMXtoHAL(mParameters3A.FlashMode, FlashLUT);
       valstr_supported = mParams.get(android::CameraParameters::KEY_SUPPORTED_FLASH_MODES);
       if (valstr && valstr_supported && strstr(valstr_supported, valstr))
           params.set(android::CameraParameters::KEY_FLASH_MODE, valstr);

       if ((mParameters3A.Focus == OMX_IMAGE_FocusControlAuto) &&
           (mCapMode != OMXCameraAdapter::VIDEO_MODE)) {
           valstr = android::CameraParameters::FOCUS_MODE_CONTINUOUS_PICTURE;
       } else {
           valstr = getLUTvalue_OMXtoHAL(mParameters3A.Focus, FocusLUT);
       }
       valstr_supported = mParams.get(android::CameraParameters::KEY_SUPPORTED_FOCUS_MODES);
       if (valstr && valstr_supported && strstr(valstr_supported, valstr))
           params.set(android::CameraParameters::KEY_FOCUS_MODE, valstr);
    }

    //Query focus distances only when focus is running
    if ( ( AF_ACTIVE & state ) ||
         ( NULL == mParameters.get(android::CameraParameters::KEY_FOCUS_DISTANCES) ) )
        {
        updateFocusDistances(params);
        }
    else
        {
        params.set(android::CameraParameters::KEY_FOCUS_DISTANCES,
                   mParameters.get(android::CameraParameters::KEY_FOCUS_DISTANCES));
        }

    OMX_INIT_STRUCT_PTR (&exp, OMX_CONFIG_EXPOSUREVALUETYPE);
    exp.nPortIndex = OMX_ALL;

    eError = OMX_GetConfig(mCameraAdapterParameters.mHandleComp,
                           OMX_IndexConfigCommonExposureValue,
                           &exp);
    if ( OMX_ErrorNone == eError )
        {
        params.set(TICameraParameters::KEY_CURRENT_ISO, exp.nSensitivity);
        }
    else
        {
        CAMHAL_LOGEB("OMX error 0x%x, while retrieving current ISO value", eError);
        }

    {
    android::AutoMutex lock(mZoomLock);
    //Immediate zoom should not be avaialable while smooth zoom is running
    if ( ZOOM_ACTIVE & state )
        {
        if ( mZoomParameterIdx != mCurrentZoomIdx )
            {
            mZoomParameterIdx += mZoomInc;
            }
        params.set(android::CameraParameters::KEY_ZOOM, mZoomParameterIdx);
        if ( ( mCurrentZoomIdx == mTargetZoomIdx ) &&
             ( mZoomParameterIdx == mCurrentZoomIdx ) )
            {

            if ( NO_ERROR == ret )
                {

                ret =  BaseCameraAdapter::setState(CAMERA_STOP_SMOOTH_ZOOM);

                if ( NO_ERROR == ret )
                    {
                    ret = BaseCameraAdapter::commitState();
                    }
                else
                    {
                    ret |= BaseCameraAdapter::rollbackState();
                    }

                }

            }

        CAMHAL_LOGDB("CameraParameters Zoom = %d", mCurrentZoomIdx);
        }
    else
        {
        params.set(android::CameraParameters::KEY_ZOOM, mCurrentZoomIdx);
        }
    }

    //Populate current lock status
    if ( mUserSetExpLock || mParameters3A.ExposureLock ) {
        params.set(android::CameraParameters::KEY_AUTO_EXPOSURE_LOCK,
                android::CameraParameters::TRUE);
    } else {
        params.set(android::CameraParameters::KEY_AUTO_EXPOSURE_LOCK,
                android::CameraParameters::FALSE);
    }

    if ( mUserSetWbLock || mParameters3A.WhiteBalanceLock ) {
        params.set(android::CameraParameters::KEY_AUTO_WHITEBALANCE_LOCK,
                android::CameraParameters::TRUE);
    } else {
        params.set(android::CameraParameters::KEY_AUTO_WHITEBALANCE_LOCK,
                android::CameraParameters::FALSE);
    }

    // Update Picture size capabilities dynamically
    params.set(android::CameraParameters::KEY_SUPPORTED_PICTURE_SIZES,
                mCapabilities->get(CameraProperties::SUPPORTED_PICTURE_SIZES));

    // Update framerate capabilities dynamically
    params.set(android::CameraParameters::KEY_SUPPORTED_PREVIEW_FRAME_RATES,
               mCapabilities->get(CameraProperties::SUPPORTED_PREVIEW_FRAME_RATES));

    params.set(TICameraParameters::KEY_FRAMERATES_EXT_SUPPORTED,
               mCapabilities->get(CameraProperties::SUPPORTED_PREVIEW_FRAME_RATES_EXT));

    params.set(android::CameraParameters::KEY_SUPPORTED_PREVIEW_FPS_RANGE,
               mCapabilities->get(CameraProperties::FRAMERATE_RANGE_SUPPORTED));

    params.set(TICameraParameters::KEY_FRAMERATE_RANGES_EXT_SUPPORTED,
               mCapabilities->get(CameraProperties::FRAMERATE_RANGE_EXT_SUPPORTED));

    LOG_FUNCTION_NAME_EXIT;
}

status_t OMXCameraAdapter::setupTunnel(uint32_t SliceHeight, uint32_t EncoderHandle, uint32_t width, uint32_t height) {
    LOG_FUNCTION_NAME;

    status_t ret = NO_ERROR;
    OMX_ERRORTYPE eError = OMX_ErrorNone;
    OMX_HANDLETYPE *encoderHandle = (OMX_HANDLETYPE *)EncoderHandle;

    CAMHAL_LOGDB("\n %s: SliceHeight:%d, EncoderHandle:%d width:%d height:%d \n", __FUNCTION__, SliceHeight, EncoderHandle, width, height);

    if (SliceHeight == 0){
        CAMHAL_LOGEA("\n\n #### Encoder Slice Height Not received, Dont Setup Tunnel $$$$\n\n");
        return BAD_VALUE;
    }

    if (encoderHandle == NULL) {
        CAMHAL_LOGEA("Encoder Handle not set \n\n");
        return BAD_VALUE;
    }

    if ( 0 != mInitSem.Count() ) {
        CAMHAL_LOGEB("Error mInitSem semaphore count %d", mInitSem.Count());
        LOG_FUNCTION_NAME_EXIT;
        return NO_INIT;
    }

    // Register for port enable event
    ret = RegisterForEvent(mCameraAdapterParameters.mHandleComp,
            OMX_EventCmdComplete,
            OMX_CommandPortEnable,
            mCameraAdapterParameters.mVideoPortIndex,
            mInitSem);
    if(ret != NO_ERROR) {
        CAMHAL_LOGEB("Error in registering for event %d", ret);
        return UNKNOWN_ERROR;
    }

    // Enable VIDEO Port
    eError = OMX_SendCommand(mCameraAdapterParameters.mHandleComp,
            OMX_CommandPortEnable,
            mCameraAdapterParameters.mVideoPortIndex,
            NULL);
    if(eError != OMX_ErrorNone) {
        CAMHAL_LOGEB("OMX_SendCommand(OMX_CommandPortEnable) -0x%x", eError);
        return BAD_VALUE;
    }

    // Wait for the port enable event to occur
    ret = mInitSem.WaitTimeout(OMX_CMD_TIMEOUT);
    if ( NO_ERROR == ret ) {
        CAMHAL_LOGDA("-Port enable event arrived");
    } else {
        ret |= RemoveEvent(mCameraAdapterParameters.mHandleComp,
                OMX_EventCmdComplete,
                OMX_CommandPortEnable,
                mCameraAdapterParameters.mVideoPortIndex,
                NULL);
        CAMHAL_LOGEA("Timeout for enabling preview port expired!");
        return UNKNOWN_ERROR;
     }

    //Set the Video Port Params
    OMX_PARAM_PORTDEFINITIONTYPE portCheck;
    OMX_INIT_STRUCT_PTR (&portCheck, OMX_PARAM_PORTDEFINITIONTYPE);
    portCheck.nPortIndex = OMX_CAMERA_PORT_VIDEO_OUT_VIDEO;
    eError = OMX_GetParameter(mCameraAdapterParameters.mHandleComp,
                                OMX_IndexParamPortDefinition, &portCheck);
    if (eError!=OMX_ErrorNone) {
        CAMHAL_LOGEB("OMX_GetParameter OMX_IndexParamPortDefinition Error - %x", eError);
    }

    portCheck.format.video.nFrameWidth = width;
    portCheck.format.video.nFrameHeight = height;
    portCheck.format.video.eColorFormat = OMX_COLOR_FormatYUV420PackedSemiPlanar;
    eError = OMX_SetParameter(mCameraAdapterParameters.mHandleComp,
            OMX_IndexParamPortDefinition, &portCheck);
    if (eError!=OMX_ErrorNone) {
        CAMHAL_LOGEB("OMX_SetParameter OMX_IndexParamPortDefinition Error- %x", eError);
    }

    //Slice  Configuration
    OMX_TI_PARAM_VTCSLICE VTCSlice;
    OMX_INIT_STRUCT_PTR(&VTCSlice, OMX_TI_PARAM_VTCSLICE);
    eError = OMX_GetParameter(mCameraAdapterParameters.mHandleComp, (OMX_INDEXTYPE)OMX_TI_IndexParamVtcSlice, &VTCSlice);
    if (eError!=OMX_ErrorNone) {
        CAMHAL_LOGEB("OMX_GetParameter OMX_TI_IndexParamVtcSlice Error - %x", eError);
    }

    VTCSlice.nSliceHeight = SliceHeight;
    eError = OMX_SetParameter(mCameraAdapterParameters.mHandleComp, (OMX_INDEXTYPE)OMX_TI_IndexParamVtcSlice, &VTCSlice);
    if (OMX_ErrorNone != eError ) {
        CAMHAL_LOGEB("OMX_SetParameter on OMX_TI_IndexParamVtcSlice returned error: 0x%x", eError);
        return BAD_VALUE;
    }

    eError = OMX_SetupTunnel(mCameraAdapterParameters.mHandleComp,
            mCameraAdapterParameters.mVideoPortIndex, encoderHandle, 0);
    if (OMX_ErrorNone != eError ) {
        CAMHAL_LOGEB("OMX_SetupTunnel returned error: 0x%x", eError);
        return BAD_VALUE;
    }

    return NO_ERROR;
}

status_t OMXCameraAdapter::setSensorQuirks(int orientation,
                                           OMXCameraPortParameters &portParams,
                                           bool &portConfigured)
{
    status_t overclockStatus = NO_ERROR;
    int sensorID = -1;
    size_t overclockWidth;
    size_t overclockHeight;
    OMX_ERRORTYPE eError = OMX_ErrorNone;
    OMX_PARAM_PORTDEFINITIONTYPE portCheck;

    LOG_FUNCTION_NAME;

    portConfigured = false;
    OMX_INIT_STRUCT_PTR (&portCheck, OMX_PARAM_PORTDEFINITIONTYPE);

    portCheck.nPortIndex = mCameraAdapterParameters.mPrevPortIndex;

    eError = OMX_GetParameter (mCameraAdapterParameters.mHandleComp,
                               OMX_IndexParamPortDefinition,
                               &portCheck);

    if ( eError != OMX_ErrorNone ) {
        CAMHAL_LOGEB("OMX_GetParameter - %x", eError);
        return Utils::ErrorUtils::omxToAndroidError(eError);
    }

    if ( ( orientation == 90 ) || ( orientation == 270 ) ) {
        overclockWidth = 1080;
        overclockHeight = 1920;
    } else {
        overclockWidth = 1920;
        overclockHeight = 1080;
    }

    sensorID = mCapabilities->getInt(CameraProperties::CAMERA_SENSOR_ID);
    if( ( ( sensorID == SENSORID_IMX060 ) &&
          ( portParams.mWidth >= overclockWidth ) &&
          ( portParams.mHeight >= overclockHeight ) &&
          ( portParams.mFrameRate >= FRAME_RATE_FULL_HD ) ) ||
          (( sensorID == SENSORID_OV14825) &&
          ( portParams.mFrameRate >= FRAME_RATE_HIGH_HD ))||
        ( ( sensorID == SENSORID_OV5640 ) &&
          ( portParams.mWidth >= overclockWidth ) &&
          ( portParams.mHeight >= overclockHeight ) ) ) {
        overclockStatus = setSensorOverclock(true);
    } else {

        //WA: If the next port resolution doesn't require
        //    sensor overclocking, but the previous resolution
        //    needed it, then we have to first set new port
        //    resolution and then disable sensor overclocking.
        if( ( ( sensorID == SENSORID_IMX060 ) &&
              ( portCheck.format.video.nFrameWidth >= overclockWidth ) &&
              ( portCheck.format.video.nFrameHeight >= overclockHeight ) &&
              ( ( portCheck.format.video.xFramerate >> 16 ) >= FRAME_RATE_FULL_HD ) ) ||
              (( sensorID == SENSORID_OV14825) &&
              (( portCheck.format.video.xFramerate >> 16) >= FRAME_RATE_HIGH_HD ))||
             ( ( sensorID == SENSORID_OV5640 ) &&
              ( portCheck.format.video.nFrameWidth >= overclockWidth ) &&
              ( portCheck.format.video.nFrameHeight >= overclockHeight ) ) ) {
            status_t ret = setFormat(mCameraAdapterParameters.mPrevPortIndex,
                                     portParams);
            if ( NO_ERROR != ret ) {
                return ret;
            }

            // Another WA: Setting the port definition will reset the VFR
            //             configuration.
            setVFramerate(portParams.mMinFrameRate, portParams.mMaxFrameRate);

            portConfigured = true;
        }

        overclockStatus = setSensorOverclock(false);
    }

    LOG_FUNCTION_NAME_EXIT;

    return overclockStatus;
}
status_t OMXCameraAdapter::setFormat(OMX_U32 port, OMXCameraPortParameters &portParams)
{
    LOG_FUNCTION_NAME;

    status_t ret = NO_ERROR;
    size_t bufferCount;
    OMX_ERRORTYPE eError = OMX_ErrorNone;
    OMX_PARAM_PORTDEFINITIONTYPE portCheck;

    OMX_INIT_STRUCT_PTR (&portCheck, OMX_PARAM_PORTDEFINITIONTYPE);

    portCheck.nPortIndex = port;

    eError = OMX_GetParameter (mCameraAdapterParameters.mHandleComp,
                                OMX_IndexParamPortDefinition, &portCheck);
    if (eError!=OMX_ErrorNone) {
        CAMHAL_LOGEB("OMX_GetParameter - %x", eError);
    }
    GOTO_EXIT_IF((eError!=OMX_ErrorNone), eError);

    if (OMX_CAMERA_PORT_VIDEO_OUT_PREVIEW == port) {
        portCheck.format.video.nFrameWidth      = portParams.mWidth;
        portCheck.format.video.nFrameHeight     = portParams.mHeight;
        portCheck.format.video.eColorFormat     = portParams.mColorFormat;
        portCheck.format.video.nStride          = portParams.mStride;

        portCheck.format.video.xFramerate       = portParams.mFrameRate<<16;
        portCheck.nBufferSize                   = portParams.mStride * portParams.mHeight;
        portCheck.nBufferCountActual = portParams.mNumBufs;
        mFocusThreshold = FOCUS_THRESHOLD * portParams.mFrameRate;
        // Used for RAW capture
    } else if (OMX_CAMERA_PORT_VIDEO_OUT_VIDEO == port) {
        portCheck.format.video.nFrameWidth      = portParams.mWidth;
        portCheck.format.video.nFrameHeight     = portParams.mHeight;
        portCheck.format.video.eColorFormat     = OMX_COLOR_FormatRawBayer10bit; // portParams.mColorFormat;
        portCheck.nBufferCountActual            = 1; // portParams.mNumBufs;
    } else if (OMX_CAMERA_PORT_IMAGE_OUT_IMAGE == port) {
        portCheck.format.image.nFrameWidth      = portParams.mWidth;
        portCheck.format.image.nFrameHeight     = portParams.mHeight;
        if (OMX_COLOR_FormatUnused == portParams.mColorFormat) {
            portCheck.format.image.eColorFormat = OMX_COLOR_FormatCbYCrY;
            if (mCodingMode == CodingJPEG) {
                portCheck.format.image.eCompressionFormat = OMX_IMAGE_CodingJPEG;
            } else if (mCodingMode == CodingJPS) {
                portCheck.format.image.eCompressionFormat = (OMX_IMAGE_CODINGTYPE) OMX_TI_IMAGE_CodingJPS;
            } else if (mCodingMode == CodingMPO) {
                portCheck.format.image.eCompressionFormat = (OMX_IMAGE_CODINGTYPE) OMX_TI_IMAGE_CodingMPO;
            } else {
                portCheck.format.image.eCompressionFormat = OMX_IMAGE_CodingUnused;
            }
        } else {
            portCheck.format.image.eColorFormat       = portParams.mColorFormat;
            portCheck.format.image.eCompressionFormat = OMX_IMAGE_CodingUnused;
        }

#ifdef CAMERAHAL_USE_RAW_IMAGE_SAVING
        // RAW + YUV Capture
        if (mYuvCapture) {
            portCheck.format.image.eColorFormat       = OMX_COLOR_FormatCbYCrY;
            portCheck.format.image.eCompressionFormat = OMX_IMAGE_CodingUnused;
        }
#endif
        //Stride for 1D tiler buffer is zero
        portCheck.format.image.nStride          =  0;
        portCheck.nBufferCountActual = portParams.mNumBufs;
     } else if (OMX_CAMERA_PORT_VIDEO_IN_VIDEO == port) {
        portCheck.format.video.nFrameWidth      = portParams.mWidth;
        portCheck.format.video.nStride          = portParams.mStride;
        portCheck.format.video.nFrameHeight     = portParams.mHeight;
        portCheck.format.video.eColorFormat     = portParams.mColorFormat;
        portCheck.format.video.xFramerate       = 30 << 16;
        portCheck.nBufferCountActual            = portParams.mNumBufs;
    } else {
        CAMHAL_LOGEB("Unsupported port index (%lu)", port);
    }

    if (( mSensorIndex == OMX_TI_StereoSensor ) && (OMX_CAMERA_PORT_VIDEO_OUT_VIDEO != port)) {
        ret = setS3DFrameLayout(port);
        if ( NO_ERROR != ret )
            {
            CAMHAL_LOGEA("Error configuring stereo 3D frame layout");
            return ret;
            }
        }

    eError = OMX_SetParameter(mCameraAdapterParameters.mHandleComp,
            OMX_IndexParamPortDefinition, &portCheck);
    if (eError!=OMX_ErrorNone) {
        CAMHAL_LOGEB("OMX_SetParameter - %x", eError);
    }
    GOTO_EXIT_IF((eError!=OMX_ErrorNone), eError);

    /* check if parameters are set correctly by calling GetParameter() */
    eError = OMX_GetParameter(mCameraAdapterParameters.mHandleComp,
            OMX_IndexParamPortDefinition, &portCheck);
    if (eError!=OMX_ErrorNone) {
        CAMHAL_LOGEB("OMX_GetParameter - %x", eError);
    }
    GOTO_EXIT_IF((eError!=OMX_ErrorNone), eError);

    portParams.mBufSize = portCheck.nBufferSize;
    portParams.mStride = portCheck.format.image.nStride;

    if (OMX_CAMERA_PORT_IMAGE_OUT_IMAGE == port) {
        CAMHAL_LOGDB("\n *** IMG Width = %ld", portCheck.format.image.nFrameWidth);
        CAMHAL_LOGDB("\n *** IMG Height = %ld", portCheck.format.image.nFrameHeight);

        CAMHAL_LOGDB("\n *** IMG IMG FMT = %x", portCheck.format.image.eColorFormat);
        CAMHAL_LOGDB("\n *** IMG portCheck.nBufferSize = %ld\n",portCheck.nBufferSize);
        CAMHAL_LOGDB("\n *** IMG portCheck.nBufferCountMin = %ld\n",
                portCheck.nBufferCountMin);
        CAMHAL_LOGDB("\n *** IMG portCheck.nBufferCountActual = %ld\n",
                portCheck.nBufferCountActual);
        CAMHAL_LOGDB("\n *** IMG portCheck.format.image.nStride = %ld\n",
                portCheck.format.image.nStride);
    } else if (OMX_CAMERA_PORT_VIDEO_OUT_PREVIEW == port) {
        CAMHAL_LOGDB("\n *** PRV Width = %ld", portCheck.format.video.nFrameWidth);
        CAMHAL_LOGDB("\n *** PRV Height = %ld", portCheck.format.video.nFrameHeight);

        CAMHAL_LOGDB("\n *** PRV IMG FMT = %x", portCheck.format.video.eColorFormat);
        CAMHAL_LOGDB("\n *** PRV portCheck.nBufferSize = %ld\n",portCheck.nBufferSize);
        CAMHAL_LOGDB("\n *** PRV portCheck.nBufferCountMin = %ld\n",
                portCheck.nBufferCountMin);
        CAMHAL_LOGDB("\n *** PRV portCheck.nBufferCountActual = %ld\n",
                portCheck.nBufferCountActual);
        CAMHAL_LOGDB("\n ***PRV portCheck.format.video.nStride = %ld\n",
                portCheck.format.video.nStride);
    } else {
        CAMHAL_LOGDB("\n *** VID Width = %ld", portCheck.format.video.nFrameWidth);
        CAMHAL_LOGDB("\n *** VID Height = %ld", portCheck.format.video.nFrameHeight);

        CAMHAL_LOGDB("\n *** VID IMG FMT = %x", portCheck.format.video.eColorFormat);
        CAMHAL_LOGDB("\n *** VID portCheck.nBufferSize = %ld\n",portCheck.nBufferSize);
        CAMHAL_LOGDB("\n *** VID portCheck.nBufferCountMin = %ld\n",
                portCheck.nBufferCountMin);
        CAMHAL_LOGDB("\n *** VID portCheck.nBufferCountActual = %ld\n",
                portCheck.nBufferCountActual);
        CAMHAL_LOGDB("\n *** VID portCheck.format.video.nStride = %ld\n",
                portCheck.format.video.nStride);
    }

    mSetFormatDone = true;

    LOG_FUNCTION_NAME_EXIT;

    return Utils::ErrorUtils::omxToAndroidError(eError);

    EXIT:

    CAMHAL_LOGEB("Exiting function %s because of eError = 0x%x", __FUNCTION__, eError);

    LOG_FUNCTION_NAME_EXIT;

    return Utils::ErrorUtils::omxToAndroidError(eError);
}

status_t OMXCameraAdapter::flushBuffers(OMX_U32 nPort)
{
    LOG_FUNCTION_NAME;

    status_t ret = NO_ERROR;
    OMX_ERRORTYPE eError = OMX_ErrorNone;

    if ( 0 != mFlushSem.Count() )
        {
        CAMHAL_LOGEB("Error mFlushSem semaphore count %d", mFlushSem.Count());
        LOG_FUNCTION_NAME_EXIT;
        return NO_INIT;
        }

    OMXCameraPortParameters * mPreviewData = NULL;
    mPreviewData = &mCameraAdapterParameters.mCameraPortParams[nPort];

    ///Register for the FLUSH event
    ///This method just inserts a message in Event Q, which is checked in the callback
    ///The sempahore passed is signalled by the callback
    ret = RegisterForEvent(mCameraAdapterParameters.mHandleComp,
                                OMX_EventCmdComplete,
                                OMX_CommandFlush,
                                nPort,
                                mFlushSem);
    if(ret!=NO_ERROR)
        {
        CAMHAL_LOGEB("Error in registering for event %d", ret);
        goto EXIT;
        }

    ///Send FLUSH command to preview port
    eError = OMX_SendCommand (mCameraAdapterParameters.mHandleComp,
                              OMX_CommandFlush,
                              nPort,
                              NULL);

    if(eError!=OMX_ErrorNone)
        {
        CAMHAL_LOGEB("OMX_SendCommand(OMX_CommandFlush)-0x%x", eError);
        }
    GOTO_EXIT_IF((eError!=OMX_ErrorNone), eError);

    CAMHAL_LOGDA("Waiting for flush event");

    ///Wait for the FLUSH event to occur
    ret = mFlushSem.WaitTimeout(OMX_CMD_TIMEOUT);

    //If somethiing bad happened while we wait
    if (mComponentState == OMX_StateInvalid)
      {
        CAMHAL_LOGEA("Invalid State after Flush Exitting!!!");
        goto EXIT;
      }

    if ( NO_ERROR == ret )
        {
        CAMHAL_LOGDA("Flush event received");
        }
    else
        {
        ret |= RemoveEvent(mCameraAdapterParameters.mHandleComp,
                           OMX_EventCmdComplete,
                           OMX_CommandFlush,
                           nPort,
                           NULL);
        CAMHAL_LOGDA("Flush event timeout expired");
        goto EXIT;
        }

    mOMXCallbackHandler->flush();

    LOG_FUNCTION_NAME_EXIT;

    return (ret | Utils::ErrorUtils::omxToAndroidError(eError));

    EXIT:
    CAMHAL_LOGEB("Exiting function %s because of ret %d eError=%x", __FUNCTION__, ret, eError);
    performCleanupAfterError();
    LOG_FUNCTION_NAME_EXIT;
    return (ret | Utils::ErrorUtils::omxToAndroidError(eError));
}

///API to give the buffers to Adapter
status_t OMXCameraAdapter::useBuffers(CameraMode mode, CameraBuffer * bufArr, int num, size_t length, unsigned int queueable)
{
    OMX_ERRORTYPE eError = OMX_ErrorNone;
    status_t ret = NO_ERROR;

    LOG_FUNCTION_NAME;

    switch(mode)
        {
        case CAMERA_PREVIEW:
            mCameraAdapterParameters.mCameraPortParams[mCameraAdapterParameters.mPrevPortIndex].mNumBufs =  num;
            mCameraAdapterParameters.mCameraPortParams[mCameraAdapterParameters.mPrevPortIndex].mMaxQueueable = queueable;
            ret = UseBuffersPreview(bufArr, num);
            break;

        case CAMERA_IMAGE_CAPTURE:
            mCameraAdapterParameters.mCameraPortParams[mCameraAdapterParameters.mImagePortIndex].mNumBufs = num;
            mCameraAdapterParameters.mCameraPortParams[mCameraAdapterParameters.mImagePortIndex].mMaxQueueable = queueable;
            ret = UseBuffersCapture(bufArr, num);
            break;

        case CAMERA_VIDEO:
            mCameraAdapterParameters.mCameraPortParams[mCameraAdapterParameters.mVideoPortIndex].mNumBufs =  num;
            mCameraAdapterParameters.mCameraPortParams[mCameraAdapterParameters.mVideoPortIndex].mMaxQueueable = queueable;
            ret = UseBuffersRawCapture(bufArr, num);
            break;

        case CAMERA_MEASUREMENT:
            mCameraAdapterParameters.mCameraPortParams[mCameraAdapterParameters.mMeasurementPortIndex].mNumBufs = num;
            mCameraAdapterParameters.mCameraPortParams[mCameraAdapterParameters.mMeasurementPortIndex].mMaxQueueable = queueable;
            ret = UseBuffersPreviewData(bufArr, num);
            break;

        case CAMERA_REPROCESS:
            mCameraAdapterParameters.mCameraPortParams[mCameraAdapterParameters.mVideoInPortIndex].mNumBufs = num;
            mCameraAdapterParameters.mCameraPortParams[mCameraAdapterParameters.mVideoInPortIndex].mMaxQueueable = queueable;
            ret = UseBuffersReprocess(bufArr, num);
            break;
        }

    LOG_FUNCTION_NAME_EXIT;

    return ret;
}

status_t OMXCameraAdapter::UseBuffersPreviewData(CameraBuffer * bufArr, int num)
{
    status_t ret = NO_ERROR;
    OMX_ERRORTYPE eError = OMX_ErrorNone;
    OMXCameraPortParameters * measurementData = NULL;
    android::AutoMutex lock(mPreviewDataBufferLock);

    LOG_FUNCTION_NAME;

    if ( mComponentState != OMX_StateLoaded )
        {
        CAMHAL_LOGEA("Calling UseBuffersPreviewData() when not in LOADED state");
        return BAD_VALUE;
        }

    if ( NULL == bufArr )
        {
        CAMHAL_LOGEA("NULL pointer passed for buffArr");
        return BAD_VALUE;
        }

    if ( 0 != mUsePreviewDataSem.Count() )
        {
        CAMHAL_LOGEB("Error mUsePreviewDataSem semaphore count %d", mUsePreviewDataSem.Count());
        LOG_FUNCTION_NAME_EXIT;
        return NO_INIT;
        }

    if ( NO_ERROR == ret )
        {
        measurementData = &mCameraAdapterParameters.mCameraPortParams[mCameraAdapterParameters.mMeasurementPortIndex];
        measurementData->mNumBufs = num ;
        }

    if ( NO_ERROR == ret )
        {
         ///Register for port enable event on measurement port
        ret = RegisterForEvent(mCameraAdapterParameters.mHandleComp,
                                      OMX_EventCmdComplete,
                                      OMX_CommandPortEnable,
                                      mCameraAdapterParameters.mMeasurementPortIndex,
                                      mUsePreviewDataSem);

        if ( ret == NO_ERROR )
            {
            CAMHAL_LOGDB("Registering for event %d", ret);
            }
        else
            {
            CAMHAL_LOGEB("Error in registering for event %d", ret);
            goto EXIT;
            }
        }

    if ( NO_ERROR == ret )
        {
         ///Enable MEASUREMENT Port
         eError = OMX_SendCommand(mCameraAdapterParameters.mHandleComp,
                                      OMX_CommandPortEnable,
                                      mCameraAdapterParameters.mMeasurementPortIndex,
                                      NULL);

            if ( eError == OMX_ErrorNone )
                {
                CAMHAL_LOGDB("OMX_SendCommand(OMX_CommandPortEnable) -0x%x", eError);
                }
            else
                {
                CAMHAL_LOGEB("OMX_SendCommand(OMX_CommandPortEnable) -0x%x", eError);
                goto EXIT;
                }
        }

    if ( NO_ERROR == ret )
        {
        ret = mUsePreviewDataSem.WaitTimeout(OMX_CMD_TIMEOUT);

        //If somethiing bad happened while we wait
        if (mComponentState == OMX_StateInvalid)
          {
            CAMHAL_LOGEA("Invalid State after measurement port enable Exitting!!!");
            goto EXIT;
          }

        if ( NO_ERROR == ret )
            {
            CAMHAL_LOGDA("Port enable event arrived on measurement port");
            }
        else
            {
            ret |= RemoveEvent(mCameraAdapterParameters.mHandleComp,
                               OMX_EventCmdComplete,
                               OMX_CommandPortEnable,
                               mCameraAdapterParameters.mMeasurementPortIndex,
                               NULL);
            CAMHAL_LOGEA("Timeout expoired during port enable on measurement port");
            goto EXIT;
            }

        CAMHAL_LOGDA("Port enable event arrived on measurement port");
        }

    LOG_FUNCTION_NAME_EXIT;

    return ret;
EXIT:
    CAMHAL_LOGEB("Exiting function %s because of ret %d eError=%x", __FUNCTION__, ret, eError);
    performCleanupAfterError();
    LOG_FUNCTION_NAME_EXIT;
    return (ret | Utils::ErrorUtils::omxToAndroidError(eError));
}

status_t OMXCameraAdapter::switchToExecuting()
{
  status_t ret = NO_ERROR;
  Utils::Message msg;

  LOG_FUNCTION_NAME;

  mStateSwitchLock.lock();
  msg.command = CommandHandler::CAMERA_SWITCH_TO_EXECUTING;
  msg.arg1 = mErrorNotifier;
  ret = mCommandHandler->put(&msg);

  LOG_FUNCTION_NAME_EXIT;

  return ret;
}

status_t OMXCameraAdapter::doSwitchToExecuting()
{
  status_t ret = NO_ERROR;
  OMX_ERRORTYPE eError = OMX_ErrorNone;
  LOG_FUNCTION_NAME;

  if ( (mComponentState == OMX_StateExecuting) || (mComponentState == OMX_StateInvalid) ){
    CAMHAL_LOGDA("Already in OMX_Executing state or OMX_StateInvalid state");
    mStateSwitchLock.unlock();
    return NO_ERROR;
  }

  if ( 0 != mSwitchToExecSem.Count() ){
    CAMHAL_LOGEB("Error mSwitchToExecSem semaphore count %d", mSwitchToExecSem.Count());
    goto EXIT;
  }

  ///Register for Preview port DISABLE  event
  ret = RegisterForEvent(mCameraAdapterParameters.mHandleComp,
                         OMX_EventCmdComplete,
                         OMX_CommandPortDisable,
                         mCameraAdapterParameters.mPrevPortIndex,
                         mSwitchToExecSem);
  if ( NO_ERROR != ret ){
    CAMHAL_LOGEB("Error in registering Port Disable for event %d", ret);
    goto EXIT;
  }
  ///Disable Preview Port
  eError = OMX_SendCommand(mCameraAdapterParameters.mHandleComp,
                           OMX_CommandPortDisable,
                           mCameraAdapterParameters.mPrevPortIndex,
                           NULL);
  ret = mSwitchToExecSem.WaitTimeout(OMX_CMD_TIMEOUT);
  if (ret != NO_ERROR){
    CAMHAL_LOGEB("Timeout PREVIEW PORT DISABLE %d", ret);
  }

  CAMHAL_LOGVB("PREV PORT DISABLED %d", ret);

  ///Register for IDLE state switch event
  ret = RegisterForEvent(mCameraAdapterParameters.mHandleComp,
                         OMX_EventCmdComplete,
                         OMX_CommandStateSet,
                         OMX_StateIdle,
                         mSwitchToExecSem);
  if(ret!=NO_ERROR)
    {
      CAMHAL_LOGEB("Error in IDLE STATE SWITCH %d", ret);
      goto EXIT;
    }
  eError = OMX_SendCommand (mCameraAdapterParameters.mHandleComp ,
                            OMX_CommandStateSet,
                            OMX_StateIdle,
                            NULL);
  GOTO_EXIT_IF((eError!=OMX_ErrorNone), eError);
  ret = mSwitchToExecSem.WaitTimeout(OMX_CMD_TIMEOUT);
  if (ret != NO_ERROR){
    CAMHAL_LOGEB("Timeout IDLE STATE SWITCH %d", ret);
    goto EXIT;
  }
  mComponentState = OMX_StateIdle;
  CAMHAL_LOGVB("OMX_SendCommand(OMX_StateIdle) 0x%x", eError);

  ///Register for EXECUTING state switch event
  ret = RegisterForEvent(mCameraAdapterParameters.mHandleComp,
                         OMX_EventCmdComplete,
                         OMX_CommandStateSet,
                         OMX_StateExecuting,
                         mSwitchToExecSem);
  if(ret!=NO_ERROR)
    {
      CAMHAL_LOGEB("Error in EXECUTING STATE SWITCH %d", ret);
      goto EXIT;
    }
  eError = OMX_SendCommand (mCameraAdapterParameters.mHandleComp ,
                            OMX_CommandStateSet,
                            OMX_StateExecuting,
                            NULL);
  GOTO_EXIT_IF((eError!=OMX_ErrorNone), eError);
  ret = mSwitchToExecSem.WaitTimeout(OMX_CMD_TIMEOUT);
  if (ret != NO_ERROR){
    CAMHAL_LOGEB("Timeout EXEC STATE SWITCH %d", ret);
    goto EXIT;
  }
  mComponentState = OMX_StateExecuting;
  CAMHAL_LOGVB("OMX_SendCommand(OMX_StateExecuting) 0x%x", eError);

  mStateSwitchLock.unlock();

  LOG_FUNCTION_NAME_EXIT;
  return ret;

 EXIT:
  CAMHAL_LOGEB("Exiting function %s because of ret %d eError=%x", __FUNCTION__, ret, eError);
  performCleanupAfterError();
  mStateSwitchLock.unlock();
  LOG_FUNCTION_NAME_EXIT;
  return (ret | Utils::ErrorUtils::omxToAndroidError(eError));
}

status_t OMXCameraAdapter::switchToIdle() {
    status_t ret = NO_ERROR;
    OMX_ERRORTYPE eError = OMX_ErrorNone;

    LOG_FUNCTION_NAME;

    android::AutoMutex lock(mIdleStateSwitchLock);

    if ( mComponentState == OMX_StateIdle || mComponentState == OMX_StateLoaded  || mComponentState == OMX_StateInvalid) {
        CAMHAL_LOGDA("Already in OMX_StateIdle, OMX_Loaded state or OMX_StateInvalid state");
        return NO_ERROR;
    }

    if ( 0 != mSwitchToLoadedSem.Count() )
        {
        CAMHAL_LOGEB("Error mSwitchToLoadedSem semaphore count %d", mSwitchToLoadedSem.Count());
        goto EXIT;
        }

    ///Register for EXECUTING state transition.
    ///This method just inserts a message in Event Q, which is checked in the callback
    ///The sempahore passed is signalled by the callback
    ret = RegisterForEvent(mCameraAdapterParameters.mHandleComp,
                           OMX_EventCmdComplete,
                           OMX_CommandStateSet,
                           OMX_StateIdle,
                           mSwitchToLoadedSem);

    if(ret!=NO_ERROR)
        {
        CAMHAL_LOGEB("Error in registering for event %d", ret);
        goto EXIT;
        }

    eError = OMX_SendCommand (mCameraAdapterParameters.mHandleComp,
                              OMX_CommandStateSet,
                              OMX_StateIdle,
                              NULL);

    if(eError!=OMX_ErrorNone)
        {
        CAMHAL_LOGEB("OMX_SendCommand(OMX_StateIdle) - %x", eError);
        }

    GOTO_EXIT_IF((eError!=OMX_ErrorNone), eError);

    ///Wait for the EXECUTING ->IDLE transition to arrive

    CAMHAL_LOGDA("EXECUTING->IDLE state changed");
    ret = mSwitchToLoadedSem.WaitTimeout(OMX_CMD_TIMEOUT);

    //If somethiing bad happened while we wait
    if (mComponentState == OMX_StateInvalid)
      {
        CAMHAL_LOGEA("Invalid State after EXECUTING->IDLE Exitting!!!");
        goto EXIT;
      }

    if ( NO_ERROR == ret )
        {
        CAMHAL_LOGDA("EXECUTING->IDLE state changed");
        }
    else
        {
        ret |= RemoveEvent(mCameraAdapterParameters.mHandleComp,
                           OMX_EventCmdComplete,
                           OMX_CommandStateSet,
                           OMX_StateIdle,
                           NULL);
        CAMHAL_LOGEA("Timeout expired on EXECUTING->IDLE state change");
        goto EXIT;
        }

    mComponentState = OMX_StateIdle;

    return NO_ERROR;

EXIT:
    CAMHAL_LOGEB("Exiting function %s because of ret %d eError=%x", __FUNCTION__, ret, eError);
    performCleanupAfterError();
    LOG_FUNCTION_NAME_EXIT;
    return (ret | Utils::ErrorUtils::omxToAndroidError(eError));
}



status_t OMXCameraAdapter::prevPortEnable() {
    status_t ret = NO_ERROR;
    OMX_ERRORTYPE eError = OMX_ErrorNone;

    LOG_FUNCTION_NAME;

    ///Register for Preview port ENABLE event
    ret = RegisterForEvent(mCameraAdapterParameters.mHandleComp,
            OMX_EventCmdComplete,
            OMX_CommandPortEnable,
            mCameraAdapterParameters.mPrevPortIndex,
            mSwitchToLoadedSem);

    if ( NO_ERROR != ret )
    {
        CAMHAL_LOGEB("Error in registering for event %d", ret);
        goto EXIT;
    }

    ///Enable Preview Port
    eError = OMX_SendCommand(mCameraAdapterParameters.mHandleComp,
            OMX_CommandPortEnable,
            mCameraAdapterParameters.mPrevPortIndex,
            NULL);


    CAMHAL_LOGDB("OMX_SendCommand(OMX_CommandStateSet) 0x%x", eError);
    GOTO_EXIT_IF((eError!=OMX_ErrorNone), eError);

    CAMHAL_LOGDA("Enabling Preview port");
    ///Wait for state to switch to idle
    ret = mSwitchToLoadedSem.WaitTimeout(OMX_CMD_TIMEOUT);

    //If somethiing bad happened while we wait
    if (mComponentState == OMX_StateInvalid)
    {
        CAMHAL_LOGEA("Invalid State after Enabling Preview port Exitting!!!");
        goto EXIT;
    }

    if ( NO_ERROR == ret )
    {
        CAMHAL_LOGDA("Preview port enabled!");
    }
    else
    {
        ret |= RemoveEvent(mCameraAdapterParameters.mHandleComp,
                OMX_EventCmdComplete,
                OMX_CommandPortEnable,
                mCameraAdapterParameters.mPrevPortIndex,
                NULL);
        CAMHAL_LOGEA("Preview enable timedout");

        goto EXIT;
    }

    LOG_FUNCTION_NAME_EXIT;
    return (ret | Utils::ErrorUtils::omxToAndroidError(eError));

EXIT:
    CAMHAL_LOGEB("Exiting function %s because of ret %d eError=%x", __FUNCTION__, ret, eError);
    performCleanupAfterError();
    LOG_FUNCTION_NAME_EXIT;
    return (ret | Utils::ErrorUtils::omxToAndroidError(eError));
}

status_t OMXCameraAdapter::switchToLoaded(bool bPortEnableRequired) {
    status_t ret = NO_ERROR;
    OMX_ERRORTYPE eError = OMX_ErrorNone;

    LOG_FUNCTION_NAME;

    android::AutoMutex lock(mStateSwitchLock);
    if ( mComponentState == OMX_StateLoaded  || mComponentState == OMX_StateInvalid) {
        CAMHAL_LOGDA("Already in OMX_Loaded state or OMX_StateInvalid state");
        return NO_ERROR;
    }

    if ( mComponentState != OMX_StateIdle) {
        ret = switchToIdle();
        if (ret != NO_ERROR) return ret;
    }

    if ( 0 != mSwitchToLoadedSem.Count() ) {
        CAMHAL_LOGEB("Error mSwitchToLoadedSem semaphore count %d", mSwitchToLoadedSem.Count());
        goto EXIT;
    }

    ///Register for LOADED state transition.
    ///This method just inserts a message in Event Q, which is checked in the callback
    ///The sempahore passed is signalled by the callback
    ret = RegisterForEvent(mCameraAdapterParameters.mHandleComp,
                           OMX_EventCmdComplete,
                           OMX_CommandStateSet,
                           OMX_StateLoaded,
                           mSwitchToLoadedSem);

    if(ret!=NO_ERROR)
        {
        CAMHAL_LOGEB("Error in registering for event %d", ret);
        goto EXIT;
        }

    eError = OMX_SendCommand (mCameraAdapterParameters.mHandleComp,
                              OMX_CommandStateSet,
                              OMX_StateLoaded,
                              NULL);

    if(eError!=OMX_ErrorNone)
        {
        CAMHAL_LOGEB("OMX_SendCommand(OMX_StateLoaded) - %x", eError);
        }
    GOTO_EXIT_IF((eError!=OMX_ErrorNone), eError);

    CAMHAL_LOGDA("Switching IDLE->LOADED state");
    ret = mSwitchToLoadedSem.WaitTimeout(OMX_CMD_TIMEOUT);

    //If somethiing bad happened while we wait
    if (mComponentState == OMX_StateInvalid)
      {
        CAMHAL_LOGEA("Invalid State after IDLE->LOADED Exitting!!!");
        goto EXIT;
      }

    if ( NO_ERROR == ret )
        {
        CAMHAL_LOGDA("IDLE->LOADED state changed");
        }
    else
        {
        ret |= RemoveEvent(mCameraAdapterParameters.mHandleComp,
                           OMX_EventCmdComplete,
                           OMX_CommandStateSet,
                           OMX_StateLoaded,
                           NULL);
        CAMHAL_LOGEA("Timeout expired on IDLE->LOADED state change");
        goto EXIT;
        }

    mComponentState = OMX_StateLoaded;
    if (bPortEnableRequired == true) {
        prevPortEnable();
    }

    return (ret | Utils::ErrorUtils::omxToAndroidError(eError));

EXIT:
    CAMHAL_LOGEB("Exiting function %s because of ret %d eError=%x", __FUNCTION__, ret, eError);
    performCleanupAfterError();
    LOG_FUNCTION_NAME_EXIT;
    return (ret | Utils::ErrorUtils::omxToAndroidError(eError));
}

status_t OMXCameraAdapter::UseBuffersPreview(CameraBuffer * bufArr, int num)
{
    status_t ret = NO_ERROR;
    OMX_ERRORTYPE eError = OMX_ErrorNone;
    int tmpHeight, tmpWidth;

    LOG_FUNCTION_NAME;

    if(!bufArr)
        {
        CAMHAL_LOGEA("NULL pointer passed for buffArr");
        LOG_FUNCTION_NAME_EXIT;
        return BAD_VALUE;
        }

    OMXCameraPortParameters * mPreviewData = NULL;
    OMXCameraPortParameters *measurementData = NULL;
    mPreviewData = &mCameraAdapterParameters.mCameraPortParams[mCameraAdapterParameters.mPrevPortIndex];
    measurementData = &mCameraAdapterParameters.mCameraPortParams[mCameraAdapterParameters.mMeasurementPortIndex];
    mPreviewData->mNumBufs = num ;

    if ( 0 != mUsePreviewSem.Count() )
        {
        CAMHAL_LOGEB("Error mUsePreviewSem semaphore count %d", mUsePreviewSem.Count());
        LOG_FUNCTION_NAME_EXIT;
        return NO_INIT;
        }

    if(mPreviewData->mNumBufs != num)
        {
        CAMHAL_LOGEA("Current number of buffers doesnt equal new num of buffers passed!");
        LOG_FUNCTION_NAME_EXIT;
        return BAD_VALUE;
        }

    mStateSwitchLock.lock();

    if ( mComponentState == OMX_StateLoaded ) {

        if (mPendingPreviewSettings & SetLDC) {
            mPendingPreviewSettings &= ~SetLDC;
            ret = setLDC(mIPP);
            if ( NO_ERROR != ret ) {
                CAMHAL_LOGEB("setLDC() failed %d", ret);
            }
        }

        if (mPendingPreviewSettings & SetNSF) {
            mPendingPreviewSettings &= ~SetNSF;
            ret = setNSF(mIPP);
            if ( NO_ERROR != ret ) {
                CAMHAL_LOGEB("setNSF() failed %d", ret);
            }
        }

        if (mPendingPreviewSettings & SetCapMode) {
            mPendingPreviewSettings &= ~SetCapMode;
            ret = setCaptureMode(mCapMode);
            if ( NO_ERROR != ret ) {
                CAMHAL_LOGEB("setCaptureMode() failed %d", ret);
            }
        }

        if(mCapMode == OMXCameraAdapter::VIDEO_MODE) {

            if (mPendingPreviewSettings & SetVNF) {
                mPendingPreviewSettings &= ~SetVNF;
                ret = enableVideoNoiseFilter(mVnfEnabled);
                if ( NO_ERROR != ret){
                    CAMHAL_LOGEB("Error configuring VNF %x", ret);
                }
            }

            if (mPendingPreviewSettings & SetVSTAB) {
                mPendingPreviewSettings &= ~SetVSTAB;
                ret = enableVideoStabilization(mVstabEnabled);
                if ( NO_ERROR != ret) {
                    CAMHAL_LOGEB("Error configuring VSTAB %x", ret);
                }
            }

        }
    }

    ret = setSensorOrientation(mSensorOrientation);
    if ( NO_ERROR != ret )
        {
        CAMHAL_LOGEB("Error configuring Sensor Orientation %x", ret);
        mSensorOrientation = 0;
        }

    if ( mComponentState == OMX_StateLoaded )
        {
        ///Register for IDLE state switch event
        ret = RegisterForEvent(mCameraAdapterParameters.mHandleComp,
                               OMX_EventCmdComplete,
                               OMX_CommandStateSet,
                               OMX_StateIdle,
                               mUsePreviewSem);

        if(ret!=NO_ERROR)
            {
            CAMHAL_LOGEB("Error in registering for event %d", ret);
            goto EXIT;
            }

        ///Once we get the buffers, move component state to idle state and pass the buffers to OMX comp using UseBuffer
        eError = OMX_SendCommand (mCameraAdapterParameters.mHandleComp ,
                                  OMX_CommandStateSet,
                                  OMX_StateIdle,
                                  NULL);

        CAMHAL_LOGDB("OMX_SendCommand(OMX_CommandStateSet) 0x%x", eError);

        GOTO_EXIT_IF((eError!=OMX_ErrorNone), eError);

        mComponentState = OMX_StateIdle;
        }
    else
        {
            ///Register for Preview port ENABLE event
            ret = RegisterForEvent(mCameraAdapterParameters.mHandleComp,
                                   OMX_EventCmdComplete,
                                   OMX_CommandPortEnable,
                                   mCameraAdapterParameters.mPrevPortIndex,
                                   mUsePreviewSem);

            if ( NO_ERROR != ret )
                {
                CAMHAL_LOGEB("Error in registering for event %d", ret);
                goto EXIT;
                }

            ///Enable Preview Port
            eError = OMX_SendCommand(mCameraAdapterParameters.mHandleComp,
                                     OMX_CommandPortEnable,
                                     mCameraAdapterParameters.mPrevPortIndex,
                                     NULL);
        }


    ///Configure DOMX to use either gralloc handles or vptrs
    OMX_TI_PARAMUSENATIVEBUFFER domxUseGrallocHandles;
    OMX_INIT_STRUCT_PTR (&domxUseGrallocHandles, OMX_TI_PARAMUSENATIVEBUFFER);

    domxUseGrallocHandles.nPortIndex = mCameraAdapterParameters.mPrevPortIndex;
    domxUseGrallocHandles.bEnable = OMX_TRUE;

    eError = OMX_SetParameter(mCameraAdapterParameters.mHandleComp,
                            (OMX_INDEXTYPE)OMX_TI_IndexUseNativeBuffers, &domxUseGrallocHandles);
    if(eError!=OMX_ErrorNone)
        {
        CAMHAL_LOGEB("OMX_SetParameter - %x", eError);
        }
    GOTO_EXIT_IF((eError!=OMX_ErrorNone), eError);

    OMX_BUFFERHEADERTYPE *pBufferHdr;
    for(int index=0;index<num;index++) {
        OMX_U8 *ptr;

        ptr = (OMX_U8 *)camera_buffer_get_omx_ptr (&bufArr[index]);
        eError = OMX_UseBuffer( mCameraAdapterParameters.mHandleComp,
                                &pBufferHdr,
                                mCameraAdapterParameters.mPrevPortIndex,
                                0,
                                mPreviewData->mBufSize,
                                ptr);
        if(eError!=OMX_ErrorNone)
            {
            CAMHAL_LOGEB("OMX_UseBuffer-0x%x", eError);
            }
        GOTO_EXIT_IF((eError!=OMX_ErrorNone), eError);

        pBufferHdr->pAppPrivate = (OMX_PTR)&bufArr[index];
        pBufferHdr->nSize = sizeof(OMX_BUFFERHEADERTYPE);
        pBufferHdr->nVersion.s.nVersionMajor = 1 ;
        pBufferHdr->nVersion.s.nVersionMinor = 1 ;
        pBufferHdr->nVersion.s.nRevision = 0 ;
        pBufferHdr->nVersion.s.nStep =  0;
        mPreviewData->mBufferHeader[index] = pBufferHdr;
    }

    if ( mMeasurementEnabled )
        {

        for( int i = 0; i < num; i++ )
            {
            OMX_BUFFERHEADERTYPE *pBufHdr;
            OMX_U8 *ptr;

            ptr = (OMX_U8 *)camera_buffer_get_omx_ptr (&mPreviewDataBuffers[i]);
            eError = OMX_UseBuffer( mCameraAdapterParameters.mHandleComp,
                                    &pBufHdr,
                                    mCameraAdapterParameters.mMeasurementPortIndex,
                                    0,
                                    measurementData->mBufSize,
                                    ptr);

             if ( eError == OMX_ErrorNone )
                {
                pBufHdr->pAppPrivate = (OMX_PTR *)&mPreviewDataBuffers[i];
                pBufHdr->nSize = sizeof(OMX_BUFFERHEADERTYPE);
                pBufHdr->nVersion.s.nVersionMajor = 1 ;
                pBufHdr->nVersion.s.nVersionMinor = 1 ;
                pBufHdr->nVersion.s.nRevision = 0 ;
                pBufHdr->nVersion.s.nStep =  0;
                measurementData->mBufferHeader[i] = pBufHdr;
                }
            else
                {
                CAMHAL_LOGEB("OMX_UseBuffer -0x%x", eError);
                ret = BAD_VALUE;
                break;
                }
            }

        }

    CAMHAL_LOGDA("Registering preview buffers");

    ret = mUsePreviewSem.WaitTimeout(OMX_CMD_TIMEOUT);

    //If somethiing bad happened while we wait
    if (mComponentState == OMX_StateInvalid)
      {
        CAMHAL_LOGEA("Invalid State after Registering preview buffers Exitting!!!");
        goto EXIT;
      }

    if ( NO_ERROR == ret )
        {
        CAMHAL_LOGDA("Preview buffer registration successfull");
        }
    else
        {
        if ( mComponentState == OMX_StateLoaded )
            {
            ret |= RemoveEvent(mCameraAdapterParameters.mHandleComp,
                               OMX_EventCmdComplete,
                               OMX_CommandStateSet,
                               OMX_StateIdle,
                               NULL);
            }
        else
            {
            ret |= SignalEvent(mCameraAdapterParameters.mHandleComp,
                               OMX_EventCmdComplete,
                               OMX_CommandPortEnable,
                               mCameraAdapterParameters.mPrevPortIndex,
                               NULL);
            }
        CAMHAL_LOGEA("Timeout expired on preview buffer registration");
        goto EXIT;
        }

    LOG_FUNCTION_NAME_EXIT;

    return (ret | Utils::ErrorUtils::omxToAndroidError(eError));

    ///If there is any failure, we reach here.
    ///Here, we do any resource freeing and convert from OMX error code to Camera Hal error code
EXIT:
    mStateSwitchLock.unlock();

    CAMHAL_LOGEB("Exiting function %s because of ret %d eError=%x", __FUNCTION__, ret, eError);
    performCleanupAfterError();
    CAMHAL_LOGEB("Exiting function %s because of ret %d eError=%x", __FUNCTION__, ret, eError);

    LOG_FUNCTION_NAME_EXIT;

    return (ret | Utils::ErrorUtils::omxToAndroidError(eError));
}

status_t OMXCameraAdapter::startPreview()
{
    status_t ret = NO_ERROR;
    OMX_ERRORTYPE eError = OMX_ErrorNone;
    OMXCameraPortParameters *mPreviewData = NULL;
    OMXCameraPortParameters *measurementData = NULL;

    LOG_FUNCTION_NAME;

    if( 0 != mStartPreviewSem.Count() )
        {
        CAMHAL_LOGEB("Error mStartPreviewSem semaphore count %d", mStartPreviewSem.Count());
        ret = NO_INIT;
        goto EXIT;
        }

    // Enable all preview mode extra data.
    if ( OMX_ErrorNone == eError) {
        ret |= setExtraData(true, mCameraAdapterParameters.mPrevPortIndex, OMX_AncillaryData);
        ret |= setExtraData(true, OMX_ALL, OMX_TI_VectShotInfo);
    }

    mPreviewData = &mCameraAdapterParameters.mCameraPortParams[mCameraAdapterParameters.mPrevPortIndex];
    measurementData = &mCameraAdapterParameters.mCameraPortParams[mCameraAdapterParameters.mMeasurementPortIndex];

    if( OMX_StateIdle == mComponentState )
        {
        ///Register for EXECUTING state transition.
        ///This method just inserts a message in Event Q, which is checked in the callback
        ///The sempahore passed is signalled by the callback
        ret = RegisterForEvent(mCameraAdapterParameters.mHandleComp,
                               OMX_EventCmdComplete,
                               OMX_CommandStateSet,
                               OMX_StateExecuting,
                               mStartPreviewSem);

        if(ret!=NO_ERROR)
            {
            CAMHAL_LOGEB("Error in registering for event %d", ret);
            goto EXIT;
            }

        ///Switch to EXECUTING state
        eError = OMX_SendCommand(mCameraAdapterParameters.mHandleComp,
                                 OMX_CommandStateSet,
                                 OMX_StateExecuting,
                                 NULL);

        if(eError!=OMX_ErrorNone)
            {
            CAMHAL_LOGEB("OMX_SendCommand(OMX_StateExecuting)-0x%x", eError);
            }

        CAMHAL_LOGDA("+Waiting for component to go into EXECUTING state");
        ret = mStartPreviewSem.WaitTimeout(OMX_CMD_TIMEOUT);

        //If somethiing bad happened while we wait
        if (mComponentState == OMX_StateInvalid)
          {
            CAMHAL_LOGEA("Invalid State after IDLE_EXECUTING Exitting!!!");
            goto EXIT;
          }

        if ( NO_ERROR == ret )
            {
            CAMHAL_LOGDA("+Great. Component went into executing state!!");
            }
        else
            {
            ret |= RemoveEvent(mCameraAdapterParameters.mHandleComp,
                               OMX_EventCmdComplete,
                               OMX_CommandStateSet,
                               OMX_StateExecuting,
                               NULL);
            CAMHAL_LOGDA("Timeout expired on executing state switch!");
            goto EXIT;
            }

        mComponentState = OMX_StateExecuting;

        }

    mStateSwitchLock.unlock();

    //Queue all the buffers on preview port
    for(int index=0;index< mPreviewData->mMaxQueueable;index++)
        {
        CAMHAL_LOGDB("Queuing buffer on Preview port - 0x%x", (uint32_t)mPreviewData->mBufferHeader[index]->pBuffer);
        mPreviewData->mStatus[index] = OMXCameraPortParameters::FILL;
        eError = OMX_FillThisBuffer(mCameraAdapterParameters.mHandleComp,
                    (OMX_BUFFERHEADERTYPE*)mPreviewData->mBufferHeader[index]);
        if(eError!=OMX_ErrorNone)
            {
            CAMHAL_LOGEB("OMX_FillThisBuffer-0x%x", eError);
            }
        mFramesWithDucati++;
#ifdef CAMERAHAL_DEBUG
        mBuffersWithDucati.add((int)mPreviewData->mBufferHeader[index]->pAppPrivate,1);
#endif
        GOTO_EXIT_IF((eError!=OMX_ErrorNone), eError);
        }

    if ( mMeasurementEnabled )
        {

        for(int index=0;index< mPreviewData->mNumBufs;index++)
            {
            CAMHAL_LOGDB("Queuing buffer on Measurement port - 0x%x", (uint32_t) measurementData->mBufferHeader[index]->pBuffer);
            measurementData->mStatus[index] = OMXCameraPortParameters::FILL;
            eError = OMX_FillThisBuffer(mCameraAdapterParameters.mHandleComp,
                            (OMX_BUFFERHEADERTYPE*) measurementData->mBufferHeader[index]);
            if(eError!=OMX_ErrorNone)
                {
                CAMHAL_LOGEB("OMX_FillThisBuffer-0x%x", eError);
                }
            GOTO_EXIT_IF((eError!=OMX_ErrorNone), eError);
            }

        }

<<<<<<< HEAD
    setFocusCallback(true);
=======
    // Enable Ancillary data. The nDCCStatus field is used to signify
    // whether the preview frame is a snapshot
    if ( OMX_ErrorNone == eError)
        {
        ret =  setExtraData(true, OMX_ALL, OMX_AncillaryData);
        }


    if ( mPending3Asettings )
        apply3Asettings(mParameters3A);

    // enable focus callbacks just once here
    // fixes an issue with slow callback registration in Ducati
    if ( NO_ERROR == ret ) {
        ret = setFocusCallback(true);
    }
>>>>>>> 4dc82059

    //reset frame rate estimates
    mFPS = 0.0f;
    mLastFPS = 0.0f;
    // start frame count from 0. i.e first frame after
    // startPreview will be the 0th reference frame
    // this way we will wait for second frame until
    // takePicture/autoFocus is allowed to run. we
    // are seeing SetConfig/GetConfig fail after
    // calling after the first frame and not failing
    // after the second frame
    mFrameCount = -1;
    mLastFrameCount = 0;
    mIter = 1;
    mLastFPSTime = systemTime();
    mTunnelDestroyed = false;

    LOG_FUNCTION_NAME_EXIT;

    return (ret | Utils::ErrorUtils::omxToAndroidError(eError));

    EXIT:

    CAMHAL_LOGEB("Exiting function %s because of ret %d eError=%x", __FUNCTION__, ret, eError);
    performCleanupAfterError();
    mStateSwitchLock.unlock();
    LOG_FUNCTION_NAME_EXIT;

    return (ret | Utils::ErrorUtils::omxToAndroidError(eError));

}

status_t OMXCameraAdapter::destroyTunnel()
{
    LOG_FUNCTION_NAME;

    OMX_ERRORTYPE eError = OMX_ErrorNone;
    status_t ret = NO_ERROR;

    OMXCameraPortParameters *mCaptureData , *mPreviewData, *measurementData;
    mCaptureData = mPreviewData = measurementData = NULL;

    mPreviewData = &mCameraAdapterParameters.mCameraPortParams[mCameraAdapterParameters.mPrevPortIndex];
    mCaptureData = &mCameraAdapterParameters.mCameraPortParams[mCameraAdapterParameters.mImagePortIndex];
    measurementData = &mCameraAdapterParameters.mCameraPortParams[mCameraAdapterParameters.mMeasurementPortIndex];

    if ( mComponentState != OMX_StateExecuting )
        {
        CAMHAL_LOGEA("Calling StopPreview() when not in EXECUTING state");
        LOG_FUNCTION_NAME_EXIT;
        return NO_INIT;
        }

    {
        android::AutoMutex lock(mFrameCountMutex);
        // we should wait for the first frame to come before trying to stopPreview...if not
        // we might put OMXCamera in a bad state (IDLE->LOADED timeout). Seeing this a lot
        // after a capture
        if (mFrameCount < 1) {
            // I want to wait for at least two frames....
            mFrameCount = -1;

            // first frame may time some time to come...so wait for an adequate amount of time
            // which 2 * OMX_CAPTURE_TIMEOUT * 1000 will cover.
            ret = mFirstFrameCondition.waitRelative(mFrameCountMutex,
                                                    (nsecs_t) 2 * OMX_CAPTURE_TIMEOUT * 1000);
        }
        // even if we timeout waiting for the first frame...go ahead with trying to stop preview
        // signal anybody that might be waiting
        mFrameCount = 0;
        mFirstFrameCondition.broadcast();
    }

    {
        android::AutoMutex lock(mDoAFMutex);
        mDoAFCond.broadcast();
    }

    OMX_CONFIG_FOCUSASSISTTYPE focusAssist;
    OMX_INIT_STRUCT_PTR (&focusAssist, OMX_CONFIG_FOCUSASSISTTYPE);
    focusAssist.nPortIndex = OMX_ALL;
    focusAssist.bFocusAssist = OMX_FALSE;
    CAMHAL_LOGDB("Configuring AF Assist mode 0x%x", focusAssist.bFocusAssist);
    eError =  OMX_SetConfig(mCameraAdapterParameters.mHandleComp,
                            (OMX_INDEXTYPE) OMX_IndexConfigFocusAssist,
                            &focusAssist);
    if ( OMX_ErrorNone != eError )
        {
        CAMHAL_LOGEB("Error while configuring AF Assist mode 0x%x", eError);
        }
    else
        {
        CAMHAL_LOGDA("Camera AF Assist  mode configured successfully");
        }

    if ( 0 != mStopPreviewSem.Count() )
        {
        CAMHAL_LOGEB("Error mStopPreviewSem semaphore count %d", mStopPreviewSem.Count());
        LOG_FUNCTION_NAME_EXIT;
        return NO_INIT;
        }

    ret = disableImagePort();
    if ( NO_ERROR != ret ) {
        CAMHAL_LOGEB("disable image port failed 0x%x", ret);
        goto EXIT;
    }

    CAMHAL_LOGDB("Average framerate: %f", mFPS);

    //Avoid state switching of the OMX Component
    ret = flushBuffers();
    if ( NO_ERROR != ret )
        {
        CAMHAL_LOGEB("Flush Buffers failed 0x%x", ret);
        goto EXIT;
        }

    switchToIdle();

    mTunnelDestroyed = true;
    LOG_FUNCTION_NAME_EXIT;
    return (ret | Utils::ErrorUtils::omxToAndroidError(eError));

EXIT:
    CAMHAL_LOGEB("Exiting function %s because of ret %d eError=%x", __FUNCTION__, ret, eError);
    {
        android::AutoMutex lock(mPreviewBufferLock);
        ///Clear all the available preview buffers
        mPreviewBuffersAvailable.clear();
    }
    performCleanupAfterError();
    LOG_FUNCTION_NAME_EXIT;
    return (ret | Utils::ErrorUtils::omxToAndroidError(eError));

}

status_t OMXCameraAdapter::stopPreview() {
    LOG_FUNCTION_NAME;

    OMX_ERRORTYPE eError = OMX_ErrorNone;
    status_t ret = NO_ERROR;

    if (mTunnelDestroyed == false){
        ret = destroyTunnel();
        if (ret != NO_ERROR) {
            CAMHAL_LOGEB(" destroyTunnel returned error ");
            return ret;
        }
    }

    mTunnelDestroyed = false;
    OMXCameraPortParameters *mCaptureData , *mPreviewData, *measurementData;
    mCaptureData = mPreviewData = measurementData = NULL;

    mPreviewData = &mCameraAdapterParameters.mCameraPortParams[mCameraAdapterParameters.mPrevPortIndex];
    mCaptureData = &mCameraAdapterParameters.mCameraPortParams[mCameraAdapterParameters.mImagePortIndex];
    measurementData = &mCameraAdapterParameters.mCameraPortParams[mCameraAdapterParameters.mMeasurementPortIndex];

    ///Free the OMX Buffers
    for ( int i = 0 ; i < mPreviewData->mNumBufs ; i++ ) {
        eError = OMX_FreeBuffer(mCameraAdapterParameters.mHandleComp,
                mCameraAdapterParameters.mPrevPortIndex,
                mPreviewData->mBufferHeader[i]);

        if(eError!=OMX_ErrorNone) {
            CAMHAL_LOGEB("OMX_FreeBuffer - %x", eError);
        }
        GOTO_EXIT_IF((eError!=OMX_ErrorNone), eError);
    }

    if ( mMeasurementEnabled ) {

        for ( int i = 0 ; i < measurementData->mNumBufs ; i++ ) {
            eError = OMX_FreeBuffer(mCameraAdapterParameters.mHandleComp,
                    mCameraAdapterParameters.mMeasurementPortIndex,
                    measurementData->mBufferHeader[i]);
            if(eError!=OMX_ErrorNone) {
                CAMHAL_LOGEB("OMX_FreeBuffer - %x", eError);
            }
            GOTO_EXIT_IF((eError!=OMX_ErrorNone), eError);
        }

        {
            android::AutoMutex lock(mPreviewDataBufferLock);
            mPreviewDataBuffersAvailable.clear();
        }

    }

    {
        android::AutoMutex lock(mPreviewBufferLock);
        ///Clear all the available preview buffers
        mPreviewBuffersAvailable.clear();
    }

    switchToLoaded();


    mFirstTimeInit = true;
    mPendingCaptureSettings = 0;
    mFramesWithDucati = 0;
    mFramesWithDisplay = 0;
    mFramesWithEncoder = 0;

    LOG_FUNCTION_NAME_EXIT;

    return (ret | Utils::ErrorUtils::omxToAndroidError(eError));

EXIT:
    CAMHAL_LOGEB("Exiting function %s because of ret %d eError=%x", __FUNCTION__, ret, eError);
    {
        android::AutoMutex lock(mPreviewBufferLock);
        ///Clear all the available preview buffers
        mPreviewBuffersAvailable.clear();
    }
    performCleanupAfterError();
    LOG_FUNCTION_NAME_EXIT;
    return (ret | Utils::ErrorUtils::omxToAndroidError(eError));

}

status_t OMXCameraAdapter::setSensorOverclock(bool enable)
{
    status_t ret = NO_ERROR;
    OMX_ERRORTYPE eError = OMX_ErrorNone;
    OMX_CONFIG_BOOLEANTYPE bOMX;

    LOG_FUNCTION_NAME;

    if ( OMX_StateLoaded != mComponentState )
        {
        CAMHAL_LOGDA("OMX component is not in loaded state");
        return ret;
        }

    if ( NO_ERROR == ret )
        {
        OMX_INIT_STRUCT_PTR (&bOMX, OMX_CONFIG_BOOLEANTYPE);

        if ( enable )
            {
            bOMX.bEnabled = OMX_TRUE;
            }
        else
            {
            bOMX.bEnabled = OMX_FALSE;
            }

        CAMHAL_LOGDB("Configuring Sensor overclock mode 0x%x", bOMX.bEnabled);
        eError = OMX_SetParameter(mCameraAdapterParameters.mHandleComp, ( OMX_INDEXTYPE ) OMX_TI_IndexParamSensorOverClockMode, &bOMX);
        if ( OMX_ErrorNone != eError )
            {
            CAMHAL_LOGEB("Error while setting Sensor overclock 0x%x", eError);
            }
        else
            {
            mSensorOverclock = enable;
            }
        }

    LOG_FUNCTION_NAME_EXIT;

    return Utils::ErrorUtils::omxToAndroidError(eError);
}

status_t OMXCameraAdapter::printComponentVersion(OMX_HANDLETYPE handle)
{
    status_t ret = NO_ERROR;
    OMX_ERRORTYPE eError = OMX_ErrorNone;
    OMX_VERSIONTYPE compVersion;
    char compName[OMX_MAX_STRINGNAME_SIZE];
    char *currentUUID = NULL;
    size_t offset = 0;

    LOG_FUNCTION_NAME;

    if ( NULL == handle )
        {
        CAMHAL_LOGEB("Invalid OMX Handle =0x%x",  ( unsigned int ) handle);
        ret = -EINVAL;
        }

    mCompUUID[0] = 0;

    if ( NO_ERROR == ret )
        {
        eError = OMX_GetComponentVersion(handle,
                                      compName,
                                      &compVersion,
                                      &mCompRevision,
                                      &mCompUUID
                                    );
        if ( OMX_ErrorNone != eError )
            {
            CAMHAL_LOGEB("OMX_GetComponentVersion returned 0x%x", eError);
            ret = BAD_VALUE;
            }
        }

    if ( NO_ERROR == ret )
        {
        CAMHAL_LOGVB("OMX Component name: [%s]", compName);
        CAMHAL_LOGVB("OMX Component version: [%u]", ( unsigned int ) compVersion.nVersion);
        CAMHAL_LOGVB("Spec version: [%u]", ( unsigned int ) mCompRevision.nVersion);
        CAMHAL_LOGVB("Git Commit ID: [%s]", mCompUUID);
        currentUUID = ( char * ) mCompUUID;
        }

    if ( NULL != currentUUID )
        {
        offset = strlen( ( const char * ) mCompUUID) + 1;
        if ( (int)currentUUID + (int)offset - (int)mCompUUID < OMX_MAX_STRINGNAME_SIZE )
            {
            currentUUID += offset;
            CAMHAL_LOGVB("Git Branch: [%s]", currentUUID);
            }
        else
            {
            ret = BAD_VALUE;
            }
    }

    if ( NO_ERROR == ret )
        {
        offset = strlen( ( const char * ) currentUUID) + 1;

        if ( (int)currentUUID + (int)offset - (int)mCompUUID < OMX_MAX_STRINGNAME_SIZE )
            {
            currentUUID += offset;
            CAMHAL_LOGVB("Build date and time: [%s]", currentUUID);
            }
        else
            {
            ret = BAD_VALUE;
            }
        }

    if ( NO_ERROR == ret )
        {
        offset = strlen( ( const char * ) currentUUID) + 1;

        if ( (int)currentUUID + (int)offset - (int)mCompUUID < OMX_MAX_STRINGNAME_SIZE )
            {
            currentUUID += offset;
            CAMHAL_LOGVB("Build description: [%s]", currentUUID);
            }
        else
            {
            ret = BAD_VALUE;
            }
        }

    LOG_FUNCTION_NAME_EXIT;

    return ret;
}

status_t OMXCameraAdapter::setS3DFrameLayout(OMX_U32 port) const
{
    OMX_ERRORTYPE eError = OMX_ErrorNone;
    OMX_TI_FRAMELAYOUTTYPE frameLayout;
    const OMXCameraPortParameters *cap =
        &mCameraAdapterParameters.mCameraPortParams[port];

    LOG_FUNCTION_NAME;

    OMX_INIT_STRUCT_PTR (&frameLayout, OMX_TI_FRAMELAYOUTTYPE);
    frameLayout.nPortIndex = port;
    eError = OMX_GetParameter(mCameraAdapterParameters.mHandleComp,
            (OMX_INDEXTYPE)OMX_TI_IndexParamStereoFrmLayout, &frameLayout);
    if (eError != OMX_ErrorNone)
        {
        CAMHAL_LOGEB("Error while getting S3D frame layout: 0x%x", eError);
        return -EINVAL;
        }

    if (cap->mFrameLayoutType == OMX_TI_StereoFrameLayoutTopBottomSubsample)
        {
        frameLayout.eFrameLayout = OMX_TI_StereoFrameLayoutTopBottom;
        frameLayout.nSubsampleRatio = 2;
        }
    else if (cap->mFrameLayoutType ==
                OMX_TI_StereoFrameLayoutLeftRightSubsample)
        {
        frameLayout.eFrameLayout = OMX_TI_StereoFrameLayoutLeftRight;
        frameLayout.nSubsampleRatio = 2;
        }
    else
        {
        frameLayout.eFrameLayout = cap->mFrameLayoutType;
        frameLayout.nSubsampleRatio = 1;
        }
    frameLayout.nSubsampleRatio = frameLayout.nSubsampleRatio << 7;

    eError = OMX_SetParameter(mCameraAdapterParameters.mHandleComp,
            (OMX_INDEXTYPE)OMX_TI_IndexParamStereoFrmLayout, &frameLayout);
    if (eError != OMX_ErrorNone)
        {
        CAMHAL_LOGEB("Error while setting S3D frame layout: 0x%x", eError);
        return -EINVAL;
        }
    else
        {
        CAMHAL_LOGDB("S3D frame layout %d applied successfully on port %lu",
                        frameLayout.eFrameLayout, port);
        }

    LOG_FUNCTION_NAME_EXIT;

    return NO_ERROR;
}

status_t OMXCameraAdapter::autoFocus()
{
    status_t ret = NO_ERROR;
    Utils::Message msg;

    LOG_FUNCTION_NAME;

    {
        android::AutoMutex lock(mFrameCountMutex);
        if (mFrameCount < 1) {
            // first frame may time some time to come...so wait for an adequate amount of time
            // which 2 * OMX_CAPTURE_TIMEOUT * 1000 will cover.
            ret = mFirstFrameCondition.waitRelative(mFrameCountMutex,
                                                    (nsecs_t) 2 * OMX_CAPTURE_TIMEOUT * 1000);
            if ((NO_ERROR != ret) || (mFrameCount == 0)) {
                goto EXIT;
            }
        }
    }

    msg.command = CommandHandler::CAMERA_PERFORM_AUTOFOCUS;
    msg.arg1 = mErrorNotifier;
    ret = mCommandHandler->put(&msg);

 EXIT:

    LOG_FUNCTION_NAME_EXIT;

    return ret;
}

status_t OMXCameraAdapter::takePicture()
{
    status_t ret = NO_ERROR;
    Utils::Message msg;

    LOG_FUNCTION_NAME;

    {
        android::AutoMutex lock(mFrameCountMutex);
        if (mFrameCount < 1) {
            // first frame may time some time to come...so wait for an adequate amount of time
            // which 2 * OMX_CAPTURE_TIMEOUT * 1000 will cover.
            ret = mFirstFrameCondition.waitRelative(mFrameCountMutex,
                                                   (nsecs_t) 2 * OMX_CAPTURE_TIMEOUT * 1000);
            if ((NO_ERROR != ret) || (mFrameCount == 0)) {
                goto EXIT;
            }
        }
    }

    // TODO(XXX): re-using take picture to kick off reprocessing pipe
    // Need to rethink this approach during reimplementation
    if (mNextState == REPROCESS_STATE) {
        msg.command = CommandHandler::CAMERA_START_REPROCESS;
    } else {
        msg.command = CommandHandler::CAMERA_START_IMAGE_CAPTURE;
    }

    msg.arg1 = mErrorNotifier;
    msg.arg2 = cacheCaptureParameters();
    ret = mCommandHandler->put(&msg);

 EXIT:
    LOG_FUNCTION_NAME_EXIT;

    return ret;
}

status_t OMXCameraAdapter::startVideoCapture()
{
    return BaseCameraAdapter::startVideoCapture();
}

status_t OMXCameraAdapter::stopVideoCapture()
{
    return BaseCameraAdapter::stopVideoCapture();
}

//API to get the frame size required to be allocated. This size is used to override the size passed
//by camera service when VSTAB/VNF is turned ON for example
status_t OMXCameraAdapter::getFrameSize(size_t &width, size_t &height)
{
    status_t ret = NO_ERROR;
    OMX_ERRORTYPE eError = OMX_ErrorNone;
    OMX_CONFIG_RECTTYPE tFrameDim;

    LOG_FUNCTION_NAME;

    OMX_INIT_STRUCT_PTR (&tFrameDim, OMX_CONFIG_RECTTYPE);
    tFrameDim.nPortIndex = mCameraAdapterParameters.mPrevPortIndex;

    if ( mOMXStateSwitch )
        {
        ret = switchToLoaded(true);
        if ( NO_ERROR != ret )
            {
            CAMHAL_LOGEB("switchToLoaded() failed 0x%x", ret);
            goto exit;
            }

        mOMXStateSwitch = false;
        }

    if ( OMX_StateLoaded == mComponentState )
        {

        if (mPendingPreviewSettings & SetLDC) {
            mPendingPreviewSettings &= ~SetLDC;
            ret = setLDC(mIPP);
            if ( NO_ERROR != ret ) {
                CAMHAL_LOGEB("setLDC() failed %d", ret);
                LOG_FUNCTION_NAME_EXIT;
                goto exit;
            }
        }

        if (mPendingPreviewSettings & SetNSF) {
            mPendingPreviewSettings &= ~SetNSF;
            ret = setNSF(mIPP);
            if ( NO_ERROR != ret ) {
                CAMHAL_LOGEB("setNSF() failed %d", ret);
                LOG_FUNCTION_NAME_EXIT;
                goto exit;
            }
        }

        if (mPendingPreviewSettings & SetCapMode) {
            mPendingPreviewSettings &= ~SetCapMode;
            ret = setCaptureMode(mCapMode);
            if ( NO_ERROR != ret ) {
                CAMHAL_LOGEB("setCaptureMode() failed %d", ret);
            }
        }

        if(mCapMode == OMXCameraAdapter::VIDEO_MODE) {

            if (mPendingPreviewSettings & SetVNF) {
                mPendingPreviewSettings &= ~SetVNF;
                ret = enableVideoNoiseFilter(mVnfEnabled);
                if ( NO_ERROR != ret){
                    CAMHAL_LOGEB("Error configuring VNF %x", ret);
                }
            }

            if (mPendingPreviewSettings & SetVSTAB) {
                mPendingPreviewSettings &= ~SetVSTAB;
                ret = enableVideoStabilization(mVstabEnabled);
                if ( NO_ERROR != ret) {
                    CAMHAL_LOGEB("Error configuring VSTAB %x", ret);
                }
            }

        }
    }

    ret = setSensorOrientation(mSensorOrientation);
    if ( NO_ERROR != ret )
        {
        CAMHAL_LOGEB("Error configuring Sensor Orientation %x", ret);
        mSensorOrientation = 0;
        }

    if ( NO_ERROR == ret )
        {
        eError = OMX_GetParameter(mCameraAdapterParameters.mHandleComp, ( OMX_INDEXTYPE ) OMX_TI_IndexParam2DBufferAllocDimension, &tFrameDim);
        if ( OMX_ErrorNone == eError)
            {
            width = tFrameDim.nWidth;
            height = tFrameDim.nHeight;
            }
        }

exit:

    CAMHAL_LOGDB("Required frame size %dx%d", width, height);
    LOG_FUNCTION_NAME_EXIT;

    return ret;
}

status_t OMXCameraAdapter::getFrameDataSize(size_t &dataFrameSize, size_t bufferCount)
{
    status_t ret = NO_ERROR;
    OMX_PARAM_PORTDEFINITIONTYPE portCheck;
    OMX_ERRORTYPE eError = OMX_ErrorNone;

    LOG_FUNCTION_NAME;

    if ( OMX_StateLoaded != mComponentState )
        {
        CAMHAL_LOGEA("Calling getFrameDataSize() when not in LOADED state");
        dataFrameSize = 0;
        ret = BAD_VALUE;
        }

    if ( NO_ERROR == ret  )
        {
        OMX_INIT_STRUCT_PTR(&portCheck, OMX_PARAM_PORTDEFINITIONTYPE);
        portCheck.nPortIndex = mCameraAdapterParameters.mMeasurementPortIndex;

        eError = OMX_GetParameter(mCameraAdapterParameters.mHandleComp, OMX_IndexParamPortDefinition, &portCheck);
        if ( OMX_ErrorNone != eError )
            {
            CAMHAL_LOGEB("OMX_GetParameter on OMX_IndexParamPortDefinition returned: 0x%x", eError);
            dataFrameSize = 0;
            ret = BAD_VALUE;
            }
        }

    if ( NO_ERROR == ret )
        {
        portCheck.nBufferCountActual = bufferCount;
        eError = OMX_SetParameter(mCameraAdapterParameters.mHandleComp, OMX_IndexParamPortDefinition, &portCheck);
        if ( OMX_ErrorNone != eError )
            {
            CAMHAL_LOGEB("OMX_SetParameter on OMX_IndexParamPortDefinition returned: 0x%x", eError);
            dataFrameSize = 0;
            ret = BAD_VALUE;
            }
        }

    if ( NO_ERROR == ret  )
        {
        eError = OMX_GetParameter(mCameraAdapterParameters.mHandleComp, OMX_IndexParamPortDefinition, &portCheck);
        if ( OMX_ErrorNone != eError )
            {
            CAMHAL_LOGEB("OMX_GetParameter on OMX_IndexParamPortDefinition returned: 0x%x", eError);
            ret = BAD_VALUE;
            }
        else
            {
            mCameraAdapterParameters.mCameraPortParams[portCheck.nPortIndex].mBufSize = portCheck.nBufferSize;
            dataFrameSize = portCheck.nBufferSize;
            }
        }

    LOG_FUNCTION_NAME_EXIT;

    return ret;
}

void OMXCameraAdapter::onOrientationEvent(uint32_t orientation, uint32_t tilt)
{
    LOG_FUNCTION_NAME;

    static const unsigned int DEGREES_TILT_IGNORE = 45;

    // if tilt angle is greater than DEGREES_TILT_IGNORE
    // we are going to ignore the orientation returned from
    // sensor. the orientation returned from sensor is not
    // reliable. Value of DEGREES_TILT_IGNORE may need adjusting
    if (tilt > DEGREES_TILT_IGNORE) {
        return;
    }

    int mountOrientation = 0;
    bool isFront = false;
    if (mCapabilities) {
        const char * const mountOrientationString =
                mCapabilities->get(CameraProperties::ORIENTATION_INDEX);
        if (mountOrientationString) {
            mountOrientation = atoi(mountOrientationString);
        }

        const char * const facingString = mCapabilities->get(CameraProperties::FACING_INDEX);
        if (facingString) {
            isFront = strcmp(facingString, TICameraParameters::FACING_FRONT) == 0;
        }
    }

    // direction is a constant sign for facing, meaning the rotation direction relative to device
    // +1 (clockwise) for back sensor and -1 (counter-clockwise) for front sensor
    const int direction = isFront ? -1 : 1;

    int rotation = mountOrientation + direction*orientation;

    // crop the calculated value to [0..360) range
    while ( rotation < 0 ) rotation += 360;
    rotation %= 360;

    if (rotation != mDeviceOrientation) {
        mDeviceOrientation = rotation;

        // restart face detection with new rotation
        setFaceDetectionOrientation(mDeviceOrientation);
    }
    CAMHAL_LOGVB("orientation = %d tilt = %d device_orientation = %d", orientation, tilt, mDeviceOrientation);

    LOG_FUNCTION_NAME_EXIT;
}

/* Application callback Functions */
/*========================================================*/
/* @ fn SampleTest_EventHandler :: Application callback   */
/*========================================================*/
OMX_ERRORTYPE OMXCameraAdapterEventHandler(OMX_IN OMX_HANDLETYPE hComponent,
                                          OMX_IN OMX_PTR pAppData,
                                          OMX_IN OMX_EVENTTYPE eEvent,
                                          OMX_IN OMX_U32 nData1,
                                          OMX_IN OMX_U32 nData2,
                                          OMX_IN OMX_PTR pEventData)
{
    LOG_FUNCTION_NAME;

    CAMHAL_LOGDB("Event %d", eEvent);

    OMX_ERRORTYPE ret = OMX_ErrorNone;
    OMXCameraAdapter *oca = (OMXCameraAdapter*)pAppData;
    ret = oca->OMXCameraAdapterEventHandler(hComponent, eEvent, nData1, nData2, pEventData);

    LOG_FUNCTION_NAME_EXIT;
    return ret;
}

/* Application callback Functions */
/*========================================================*/
/* @ fn SampleTest_EventHandler :: Application callback   */
/*========================================================*/
OMX_ERRORTYPE OMXCameraAdapter::OMXCameraAdapterEventHandler(OMX_IN OMX_HANDLETYPE hComponent,
                                          OMX_IN OMX_EVENTTYPE eEvent,
                                          OMX_IN OMX_U32 nData1,
                                          OMX_IN OMX_U32 nData2,
                                          OMX_IN OMX_PTR pEventData)
{

    LOG_FUNCTION_NAME;

    OMX_ERRORTYPE eError = OMX_ErrorNone;
    CAMHAL_LOGDB("+OMX_Event %x, %d %d", eEvent, (int)nData1, (int)nData2);

    switch (eEvent) {
        case OMX_EventCmdComplete:
            CAMHAL_LOGDB("+OMX_EventCmdComplete %d %d", (int)nData1, (int)nData2);

            if (OMX_CommandStateSet == nData1) {
                mCameraAdapterParameters.mState = (OMX_STATETYPE) nData2;

            } else if (OMX_CommandFlush == nData1) {
                CAMHAL_LOGDB("OMX_CommandFlush received for port %d", (int)nData2);

            } else if (OMX_CommandPortDisable == nData1) {
                CAMHAL_LOGDB("OMX_CommandPortDisable received for port %d", (int)nData2);

            } else if (OMX_CommandPortEnable == nData1) {
                CAMHAL_LOGDB("OMX_CommandPortEnable received for port %d", (int)nData2);

            } else if (OMX_CommandMarkBuffer == nData1) {
                ///This is not used currently
            }

            CAMHAL_LOGDA("-OMX_EventCmdComplete");
        break;

        case OMX_EventIndexSettingChanged:
            CAMHAL_LOGDB("OMX_EventIndexSettingChanged event received data1 0x%x, data2 0x%x",
                            ( unsigned int ) nData1, ( unsigned int ) nData2);
            break;

        case OMX_EventError:
            CAMHAL_LOGDB("OMX interface failed to execute OMX command %d", (int)nData1);
            CAMHAL_LOGDA("See OMX_INDEXTYPE for reference");
            if ( NULL != mErrorNotifier && ( ( OMX_U32 ) OMX_ErrorHardware == nData1 ) && mComponentState != OMX_StateInvalid)
              {
                CAMHAL_LOGEA("***Got Fatal Error Notification***\n");
                mComponentState = OMX_StateInvalid;
                /*
                Remove any unhandled events and
                unblock any waiting semaphores
                */
                if ( !mEventSignalQ.isEmpty() )
                  {
                    for (unsigned int i = 0 ; i < mEventSignalQ.size(); i++ )
                      {
                        CAMHAL_LOGEB("***Removing %d EVENTS***** \n", mEventSignalQ.size());
                        //remove from queue and free msg
                        Utils::Message *msg = mEventSignalQ.itemAt(i);
                        if ( NULL != msg )
                          {
                            Utils::Semaphore *sem  = (Utils::Semaphore*) msg->arg3;
                            if ( sem )
                              {
                                sem->Signal();
                              }
                            free(msg);
                          }
                      }
                    mEventSignalQ.clear();
                  }
                ///Report Error to App
                mErrorNotifier->errorNotify(CAMERA_ERROR_FATAL);
              }
            break;

        case OMX_EventMark:
        break;

        case OMX_EventPortSettingsChanged:
        break;

        case OMX_EventBufferFlag:
        break;

        case OMX_EventResourcesAcquired:
        break;

        case OMX_EventComponentResumed:
        break;

        case OMX_EventDynamicResourcesAvailable:
        break;

        case OMX_EventPortFormatDetected:
        break;

        default:
        break;
    }

    ///Signal to the thread(s) waiting that the event has occured
    SignalEvent(hComponent, eEvent, nData1, nData2, pEventData);

   LOG_FUNCTION_NAME_EXIT;
   return eError;

    EXIT:

    CAMHAL_LOGEB("Exiting function %s because of eError=%x", __FUNCTION__, eError);
    LOG_FUNCTION_NAME_EXIT;
    return eError;
}

OMX_ERRORTYPE OMXCameraAdapter::SignalEvent(OMX_IN OMX_HANDLETYPE hComponent,
                                          OMX_IN OMX_EVENTTYPE eEvent,
                                          OMX_IN OMX_U32 nData1,
                                          OMX_IN OMX_U32 nData2,
                                          OMX_IN OMX_PTR pEventData)
{
    android::AutoMutex lock(mEventLock);
    Utils::Message *msg;
    bool eventSignalled = false;

    LOG_FUNCTION_NAME;

    if ( !mEventSignalQ.isEmpty() )
        {
        CAMHAL_LOGDA("Event queue not empty");

        for ( unsigned int i = 0 ; i < mEventSignalQ.size() ; i++ )
            {
            msg = mEventSignalQ.itemAt(i);
            if ( NULL != msg )
                {
                if( ( msg->command != 0 || msg->command == ( unsigned int ) ( eEvent ) )
                    && ( !msg->arg1 || ( OMX_U32 ) msg->arg1 == nData1 )
                    && ( !msg->arg2 || ( OMX_U32 ) msg->arg2 == nData2 )
                    && msg->arg3)
                    {
                    Utils::Semaphore *sem  = (Utils::Semaphore*) msg->arg3;
                    CAMHAL_LOGDA("Event matched, signalling sem");
                    mEventSignalQ.removeAt(i);
                    //Signal the semaphore provided
                    sem->Signal();
                    free(msg);
                    break;
                    }
                }
            }
        }
    else
        {
        CAMHAL_LOGDA("Event queue empty!!!");
        }

    // Special handling for any unregistered events
    if (!eventSignalled) {
        // Handling for focus callback
        if ((nData2 == OMX_IndexConfigCommonFocusStatus) &&
            (eEvent == (OMX_EVENTTYPE) OMX_EventIndexSettingChanged)) {
                Utils::Message msg;
                msg.command = OMXCallbackHandler::CAMERA_FOCUS_STATUS;
                msg.arg1 = NULL;
                msg.arg2 = NULL;
                mOMXCallbackHandler->put(&msg);
        }
    }

    LOG_FUNCTION_NAME_EXIT;

    return OMX_ErrorNone;
}

OMX_ERRORTYPE OMXCameraAdapter::RemoveEvent(OMX_IN OMX_HANDLETYPE hComponent,
                                            OMX_IN OMX_EVENTTYPE eEvent,
                                            OMX_IN OMX_U32 nData1,
                                            OMX_IN OMX_U32 nData2,
                                            OMX_IN OMX_PTR pEventData)
{
  android::AutoMutex lock(mEventLock);
  Utils::Message *msg;
  LOG_FUNCTION_NAME;

  if ( !mEventSignalQ.isEmpty() )
    {
      CAMHAL_LOGDA("Event queue not empty");

      for ( unsigned int i = 0 ; i < mEventSignalQ.size() ; i++ )
        {
          msg = mEventSignalQ.itemAt(i);
          if ( NULL != msg )
            {
              if( ( msg->command != 0 || msg->command == ( unsigned int ) ( eEvent ) )
                  && ( !msg->arg1 || ( OMX_U32 ) msg->arg1 == nData1 )
                  && ( !msg->arg2 || ( OMX_U32 ) msg->arg2 == nData2 )
                  && msg->arg3)
                {
                  Utils::Semaphore *sem  = (Utils::Semaphore*) msg->arg3;
                  CAMHAL_LOGDA("Event matched, signalling sem");
                  mEventSignalQ.removeAt(i);
                  free(msg);
                  break;
                }
            }
        }
    }
  else
    {
      CAMHAL_LOGEA("Event queue empty!!!");
    }
  LOG_FUNCTION_NAME_EXIT;

  return OMX_ErrorNone;
}


status_t OMXCameraAdapter::RegisterForEvent(OMX_IN OMX_HANDLETYPE hComponent,
                                          OMX_IN OMX_EVENTTYPE eEvent,
                                          OMX_IN OMX_U32 nData1,
                                          OMX_IN OMX_U32 nData2,
                                          OMX_IN Utils::Semaphore &semaphore)
{
    status_t ret = NO_ERROR;
    ssize_t res;
    android::AutoMutex lock(mEventLock);

    LOG_FUNCTION_NAME;
    Utils::Message * msg = ( struct Utils::Message * ) malloc(sizeof(struct Utils::Message));
    if ( NULL != msg )
        {
        msg->command = ( unsigned int ) eEvent;
        msg->arg1 = ( void * ) nData1;
        msg->arg2 = ( void * ) nData2;
        msg->arg3 = ( void * ) &semaphore;
        msg->arg4 =  ( void * ) hComponent;
        res = mEventSignalQ.add(msg);
        if ( NO_MEMORY == res )
            {
            CAMHAL_LOGEA("No ressources for inserting OMX events");
            free(msg);
            ret = -ENOMEM;
            }
        }

    LOG_FUNCTION_NAME_EXIT;

    return ret;
}

/*========================================================*/
/* @ fn SampleTest_EmptyBufferDone :: Application callback*/
/*========================================================*/
OMX_ERRORTYPE OMXCameraAdapterEmptyBufferDone(OMX_IN OMX_HANDLETYPE hComponent,
                                   OMX_IN OMX_PTR pAppData,
                                   OMX_IN OMX_BUFFERHEADERTYPE* pBuffHeader)
{
    LOG_FUNCTION_NAME;

    OMX_ERRORTYPE eError = OMX_ErrorNone;

    OMXCameraAdapter *oca = (OMXCameraAdapter*)pAppData;
    eError = oca->OMXCameraAdapterEmptyBufferDone(hComponent, pBuffHeader);

    LOG_FUNCTION_NAME_EXIT;
    return eError;
}


/*========================================================*/
/* @ fn SampleTest_EmptyBufferDone :: Application callback*/
/*========================================================*/
OMX_ERRORTYPE OMXCameraAdapter::OMXCameraAdapterEmptyBufferDone(OMX_IN OMX_HANDLETYPE hComponent,
                                   OMX_IN OMX_BUFFERHEADERTYPE* pBuffHeader)
{

    LOG_FUNCTION_NAME;
    status_t  stat = NO_ERROR;
    status_t  res1, res2;
    OMXCameraPortParameters  *pPortParam;
    CameraFrame::FrameType typeOfFrame = CameraFrame::ALL_FRAMES;
    unsigned int refCount = 0;
    unsigned int mask = 0xFFFF;
    CameraFrame cameraFrame;
    OMX_TI_PLATFORMPRIVATE *platformPrivate;

    res1 = res2 = NO_ERROR;

    if (!pBuffHeader || !pBuffHeader->pBuffer) {
        CAMHAL_LOGE("NULL Buffer from OMX");
        return OMX_ErrorNone;
    }

    pPortParam = &(mCameraAdapterParameters.mCameraPortParams[pBuffHeader->nInputPortIndex]);
    platformPrivate = (OMX_TI_PLATFORMPRIVATE*) pBuffHeader->pPlatformPrivate;

    if (pBuffHeader->nInputPortIndex == OMX_CAMERA_PORT_VIDEO_IN_VIDEO) {
        typeOfFrame = CameraFrame::REPROCESS_INPUT_FRAME;
        mask = (unsigned int)CameraFrame::REPROCESS_INPUT_FRAME;

        stat = sendCallBacks(cameraFrame, pBuffHeader, mask, pPortParam);
   }

    LOG_FUNCTION_NAME_EXIT;

    return OMX_ErrorNone;
}

static void debugShowFPS()
{
    static int mFrameCount = 0;
    static int mLastFrameCount = 0;
    static nsecs_t mLastFpsTime = 0;
    static float mFps = 0;
    mFrameCount++;
    if (!(mFrameCount & 0x1F)) {
        nsecs_t now = systemTime();
        nsecs_t diff = now - mLastFpsTime;
        mFps = ((mFrameCount - mLastFrameCount) * float(s2ns(1))) / diff;
        mLastFpsTime = now;
        mLastFrameCount = mFrameCount;
        CAMHAL_LOGD("Camera %d Frames, %f FPS", mFrameCount, mFps);
    }
    // XXX: mFPS has the value we want
}

/*========================================================*/
/* @ fn SampleTest_FillBufferDone ::  Application callback*/
/*========================================================*/
OMX_ERRORTYPE OMXCameraAdapterFillBufferDone(OMX_IN OMX_HANDLETYPE hComponent,
                                   OMX_IN OMX_PTR pAppData,
                                   OMX_IN OMX_BUFFERHEADERTYPE* pBuffHeader)
{
    Utils::Message msg;
    OMX_ERRORTYPE eError = OMX_ErrorNone;

    if (UNLIKELY(mDebugFps)) {
        debugShowFPS();
    }

    OMXCameraAdapter *adapter =  ( OMXCameraAdapter * ) pAppData;
    if ( NULL != adapter )
        {
        msg.command = OMXCameraAdapter::OMXCallbackHandler::CAMERA_FILL_BUFFER_DONE;
        msg.arg1 = ( void * ) hComponent;
        msg.arg2 = ( void * ) pBuffHeader;
        adapter->mOMXCallbackHandler->put(&msg);
        }

    return eError;
}

#ifdef CAMERAHAL_OMX_PROFILING

status_t OMXCameraAdapter::storeProfilingData(OMX_BUFFERHEADERTYPE* pBuffHeader) {
    OMX_TI_PLATFORMPRIVATE *platformPrivate = NULL;
    OMX_OTHER_EXTRADATATYPE *extraData = NULL;
    FILE *fd = NULL;

    LOG_FUNCTION_NAME

    if ( UNLIKELY( mDebugProfile ) ) {

        platformPrivate =  static_cast<OMX_TI_PLATFORMPRIVATE *> (pBuffHeader->pPlatformPrivate);
        extraData = getExtradata(static_cast<OMX_OTHER_EXTRADATATYPE *> (platformPrivate->pMetaDataBuffer),
                platformPrivate->nMetaDataSize,
                static_cast<OMX_EXTRADATATYPE> (OMX_TI_ProfilerData));

        if ( NULL != extraData ) {
            if( extraData->eType == static_cast<OMX_EXTRADATATYPE> (OMX_TI_ProfilerData) ) {

                fd = fopen(DEFAULT_PROFILE_PATH, "ab");
                if ( NULL != fd ) {
                    fwrite(extraData->data, 1, extraData->nDataSize, fd);
                    fclose(fd);
                } else {
                    return -errno;
                }

            } else {
                return NOT_ENOUGH_DATA;
            }
        } else {
            return NOT_ENOUGH_DATA;
        }
    }

    LOG_FUNCTION_NAME_EXIT

    return NO_ERROR;
}

#endif

/*========================================================*/
/* @ fn SampleTest_FillBufferDone ::  Application callback*/
/*========================================================*/
OMX_ERRORTYPE OMXCameraAdapter::OMXCameraAdapterFillBufferDone(OMX_IN OMX_HANDLETYPE hComponent,
                                   OMX_IN OMX_BUFFERHEADERTYPE* pBuffHeader)
{

    status_t  stat = NO_ERROR;
    status_t  res1, res2;
    OMXCameraPortParameters  *pPortParam;
    OMX_ERRORTYPE eError = OMX_ErrorNone;
    CameraFrame::FrameType typeOfFrame = CameraFrame::ALL_FRAMES;
    unsigned int refCount = 0;
    BaseCameraAdapter::AdapterState state, nextState;
    BaseCameraAdapter::getState(state);
    BaseCameraAdapter::getNextState(nextState);
    android::sp<CameraMetadataResult> metadataResult = NULL;
    unsigned int mask = 0xFFFF;
    CameraFrame cameraFrame;
    OMX_OTHER_EXTRADATATYPE *extraData;
    OMX_TI_ANCILLARYDATATYPE *ancillaryData = NULL;
    bool snapshotFrame = false;

    if ( NULL == pBuffHeader ) {
        return OMX_ErrorBadParameter;
    }

#ifdef CAMERAHAL_OMX_PROFILING

    storeProfilingData(pBuffHeader);

#endif

    res1 = res2 = NO_ERROR;

    if ( !pBuffHeader || !pBuffHeader->pBuffer ) {
        CAMHAL_LOGEA("NULL Buffer from OMX");
        return OMX_ErrorNone;
    }

    pPortParam = &(mCameraAdapterParameters.mCameraPortParams[pBuffHeader->nOutputPortIndex]);

    // Find buffer and mark it as filled
    for (int i = 0; i < pPortParam->mNumBufs; i++) {
        if (pPortParam->mBufferHeader[i] == pBuffHeader) {
            pPortParam->mStatus[i] = OMXCameraPortParameters::DONE;
        }
    }

    if (pBuffHeader->nOutputPortIndex == OMX_CAMERA_PORT_VIDEO_OUT_PREVIEW)
        {

        if ( ( PREVIEW_ACTIVE & state ) != PREVIEW_ACTIVE )
            {
            return OMX_ErrorNone;
            }

        if ( mWaitingForSnapshot ) {
            extraData = getExtradata(pBuffHeader->pPlatformPrivate,
                                     (OMX_EXTRADATATYPE) OMX_AncillaryData);

            if ( NULL != extraData ) {
                ancillaryData = (OMX_TI_ANCILLARYDATATYPE*) extraData->data;
<<<<<<< HEAD
                if ((OMX_2D_Snap == ancillaryData->eCameraView)
                    || (OMX_3D_Left_Snap == ancillaryData->eCameraView)
                    || (OMX_3D_Right_Snap == ancillaryData->eCameraView)) {
                    snapshotFrame = OMX_TRUE;
                } else {
                    snapshotFrame = OMX_FALSE;
=======
                snapshotFrame = ancillaryData->nDCCStatus;
                }
            }

        recalculateFPS();
            {
            Mutex::Autolock lock(mFaceDetectionLock);
            if ( mFaceDetectionRunning && !mFaceDetectionPaused ) {
                detectFaces(pBuffHeader, fdResult, pPortParam->mWidth, pPortParam->mHeight);
                if ( NULL != fdResult.get() ) {
                    notifyFaceSubscribers(fdResult);
                    fdResult.clear();
>>>>>>> 4dc82059
                }
                mPending3Asettings |= SetFocus;
            }
        }

        ///Prepare the frames to be sent - initialize CameraFrame object and reference count
        // TODO(XXX): ancillary data for snapshot frame is not being sent for video snapshot
        //            if we are waiting for a snapshot and in video mode...go ahead and send
        //            this frame as a snapshot
        if( mWaitingForSnapshot &&  (mCapturedFrames > 0) &&
            (snapshotFrame || (mCapMode == VIDEO_MODE)))
            {
            typeOfFrame = CameraFrame::SNAPSHOT_FRAME;
            mask = (unsigned int)CameraFrame::SNAPSHOT_FRAME;

            // video snapshot gets ancillary data and wb info from last snapshot frame
            mCaptureAncillaryData = ancillaryData;
            mWhiteBalanceData = NULL;
<<<<<<< HEAD
            extraData = getExtradata(pBuffHeader->pPlatformPrivate,
=======
            extraData = getExtradata((OMX_OTHER_EXTRADATATYPE*) platformPrivate->pMetaDataBuffer,
>>>>>>> 4dc82059
                                     (OMX_EXTRADATATYPE) OMX_WhiteBalance);
            if ( NULL != extraData )
                {
                mWhiteBalanceData = (OMX_TI_WHITEBALANCERESULTTYPE*) extraData->data;
                }
            }
        else
            {
            typeOfFrame = CameraFrame::PREVIEW_FRAME_SYNC;
            mask = (unsigned int)CameraFrame::PREVIEW_FRAME_SYNC;
            }

        if (mRecording)
            {
            mask |= (unsigned int)CameraFrame::VIDEO_FRAME_SYNC;
            mFramesWithEncoder++;
            }

<<<<<<< HEAD
        //CAMHAL_LOGV("FBD pBuffer = 0x%x", pBuffHeader->pBuffer);
=======
        //ALOGV("FBD pBuffer = 0x%x", pBuffHeader->pBuffer);
>>>>>>> 4dc82059

        if( mWaitingForSnapshot )
          {
            mSnapshotCount++;

            if ( (mSnapshotCount == 1) &&
                 ((HIGH_SPEED == mCapMode) || (VIDEO_MODE == mCapMode)) )
              {
                notifyShutterSubscribers();
              }
          }

        stat = sendCallBacks(cameraFrame, pBuffHeader, mask, pPortParam);
        mFramesWithDisplay++;

        mFramesWithDucati--;

#ifdef CAMERAHAL_DEBUG
        if(mBuffersWithDucati.indexOfKey((uint32_t)pBuffHeader->pBuffer)<0)
            {
            CAMHAL_LOGE("Buffer was never with Ducati!! %p", pBuffHeader->pBuffer);
            for(unsigned int i=0;i<mBuffersWithDucati.size();i++) CAMHAL_LOGE("0x%x", mBuffersWithDucati.keyAt(i));
            }
        mBuffersWithDucati.removeItem((int)pBuffHeader->pBuffer);
#endif

        if(mDebugFcs)
            CAMHAL_LOGEB("C[%d] D[%d] E[%d]", mFramesWithDucati, mFramesWithDisplay, mFramesWithEncoder);

        recalculateFPS();

        createPreviewMetadata(pBuffHeader, metadataResult, pPortParam->mWidth, pPortParam->mHeight);
        if ( NULL != metadataResult.get() ) {
            notifyMetadataSubscribers(metadataResult);
            metadataResult.clear();
        }

        {
            android::AutoMutex lock(mFaceDetectionLock);
            if ( mFDSwitchAlgoPriority ) {

                 //Disable region priority and enable face priority for AF
                 setAlgoPriority(REGION_PRIORITY, FOCUS_ALGO, false);
                 setAlgoPriority(FACE_PRIORITY, FOCUS_ALGO , true);

                 //Disable Region priority and enable Face priority
                 setAlgoPriority(REGION_PRIORITY, EXPOSURE_ALGO, false);
                 setAlgoPriority(FACE_PRIORITY, EXPOSURE_ALGO, true);
                 mFDSwitchAlgoPriority = false;
            }
        }

        sniffDccFileDataSave(pBuffHeader);

        stat |= advanceZoom();

        // On the fly update to 3A settings not working
        // Do not update 3A here if we are in the middle of a capture
        // or in the middle of transitioning to it
        if( mPending3Asettings &&
                ( (nextState & CAPTURE_ACTIVE) == 0 ) &&
                ( (state & CAPTURE_ACTIVE) == 0 ) ) {
            apply3Asettings(mParameters3A);
        }

        }
    else if( pBuffHeader->nOutputPortIndex == OMX_CAMERA_PORT_VIDEO_OUT_MEASUREMENT )
        {
        typeOfFrame = CameraFrame::FRAME_DATA_SYNC;
        mask = (unsigned int)CameraFrame::FRAME_DATA_SYNC;

        stat = sendCallBacks(cameraFrame, pBuffHeader, mask, pPortParam);
       }
    else if( pBuffHeader->nOutputPortIndex == OMX_CAMERA_PORT_IMAGE_OUT_IMAGE )
    {
        OMX_COLOR_FORMATTYPE pixFormat;
        const char *valstr = NULL;

        pixFormat = pPortParam->mColorFormat;

        if ( OMX_COLOR_FormatUnused == pixFormat )
            {
            typeOfFrame = CameraFrame::IMAGE_FRAME;
            mask = (unsigned int) CameraFrame::IMAGE_FRAME;
        } else if ( pixFormat == OMX_COLOR_FormatCbYCrY &&
                  ((mPictureFormatFromClient &&
                          !strcmp(mPictureFormatFromClient,
                                  android::CameraParameters::PIXEL_FORMAT_JPEG)) ||
                   !mPictureFormatFromClient) ) {
            // signals to callbacks that this needs to be coverted to jpeg
            // before returning to framework
            typeOfFrame = CameraFrame::IMAGE_FRAME;
            mask = (unsigned int) CameraFrame::IMAGE_FRAME;
            cameraFrame.mQuirks |= CameraFrame::ENCODE_RAW_YUV422I_TO_JPEG;
            cameraFrame.mQuirks |= CameraFrame::FORMAT_YUV422I_UYVY;

            // populate exif data and pass to subscribers via quirk
            // subscriber is in charge of freeing exif data
            ExifElementsTable* exif = new ExifElementsTable();
            setupEXIF_libjpeg(exif, mCaptureAncillaryData, mWhiteBalanceData);
            cameraFrame.mQuirks |= CameraFrame::HAS_EXIF_DATA;
            cameraFrame.mCookie2 = (void*) exif;
        } else {
            typeOfFrame = CameraFrame::RAW_FRAME;
            mask = (unsigned int) CameraFrame::RAW_FRAME;
        }

            pPortParam->mImageType = typeOfFrame;

            if((mCapturedFrames>0) && !mCaptureSignalled)
                {
                mCaptureSignalled = true;
                mCaptureSem.Signal();
                }

            if( ( CAPTURE_ACTIVE & state ) != CAPTURE_ACTIVE )
                {
                goto EXIT;
                }

            {
            android::AutoMutex lock(mBracketingLock);
            if ( mBracketingEnabled )
                {
                doBracketing(pBuffHeader, typeOfFrame);
                return eError;
                }
            }

            if (mZoomBracketingEnabled) {
                doZoom(mZoomBracketingValues[mCurrentZoomBracketing]);
                CAMHAL_LOGDB("Current Zoom Bracketing: %d", mZoomBracketingValues[mCurrentZoomBracketing]);
                mCurrentZoomBracketing++;
                if (mCurrentZoomBracketing == ARRAY_SIZE(mZoomBracketingValues)) {
                    mZoomBracketingEnabled = false;
                }
            }

        if ( 1 > mCapturedFrames )
            {
            goto EXIT;
            }

#ifdef OMAP_ENHANCEMENT_CPCAM
        setMetaData(cameraFrame.mMetaData, pBuffHeader->pPlatformPrivate);
#endif

        CAMHAL_LOGDB("Captured Frames: %d", mCapturedFrames);

        mCapturedFrames--;

#ifdef CAMERAHAL_USE_RAW_IMAGE_SAVING
        if (mYuvCapture) {
            struct timeval timeStampUsec;
            gettimeofday(&timeStampUsec, NULL);

            time_t saveTime;
            time(&saveTime);
            const struct tm * const timeStamp = gmtime(&saveTime);

            char filename[256];
            snprintf(filename,256, "%s/yuv_%d_%d_%d_%lu.yuv",
                    kYuvImagesOutputDirPath,
                    timeStamp->tm_hour,
                    timeStamp->tm_min,
                    timeStamp->tm_sec,
                    timeStampUsec.tv_usec);

            const status_t saveBufferStatus = saveBufferToFile(((CameraBuffer*)pBuffHeader->pAppPrivate)->mapped,
                                               pBuffHeader->nFilledLen, filename);

            if (saveBufferStatus != OK) {
                CAMHAL_LOGE("ERROR: %d, while saving yuv!", saveBufferStatus);
            } else {
                CAMHAL_LOGD("yuv_%d_%d_%d_%lu.yuv successfully saved in %s",
                        timeStamp->tm_hour,
                        timeStamp->tm_min,
                        timeStamp->tm_sec,
                        timeStampUsec.tv_usec,
                        kYuvImagesOutputDirPath);
            }
        }
#endif

        stat = sendCallBacks(cameraFrame, pBuffHeader, mask, pPortParam);
        }
        else if (pBuffHeader->nOutputPortIndex == OMX_CAMERA_PORT_VIDEO_OUT_VIDEO) {
            typeOfFrame = CameraFrame::RAW_FRAME;
            pPortParam->mImageType = typeOfFrame;
            {
                android::AutoMutex lock(mLock);
                if( ( CAPTURE_ACTIVE & state ) != CAPTURE_ACTIVE ) {
                    goto EXIT;
                }
            }

            CAMHAL_LOGD("RAW buffer done on video port, length = %d", pBuffHeader->nFilledLen);

            mask = (unsigned int) CameraFrame::RAW_FRAME;

#ifdef CAMERAHAL_USE_RAW_IMAGE_SAVING
            if ( mRawCapture ) {
                struct timeval timeStampUsec;
                gettimeofday(&timeStampUsec, NULL);

                time_t saveTime;
                time(&saveTime);
                const struct tm * const timeStamp = gmtime(&saveTime);

                char filename[256];
                snprintf(filename,256, "%s/raw_%d_%d_%d_%lu.raw",
                         kRawImagesOutputDirPath,
                         timeStamp->tm_hour,
                         timeStamp->tm_min,
                         timeStamp->tm_sec,
                         timeStampUsec.tv_usec);

                const status_t saveBufferStatus = saveBufferToFile( ((CameraBuffer*)pBuffHeader->pAppPrivate)->mapped,
                                                   pBuffHeader->nFilledLen, filename);

                if (saveBufferStatus != OK) {
                    CAMHAL_LOGE("ERROR: %d , while saving raw!", saveBufferStatus);
                } else {
                    CAMHAL_LOGD("raw_%d_%d_%d_%lu.raw successfully saved in %s",
                                timeStamp->tm_hour,
                                timeStamp->tm_min,
                                timeStamp->tm_sec,
                                timeStampUsec.tv_usec,
                                kRawImagesOutputDirPath);
                    stat = sendCallBacks(cameraFrame, pBuffHeader, mask, pPortParam);
                }
            }
#endif
        } else {
            CAMHAL_LOGEA("Frame received for non-(preview/capture/measure) port. This is yet to be supported");
            goto EXIT;
        }

    if ( NO_ERROR != stat )
        {
        CameraBuffer *camera_buffer;

        camera_buffer = (CameraBuffer *)pBuffHeader->pAppPrivate;

        CAMHAL_LOGDB("sendFrameToSubscribers error: %d", stat);
        returnFrame(camera_buffer, typeOfFrame);
        }

    return eError;

    EXIT:

    CAMHAL_LOGEB("Exiting function %s because of ret %d eError=%x", __FUNCTION__, stat, eError);

    if ( NO_ERROR != stat )
        {
        if ( NULL != mErrorNotifier )
            {
            mErrorNotifier->errorNotify(CAMERA_ERROR_UNKNOWN);
            }
        }

    return eError;
}

status_t OMXCameraAdapter::recalculateFPS()
{
    float currentFPS;

    {
        android::AutoMutex lock(mFrameCountMutex);
        mFrameCount++;
        if (mFrameCount == 1) {
            mFirstFrameCondition.broadcast();
        }
    }

    if ( ( mFrameCount % FPS_PERIOD ) == 0 )
        {
        nsecs_t now = systemTime();
        nsecs_t diff = now - mLastFPSTime;
        currentFPS =  ((mFrameCount - mLastFrameCount) * float(s2ns(1))) / diff;
        mLastFPSTime = now;
        mLastFrameCount = mFrameCount;

        if ( 1 == mIter )
            {
            mFPS = currentFPS;
            }
        else
            {
            //cumulative moving average
            mFPS = mLastFPS + (currentFPS - mLastFPS)/mIter;
            }

        mLastFPS = mFPS;
        mIter++;
        }

    return NO_ERROR;
}

status_t OMXCameraAdapter::sendCallBacks(CameraFrame frame, OMX_IN OMX_BUFFERHEADERTYPE *pBuffHeader, unsigned int mask, OMXCameraPortParameters *port)
{
  status_t ret = NO_ERROR;

  LOG_FUNCTION_NAME;

  if ( NULL == port)
    {
      CAMHAL_LOGEA("Invalid portParam");
      return -EINVAL;
    }

  if ( NULL == pBuffHeader )
    {
      CAMHAL_LOGEA("Invalid Buffer header");
      return -EINVAL;
    }

  android::AutoMutex lock(mSubscriberLock);

  //frame.mFrameType = typeOfFrame;
  frame.mFrameMask = mask;
  frame.mBuffer = (CameraBuffer *)pBuffHeader->pAppPrivate;
  frame.mLength = pBuffHeader->nFilledLen;
  frame.mAlignment = port->mStride;
  frame.mOffset = pBuffHeader->nOffset;
  frame.mWidth = port->mWidth;
  frame.mHeight = port->mHeight;
  frame.mYuv[0] = NULL;
  frame.mYuv[1] = NULL;

  if ( onlyOnce && mRecording )
    {
      mTimeSourceDelta = (pBuffHeader->nTimeStamp * 1000) - systemTime(SYSTEM_TIME_MONOTONIC);
      onlyOnce = false;
    }

  frame.mTimestamp = (pBuffHeader->nTimeStamp * 1000) - mTimeSourceDelta;

  ret = setInitFrameRefCount(frame.mBuffer, mask);

  if (ret != NO_ERROR) {
     CAMHAL_LOGDB("Error in setInitFrameRefCount %d", ret);
  } else {
      ret = sendFrameToSubscribers(&frame);
  }

  CAMHAL_LOGVB("B 0x%x T %llu", frame.mBuffer, pBuffHeader->nTimeStamp);

  LOG_FUNCTION_NAME_EXIT;

  return ret;
}

bool OMXCameraAdapter::CommandHandler::Handler()
{
    Utils::Message msg;
    volatile int forever = 1;
    status_t stat;
    ErrorNotifier *errorNotify = NULL;

    LOG_FUNCTION_NAME;

    while ( forever )
        {
        stat = NO_ERROR;
        CAMHAL_LOGDA("Handler: waiting for messsage...");
        Utils::MessageQueue::waitForMsg(&mCommandMsgQ, NULL, NULL, -1);
        {
        android::AutoMutex lock(mLock);
        mCommandMsgQ.get(&msg);
        }
        CAMHAL_LOGDB("msg.command = %d", msg.command);
        switch ( msg.command ) {
            case CommandHandler::CAMERA_START_IMAGE_CAPTURE:
            {
                OMXCameraAdapter::CachedCaptureParameters* cap_params =
                        static_cast<OMXCameraAdapter::CachedCaptureParameters*>(msg.arg2);
                stat = mCameraAdapter->startImageCapture(false, cap_params);
                delete cap_params;
                break;
            }
            case CommandHandler::CAMERA_PERFORM_AUTOFOCUS:
            {
                stat = mCameraAdapter->doAutoFocus();
                break;
            }
            case CommandHandler::COMMAND_EXIT:
            {
                CAMHAL_LOGDA("Exiting command handler");
                forever = 0;
                break;
            }
            case CommandHandler::CAMERA_SWITCH_TO_EXECUTING:
            {
                stat = mCameraAdapter->doSwitchToExecuting();
                break;
            }
            case CommandHandler::CAMERA_START_REPROCESS:
            {
                OMXCameraAdapter::CachedCaptureParameters* cap_params =
                        static_cast<OMXCameraAdapter::CachedCaptureParameters*>(msg.arg2);
                stat = mCameraAdapter->startReprocess();
                stat = mCameraAdapter->startImageCapture(false, cap_params);
                delete cap_params;
                break;
            }
        }

        }

    LOG_FUNCTION_NAME_EXIT;

    return false;
}

bool OMXCameraAdapter::OMXCallbackHandler::Handler()
{
    Utils::Message msg;
    volatile int forever = 1;
    status_t ret = NO_ERROR;

    LOG_FUNCTION_NAME;

    while(forever){
        Utils::MessageQueue::waitForMsg(&mCommandMsgQ, NULL, NULL, -1);
        {
        android::AutoMutex lock(mLock);
        mCommandMsgQ.get(&msg);
        mIsProcessed = false;
        }

        switch ( msg.command ) {
            case OMXCallbackHandler::CAMERA_FILL_BUFFER_DONE:
            {
                ret = mCameraAdapter->OMXCameraAdapterFillBufferDone(( OMX_HANDLETYPE ) msg.arg1,
                                                                     ( OMX_BUFFERHEADERTYPE *) msg.arg2);
                break;
            }
            case OMXCallbackHandler::CAMERA_FOCUS_STATUS:
            {
                mCameraAdapter->handleFocusCallback();
                break;
            }
            case CommandHandler::COMMAND_EXIT:
            {
                CAMHAL_LOGDA("Exiting OMX callback handler");
                forever = 0;
                break;
            }
        }

        {
            android::AutoMutex locker(mLock);
            CAMHAL_UNUSED(locker);

            mIsProcessed = mCommandMsgQ.isEmpty();
            if ( mIsProcessed )
                mCondition.signal();
        }
    }

    // force the condition to wake
    {
        android::AutoMutex locker(mLock);
        CAMHAL_UNUSED(locker);

        mIsProcessed = true;
        mCondition.signal();
    }

    LOG_FUNCTION_NAME_EXIT;
    return false;
}

<<<<<<< HEAD
void OMXCameraAdapter::OMXCallbackHandler::flush()
=======
status_t OMXCameraAdapter::setExtraData(bool enable, OMX_U32 nPortIndex, OMX_EXT_EXTRADATATYPE eType) {
    status_t ret = NO_ERROR;
    OMX_ERRORTYPE eError = OMX_ErrorNone;
    OMX_CONFIG_EXTRADATATYPE extraDataControl;

    LOG_FUNCTION_NAME;

    if (OMX_StateInvalid == mComponentState) {
        CAMHAL_LOGEA("OMX component is in invalid state");
        return -EINVAL;
    }

    OMX_INIT_STRUCT_PTR (&extraDataControl, OMX_CONFIG_EXTRADATATYPE);

    extraDataControl.nPortIndex = nPortIndex;
    extraDataControl.eExtraDataType = eType;
    extraDataControl.eCameraView = OMX_2D;

    if (enable) {
        extraDataControl.bEnable = OMX_TRUE;
    } else {
        extraDataControl.bEnable = OMX_FALSE;
    }

    eError =  OMX_SetConfig(mCameraAdapterParameters.mHandleComp,
                           (OMX_INDEXTYPE) OMX_IndexConfigOtherExtraDataControl,
                            &extraDataControl);

    LOG_FUNCTION_NAME_EXIT;

    return (ret | ErrorUtils::omxToAndroidError(eError));
}


OMX_OTHER_EXTRADATATYPE *OMXCameraAdapter::getExtradata(OMX_OTHER_EXTRADATATYPE *extraData, OMX_EXTRADATATYPE type)
>>>>>>> 4dc82059
{
    LOG_FUNCTION_NAME;

    android::AutoMutex locker(mLock);
    CAMHAL_UNUSED(locker);

    if ( mIsProcessed )
        return;

    mCondition.wait(mLock);
}

status_t OMXCameraAdapter::setExtraData(bool enable, OMX_U32 nPortIndex, OMX_EXT_EXTRADATATYPE eType) {
    status_t ret = NO_ERROR;
    OMX_ERRORTYPE eError = OMX_ErrorNone;
    OMX_CONFIG_EXTRADATATYPE extraDataControl;

    LOG_FUNCTION_NAME;

    if (OMX_StateInvalid == mComponentState) {
        CAMHAL_LOGEA("OMX component is in invalid state");
        return -EINVAL;
    }

    OMX_INIT_STRUCT_PTR (&extraDataControl, OMX_CONFIG_EXTRADATATYPE);

    extraDataControl.nPortIndex = nPortIndex;
    extraDataControl.eExtraDataType = eType;

    if (enable) {
        extraDataControl.bEnable = OMX_TRUE;
    } else {
        extraDataControl.bEnable = OMX_FALSE;
    }

    eError =  OMX_SetConfig(mCameraAdapterParameters.mHandleComp,
                           (OMX_INDEXTYPE) OMX_IndexConfigOtherExtraDataControl,
                            &extraDataControl);

    LOG_FUNCTION_NAME_EXIT;

    return (ret | Utils::ErrorUtils::omxToAndroidError(eError));
}

OMX_OTHER_EXTRADATATYPE *OMXCameraAdapter::getExtradata(const OMX_PTR ptrPrivate, OMX_EXTRADATATYPE type) const
{
    if ( NULL != ptrPrivate ) {
        const OMX_TI_PLATFORMPRIVATE *platformPrivate = (const OMX_TI_PLATFORMPRIVATE *) ptrPrivate;

        CAMHAL_LOGVB("Size = %d, sizeof = %d, pAuxBuf = 0x%x, pAuxBufSize= %d, pMetaDataBufer = 0x%x, nMetaDataSize = %d",
                      platformPrivate->nSize,
                      sizeof(OMX_TI_PLATFORMPRIVATE),
                      platformPrivate->pAuxBuf1,
                      platformPrivate->pAuxBufSize1,
                      platformPrivate->pMetaDataBuffer,
                      platformPrivate->nMetaDataSize);
        if ( sizeof(OMX_TI_PLATFORMPRIVATE) == platformPrivate->nSize ) {
            if ( 0 < platformPrivate->nMetaDataSize ) {
                OMX_U32 remainingSize = platformPrivate->nMetaDataSize;
                OMX_OTHER_EXTRADATATYPE *extraData = (OMX_OTHER_EXTRADATATYPE *) platformPrivate->pMetaDataBuffer;
                if ( NULL != extraData ) {
                    while ( extraData->eType && extraData->nDataSize && extraData->data &&
                        (remainingSize >= extraData->nSize)) {
                        if ( type == extraData->eType ) {
                            return extraData;
                        }
                        remainingSize -= extraData->nSize;
                        extraData = (OMX_OTHER_EXTRADATATYPE*) ((char*)extraData + extraData->nSize);
                    }
                } else {
                    CAMHAL_LOGEB("OMX_TI_PLATFORMPRIVATE pMetaDataBuffer is NULL");
                }
            } else {
                CAMHAL_LOGEB("OMX_TI_PLATFORMPRIVATE nMetaDataSize is size is %d",
                             ( unsigned int ) platformPrivate->nMetaDataSize);
            }
        } else {
            CAMHAL_LOGEB("OMX_TI_PLATFORMPRIVATE size mismatch: expected = %d, received = %d",
                         ( unsigned int ) sizeof(OMX_TI_PLATFORMPRIVATE),
                         ( unsigned int ) platformPrivate->nSize);
        }
    }  else {
        CAMHAL_LOGEA("Invalid OMX_TI_PLATFORMPRIVATE");
    }

    // Required extradata type wasn't found
    return NULL;
}

OMXCameraAdapter::CachedCaptureParameters* OMXCameraAdapter::cacheCaptureParameters() {
    CachedCaptureParameters* params = new CachedCaptureParameters();

    params->mPendingCaptureSettings = mPendingCaptureSettings;
    params->mPictureRotation = mPictureRotation;
    memcpy(params->mExposureBracketingValues,
           mExposureBracketingValues,
           sizeof(mExposureBracketingValues));
    memcpy(params->mExposureGainBracketingValues,
           mExposureGainBracketingValues,
           sizeof(mExposureGainBracketingValues));
    memcpy(params->mExposureGainBracketingModes,
           mExposureGainBracketingModes,
           sizeof(mExposureGainBracketingModes));
    params->mExposureBracketingValidEntries = mExposureBracketingValidEntries;
    params->mExposureBracketMode = mExposureBracketMode;
    params->mBurstFrames = mBurstFrames;
    params->mFlushShotConfigQueue = mFlushShotConfigQueue;

   return params;
}

OMXCameraAdapter::OMXCameraAdapter(size_t sensor_index)
{
    LOG_FUNCTION_NAME;

    mOmxInitialized = false;
    mComponentState = OMX_StateInvalid;
    mSensorIndex = sensor_index;
    mPictureRotation = 0;
    // Initial values
    mTimeSourceDelta = 0;
    onlyOnce = true;
    mDccData.pData = NULL;

    mInitSem.Create(0);
    mFlushSem.Create(0);
    mUsePreviewDataSem.Create(0);
    mUsePreviewSem.Create(0);
    mUseCaptureSem.Create(0);
    mUseReprocessSem.Create(0);
    mStartPreviewSem.Create(0);
    mStopPreviewSem.Create(0);
    mStartCaptureSem.Create(0);
    mStopCaptureSem.Create(0);
    mStopReprocSem.Create(0);
    mSwitchToLoadedSem.Create(0);
    mCaptureSem.Create(0);

    mSwitchToExecSem.Create(0);

    mCameraAdapterParameters.mHandleComp = 0;

    mUserSetExpLock = OMX_FALSE;
    mUserSetWbLock = OMX_FALSE;

    mFramesWithDucati = 0;
    mFramesWithDisplay = 0;
    mFramesWithEncoder = 0;

#ifdef CAMERAHAL_OMX_PROFILING

    mDebugProfile = 0;

#endif

    LOG_FUNCTION_NAME_EXIT;
}

OMXCameraAdapter::~OMXCameraAdapter()
{
    LOG_FUNCTION_NAME;

    android::AutoMutex lock(gAdapterLock);

    if ( mOmxInitialized ) {
        // return to OMX Loaded state
        switchToLoaded();

        saveDccFileDataSave();

        closeDccFileDataSave();
        // deinit the OMX
        if ( mComponentState == OMX_StateLoaded || mComponentState == OMX_StateInvalid ) {
            // free the handle for the Camera component
            if ( mCameraAdapterParameters.mHandleComp ) {
                OMX_FreeHandle(mCameraAdapterParameters.mHandleComp);
                mCameraAdapterParameters.mHandleComp = NULL;
            }
        }

        OMX_Deinit();
        mOmxInitialized = false;
    }

    //Remove any unhandled events
    if ( !mEventSignalQ.isEmpty() )
      {
        for (unsigned int i = 0 ; i < mEventSignalQ.size() ; i++ )
          {
            Utils::Message *msg = mEventSignalQ.itemAt(i);
            //remove from queue and free msg
            if ( NULL != msg )
              {
                Utils::Semaphore *sem  = (Utils::Semaphore*) msg->arg3;
                sem->Signal();
                free(msg);

              }
          }
       mEventSignalQ.clear();
      }

    //Exit and free ref to command handling thread
    if ( NULL != mCommandHandler.get() )
    {
        Utils::Message msg;
        msg.command = CommandHandler::COMMAND_EXIT;
        msg.arg1 = mErrorNotifier;
        mCommandHandler->clearCommandQ();
        mCommandHandler->put(&msg);
        mCommandHandler->requestExitAndWait();
        mCommandHandler.clear();
    }

    //Exit and free ref to callback handling thread
    if ( NULL != mOMXCallbackHandler.get() )
    {
        Utils::Message msg;
        msg.command = OMXCallbackHandler::COMMAND_EXIT;
        //Clear all messages pending first
        mOMXCallbackHandler->clearCommandQ();
        mOMXCallbackHandler->put(&msg);
        mOMXCallbackHandler->requestExitAndWait();
        mOMXCallbackHandler.clear();
    }

    LOG_FUNCTION_NAME_EXIT;
}

extern "C" CameraAdapter* OMXCameraAdapter_Factory(size_t sensor_index)
{
    CameraAdapter *adapter = NULL;
    android::AutoMutex lock(gAdapterLock);

    LOG_FUNCTION_NAME;

    adapter = new OMXCameraAdapter(sensor_index);
    if ( adapter ) {
        CAMHAL_LOGDB("New OMX Camera adapter instance created for sensor %d",sensor_index);
    } else {
        CAMHAL_LOGEA("OMX Camera adapter create failed for sensor index = %d!",sensor_index);
    }

    LOG_FUNCTION_NAME_EXIT;

    return adapter;
}

OMX_ERRORTYPE OMXCameraAdapter::OMXCameraGetHandle(OMX_HANDLETYPE *handle, OMX_PTR pAppData,
        const OMX_CALLBACKTYPE & callbacks)
{
    OMX_ERRORTYPE eError = OMX_ErrorUndefined;

    for ( int i = 0; i < 5; ++i ) {
        if ( i > 0 ) {
            // sleep for 100 ms before next attempt
            usleep(100000);
        }

        // setup key parameters to send to Ducati during init
        OMX_CALLBACKTYPE oCallbacks = callbacks;

        // get handle
        eError = OMX_GetHandle(handle, (OMX_STRING)"OMX.TI.DUCATI1.VIDEO.CAMERA", pAppData, &oCallbacks);
        if ( eError == OMX_ErrorNone ) {
            return OMX_ErrorNone;
        }

        CAMHAL_LOGEB("OMX_GetHandle() failed, error: 0x%x", eError);
    }

    *handle = 0;
    return eError;
}


class CapabilitiesHandler
{
public:
    CapabilitiesHandler()
    {
        mComponent = 0;
        mIsAborted = true;
    }

    const OMX_HANDLETYPE & component() const
    {
        return mComponent;
    }

    OMX_HANDLETYPE & componentRef()
    {
        return mComponent;
    }

    status_t disableAllPorts()
    {
        android::AutoMutex locker(mLock);
        CAMHAL_UNUSED(locker);

        mPortsLeftToDisable = OMX_CAMERA_NUM_PORTS;
        mIsOk = false;
        mIsAborted = false;

        CAMHAL_LOGD("Disabling ports...");
        const OMX_ERRORTYPE sendCommandError = OMX_SendCommand(component(),
                OMX_CommandPortDisable, OMX_ALL, 0);
        CAMHAL_LOGD("Disabling ports... DONE");

        if ( sendCommandError != OMX_ErrorNone )
        {
            CAMHAL_LOGE("Failed disabling all ports, error: 0x%x", sendCommandError);
            return Utils::ErrorUtils::omxToAndroidError(sendCommandError);
        }

        CAMHAL_LOGD("Waiting for disabling all ports will be finished...");
        const status_t waitStatus = mCondition.waitRelative(mLock, seconds_to_nanoseconds(3));
        CAMHAL_LOGD("Waiting for disabling all ports will be finished... DONE");

        if ( waitStatus != NO_ERROR )
        {
            CAMHAL_LOGE("Timeout triggered while waiting for all ports to be disabled");
            return TIMED_OUT;
        }

        if ( !mIsOk )
        {
            CAMHAL_LOGE("Failed to disable all ports");
            return UNKNOWN_ERROR;
        }

        // all ports have been disabled
        mIsAborted = true;

        return NO_ERROR;
    }

    status_t switchToState(OMX_STATETYPE state)
    {
        CAMHAL_LOGD(".");
        android::AutoMutex locker(mLock);
        CAMHAL_UNUSED(locker);
        CAMHAL_LOGD(".");

        mState = state;
        mIsOk = false;
        mIsAborted = false;

        CAMHAL_LOGD("Switching to state 0x%x...", mState);
        const OMX_ERRORTYPE switchError = OMX_SendCommand(mComponent,
                OMX_CommandStateSet, mState, 0);
        CAMHAL_LOGD("Switching to state 0x%x... DONE", mState);

        if ( switchError != OMX_ErrorNone )
        {
            CAMHAL_LOGE("Failed switching to state 0x%x, error: 0x%x", mState, switchError);
            return Utils::ErrorUtils::omxToAndroidError(switchError);
        }

        // wait for the event for 3 seconds
        CAMHAL_LOGD("Waiting...");
        const status_t waitStatus = mCondition.waitRelative(mLock, seconds_to_nanoseconds(3));
        CAMHAL_LOGD("Waiting... DONE");

        // disable following events
        mIsAborted = true;

        if ( waitStatus != NO_ERROR )
        {
            CAMHAL_LOGE("Timeout triggered while switching to state 0x%x", mState);
            return TIMED_OUT;
        }

        // state has been switched, check whether is was Idle
        if ( !mIsOk )
        {
            CAMHAL_LOGE("Switching to state 0x%x has failed", mState);
            return UNKNOWN_ERROR;
        }

        return NO_ERROR;
    }

    status_t fetchCapabiltiesForMode(OMX_CAMOPERATINGMODETYPE mode,
                                     int sensorId,
                                     CameraProperties::Properties * properties)
    {
        OMX_CONFIG_CAMOPERATINGMODETYPE camMode;

        OMX_INIT_STRUCT_PTR (&camMode, OMX_CONFIG_CAMOPERATINGMODETYPE);
        camMode.eCamOperatingMode = mode;

        OMX_ERRORTYPE eError =  OMX_SetParameter(component(),
                           ( OMX_INDEXTYPE ) OMX_IndexCameraOperatingMode,
                           &camMode);

        if ( OMX_ErrorNone != eError ) {
            CAMHAL_LOGE("Error while configuring camera mode in CameraAdapter_Capabilities 0x%x", eError);
            return BAD_VALUE;
        }

        const status_t idleSwitchError = switchToState(OMX_StateIdle);
        if ( idleSwitchError != NO_ERROR ) {
            CAMHAL_LOGE("Failed to switch to Idle state, error: %d", idleSwitchError);
            return UNKNOWN_ERROR;
        }

        // get and fill capabilities
        OMXCameraAdapter::getCaps(sensorId, properties, component());

        const status_t loadedSwitchError = switchToState(OMX_StateLoaded);
        if ( loadedSwitchError != NO_ERROR ) {
            CAMHAL_LOGE("Failed to switch to Loaded state, error: %d", loadedSwitchError);
            return UNKNOWN_ERROR;
        }

        return NO_ERROR;
    }

    status_t fetchCapabilitiesForSensor(int sensorId,
                                        CameraProperties::Properties * properties)
    {
        CAMHAL_LOGD("Disabling all ports...");
        const status_t disableAllPortsError = disableAllPorts();
        CAMHAL_LOGD("Disabling all ports... DONE");

        if ( disableAllPortsError != NO_ERROR ) {
            CAMHAL_LOGE("Failed to disable all ports, error: %d",
                        disableAllPortsError);
            return UNKNOWN_ERROR;
        }

        // sensor select
        OMX_CONFIG_SENSORSELECTTYPE sensorSelect;
        OMX_INIT_STRUCT_PTR (&sensorSelect, OMX_CONFIG_SENSORSELECTTYPE);
        sensorSelect.eSensor = (OMX_SENSORSELECT)sensorId;

        CAMHAL_LOGD("Selecting sensor %d...", sensorId);
        const OMX_ERRORTYPE sensorSelectError = OMX_SetConfig(component(),
                (OMX_INDEXTYPE)OMX_TI_IndexConfigSensorSelect, &sensorSelect);
        CAMHAL_LOGD("Selecting sensor %d... DONE", sensorId);

        if ( sensorSelectError != OMX_ErrorNone ) {
            CAMHAL_LOGD("Max supported sensor number reached: %d", sensorId);
            return BAD_VALUE;
        }

        status_t err = NO_ERROR;
        if ( sensorId == 2 ) {
            CAMHAL_LOGD("Camera mode: STEREO");
            properties->setMode(MODE_STEREO);
            err = fetchCapabiltiesForMode(OMX_CaptureStereoImageCapture,
                                          sensorId,
                                          properties);
        } else {
            CAMHAL_LOGD("Camera MONO");

            CAMHAL_LOGD("Camera mode: HQ ");
            properties->setMode(MODE_HIGH_QUALITY);
            err = fetchCapabiltiesForMode(OMX_CaptureImageProfileBase,
                                          sensorId,
                                          properties);
            if ( NO_ERROR != err ) {
                return err;
            }

            CAMHAL_LOGD("Camera mode: VIDEO ");
            properties->setMode(MODE_VIDEO);
            err = fetchCapabiltiesForMode(OMX_CaptureVideo,
                                          sensorId,
                                          properties);
            if ( NO_ERROR != err ) {
                return err;
            }

            CAMHAL_LOGD("Camera mode: ZSL ");
            properties->setMode(MODE_ZEROSHUTTERLAG);
            err = fetchCapabiltiesForMode(OMX_TI_CaptureImageProfileZeroShutterLag,
                                          sensorId,
                                          properties);
            if ( NO_ERROR != err ) {
                return err;
            }

            CAMHAL_LOGD("Camera mode: HS ");
            properties->setMode(MODE_HIGH_SPEED);
            err = fetchCapabiltiesForMode(OMX_CaptureImageHighSpeedTemporalBracketing,
                                          sensorId,
                                          properties);
            if ( NO_ERROR != err ) {
                return err;
            }

            CAMHAL_LOGD("Camera mode: CPCAM ");
            properties->setMode(MODE_CPCAM);
            err = fetchCapabiltiesForMode(OMX_TI_CPCam,
                                          sensorId,
                                          properties);
            if ( NO_ERROR != err ) {
                return err;
            }

        }

        return err;
    }

public:
    static OMX_ERRORTYPE eventCallback(const OMX_HANDLETYPE component,
            const OMX_PTR cookie, const OMX_EVENTTYPE event, const OMX_U32 data1, const OMX_U32 data2,
            const OMX_PTR pEventData)
    {
        LOG_FUNCTION_NAME;

        CAMHAL_UNUSED(pEventData);

        CAMHAL_LOGD("event = 0x%x", event);
        CAMHAL_LOGD("data1 = 0x%x", data1);
        CAMHAL_LOGD("data2 = 0x%x", data2);

        CapabilitiesHandler * handler = reinterpret_cast<CapabilitiesHandler*>(cookie);

        // ensure this is out component
        if ( handler->component() != component )
        {
            CAMHAL_LOGE("Wrong component handle received: %p, expecting: %p",
                        component, handler->component());
            return OMX_ErrorBadParameter;
        }

        return handler->processEvent(event, data1, data2);
    }

    OMX_ERRORTYPE processEvent(const OMX_EVENTTYPE event, const OMX_U32 data1, const OMX_U32 data2)
    {
        android::AutoMutex locker(mLock);
        CAMHAL_UNUSED(locker);

        if ( mIsAborted )
        {
            CAMHAL_LOGE("Waiting for state switch has been aborted");
            return OMX_ErrorNone;
        }

        switch ( event )
        {
        case OMX_EventCmdComplete:
            switch ( data1 )
            {
            case OMX_CommandStateSet:
                // this is our state switch command we are waiting for
                mIsOk = static_cast<OMX_STATETYPE>(data2) == mState;

                // wake up the caller
                CAMHAL_LOGD("Waking the condition...");
                mCondition.signal();
                CAMHAL_LOGD("Waking the condition... DONE");
                break;

            case OMX_CommandPortDisable:
                CAMHAL_LOGD("Decreasing disabled port count: %d", mPortsLeftToDisable);
                mPortsLeftToDisable--;
                if ( mPortsLeftToDisable == 0 )
                {
                    CAMHAL_LOGD("All ports have been disabled, waking the caller...");
                    mIsOk = true;
                    mCondition.signal();
                    CAMHAL_LOGD("All ports have been disabled, waking the caller... DONE");
                }
                break;

            default:
                // ignore rest of the commands
                break;
            }
            break;

        case OMX_EventError:
            CAMHAL_LOGE("Error event received, data1 = 0x%8x, data2 = 0x%8x", data1, data2);

            // keep mIsOk in false state, indicating that request has failed

            CAMHAL_LOGD("Waking the condition...");
            mCondition.signal();
            CAMHAL_LOGD("Waking the condition... DONE");
            break;

        default:
            // ignore rest of the event types
            break;
        }

        return OMX_ErrorNone;
    }

private:
    android::Mutex mLock;
    android::Condition mCondition;
    OMX_HANDLETYPE mComponent;
    OMX_STATETYPE mState;
    bool mIsAborted;
    bool mIsOk;
    int mPortsLeftToDisable;
};

extern "C" status_t OMXCameraAdapter_Capabilities(
        CameraProperties::Properties * const properties_array,
        const int starting_camera, const int max_camera, int & supportedCameras)
{
    LOG_FUNCTION_NAME;

    supportedCameras = 0;

    int num_cameras_supported = 0;
    OMX_ERRORTYPE eError = OMX_ErrorNone;

    android::AutoMutex lock(gAdapterLock);

    if (!properties_array) {
        CAMHAL_LOGEB("invalid param: properties = 0x%p", properties_array);
        LOG_FUNCTION_NAME_EXIT;
        return BAD_VALUE;
    }

    eError = OMX_Init();
    if (eError != OMX_ErrorNone) {
      CAMHAL_LOGEB("Error OMX_Init -0x%x", eError);
      return Utils::ErrorUtils::omxToAndroidError(eError);
    }

    // Continue selecting sensor and then querying OMX Camera for it's capabilities
    // When sensor select returns an error, we know to break and stop
    while (eError == OMX_ErrorNone &&
           (starting_camera + num_cameras_supported) < max_camera) {

        CapabilitiesHandler handler;

        OMX_CALLBACKTYPE callbacks;
        callbacks.EventHandler = CapabilitiesHandler::eventCallback;
        callbacks.EmptyBufferDone = 0;
        callbacks.FillBufferDone = 0;

        eError = OMXCameraAdapter::OMXCameraGetHandle(&handler.componentRef(), &handler, callbacks);
        if (eError != OMX_ErrorNone) {
            CAMHAL_LOGEB("OMX_GetHandle -0x%x", eError);
            goto EXIT;
        }

        const int sensorId = num_cameras_supported;
        CameraProperties::Properties * properties = properties_array + starting_camera + sensorId;
        const status_t err = handler.fetchCapabilitiesForSensor(sensorId, properties);

        // clean up
        if(handler.component()) {
            CAMHAL_LOGD("Freeing the component...");
            OMX_FreeHandle(handler.component());
            CAMHAL_LOGD("Freeing the component... DONE");
            handler.componentRef() = NULL;
        }

        if ( err != NO_ERROR )
            break;

        num_cameras_supported++;
        CAMHAL_LOGDB("Number of OMX Cameras detected = %d \n",num_cameras_supported);
    }

 EXIT:
    CAMHAL_LOGD("Deinit...");
    OMX_Deinit();
    CAMHAL_LOGD("Deinit... DONE");

    if ( eError != OMX_ErrorNone )
    {
        CAMHAL_LOGE("Error: 0x%x", eError);
        LOG_FUNCTION_NAME_EXIT;
        return Utils::ErrorUtils::omxToAndroidError(eError);
    }

    supportedCameras = num_cameras_supported;

    LOG_FUNCTION_NAME_EXIT;

    return NO_ERROR;
}

} // namespace Camera
} // namespace Ti


/*--------------------Camera Adapter Class ENDS here-----------------------------*/
<|MERGE_RESOLUTION|>--- conflicted
+++ resolved
@@ -2242,26 +2242,7 @@
 
         }
 
-<<<<<<< HEAD
     setFocusCallback(true);
-=======
-    // Enable Ancillary data. The nDCCStatus field is used to signify
-    // whether the preview frame is a snapshot
-    if ( OMX_ErrorNone == eError)
-        {
-        ret =  setExtraData(true, OMX_ALL, OMX_AncillaryData);
-        }
-
-
-    if ( mPending3Asettings )
-        apply3Asettings(mParameters3A);
-
-    // enable focus callbacks just once here
-    // fixes an issue with slow callback registration in Ducati
-    if ( NO_ERROR == ret ) {
-        ret = setFocusCallback(true);
-    }
->>>>>>> 4dc82059
 
     //reset frame rate estimates
     mFPS = 0.0f;
@@ -3450,27 +3431,12 @@
 
             if ( NULL != extraData ) {
                 ancillaryData = (OMX_TI_ANCILLARYDATATYPE*) extraData->data;
-<<<<<<< HEAD
                 if ((OMX_2D_Snap == ancillaryData->eCameraView)
                     || (OMX_3D_Left_Snap == ancillaryData->eCameraView)
                     || (OMX_3D_Right_Snap == ancillaryData->eCameraView)) {
                     snapshotFrame = OMX_TRUE;
                 } else {
                     snapshotFrame = OMX_FALSE;
-=======
-                snapshotFrame = ancillaryData->nDCCStatus;
-                }
-            }
-
-        recalculateFPS();
-            {
-            Mutex::Autolock lock(mFaceDetectionLock);
-            if ( mFaceDetectionRunning && !mFaceDetectionPaused ) {
-                detectFaces(pBuffHeader, fdResult, pPortParam->mWidth, pPortParam->mHeight);
-                if ( NULL != fdResult.get() ) {
-                    notifyFaceSubscribers(fdResult);
-                    fdResult.clear();
->>>>>>> 4dc82059
                 }
                 mPending3Asettings |= SetFocus;
             }
@@ -3489,11 +3455,7 @@
             // video snapshot gets ancillary data and wb info from last snapshot frame
             mCaptureAncillaryData = ancillaryData;
             mWhiteBalanceData = NULL;
-<<<<<<< HEAD
             extraData = getExtradata(pBuffHeader->pPlatformPrivate,
-=======
-            extraData = getExtradata((OMX_OTHER_EXTRADATATYPE*) platformPrivate->pMetaDataBuffer,
->>>>>>> 4dc82059
                                      (OMX_EXTRADATATYPE) OMX_WhiteBalance);
             if ( NULL != extraData )
                 {
@@ -3512,11 +3474,7 @@
             mFramesWithEncoder++;
             }
 
-<<<<<<< HEAD
         //CAMHAL_LOGV("FBD pBuffer = 0x%x", pBuffHeader->pBuffer);
-=======
-        //ALOGV("FBD pBuffer = 0x%x", pBuffHeader->pBuffer);
->>>>>>> 4dc82059
 
         if( mWaitingForSnapshot )
           {
@@ -3994,9 +3952,19 @@
     return false;
 }
 
-<<<<<<< HEAD
 void OMXCameraAdapter::OMXCallbackHandler::flush()
-=======
+{
+    LOG_FUNCTION_NAME;
+
+    android::AutoMutex locker(mLock);
+    CAMHAL_UNUSED(locker);
+
+    if ( mIsProcessed )
+        return;
+
+    mCondition.wait(mLock);
+}
+
 status_t OMXCameraAdapter::setExtraData(bool enable, OMX_U32 nPortIndex, OMX_EXT_EXTRADATATYPE eType) {
     status_t ret = NO_ERROR;
     OMX_ERRORTYPE eError = OMX_ErrorNone;
@@ -4013,54 +3981,9 @@
 
     extraDataControl.nPortIndex = nPortIndex;
     extraDataControl.eExtraDataType = eType;
+#ifdef CAMERAHAL_TUNA
     extraDataControl.eCameraView = OMX_2D;
-
-    if (enable) {
-        extraDataControl.bEnable = OMX_TRUE;
-    } else {
-        extraDataControl.bEnable = OMX_FALSE;
-    }
-
-    eError =  OMX_SetConfig(mCameraAdapterParameters.mHandleComp,
-                           (OMX_INDEXTYPE) OMX_IndexConfigOtherExtraDataControl,
-                            &extraDataControl);
-
-    LOG_FUNCTION_NAME_EXIT;
-
-    return (ret | ErrorUtils::omxToAndroidError(eError));
-}
-
-
-OMX_OTHER_EXTRADATATYPE *OMXCameraAdapter::getExtradata(OMX_OTHER_EXTRADATATYPE *extraData, OMX_EXTRADATATYPE type)
->>>>>>> 4dc82059
-{
-    LOG_FUNCTION_NAME;
-
-    android::AutoMutex locker(mLock);
-    CAMHAL_UNUSED(locker);
-
-    if ( mIsProcessed )
-        return;
-
-    mCondition.wait(mLock);
-}
-
-status_t OMXCameraAdapter::setExtraData(bool enable, OMX_U32 nPortIndex, OMX_EXT_EXTRADATATYPE eType) {
-    status_t ret = NO_ERROR;
-    OMX_ERRORTYPE eError = OMX_ErrorNone;
-    OMX_CONFIG_EXTRADATATYPE extraDataControl;
-
-    LOG_FUNCTION_NAME;
-
-    if (OMX_StateInvalid == mComponentState) {
-        CAMHAL_LOGEA("OMX component is in invalid state");
-        return -EINVAL;
-    }
-
-    OMX_INIT_STRUCT_PTR (&extraDataControl, OMX_CONFIG_EXTRADATATYPE);
-
-    extraDataControl.nPortIndex = nPortIndex;
-    extraDataControl.eExtraDataType = eType;
+#endif
 
     if (enable) {
         extraDataControl.bEnable = OMX_TRUE;
