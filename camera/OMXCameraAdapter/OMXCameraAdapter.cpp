/*
 * Copyright (C) Texas Instruments - http://www.ti.com/
 *
 * Licensed under the Apache License, Version 2.0 (the "License");
 * you may not use this file except in compliance with the License.
 * You may obtain a copy of the License at
 *
 *      http://www.apache.org/licenses/LICENSE-2.0
 *
 * Unless required by applicable law or agreed to in writing, software
 * distributed under the License is distributed on an "AS IS" BASIS,
 * WITHOUT WARRANTIES OR CONDITIONS OF ANY KIND, either express or implied.
 * See the License for the specific language governing permissions and
 * limitations under the License.
 */

/**
* @file OMXCameraAdapter.cpp
*
* This file maps the Camera Hardware Interface to OMX.
*
*/

#include "CameraHal.h"
#include "OMXCameraAdapter.h"
#include "ErrorUtils.h"
#include "TICameraParameters.h"
#include <signal.h>
#include <math.h>

#include <cutils/properties.h>
#define UNLIKELY( exp ) (__builtin_expect( (exp) != 0, false ))
static int mDebugFps = 0;
static int mDebugFcs = 0;

#define HERE(Msg) {CAMHAL_LOGEB("--===line %d, %s===--\n", __LINE__, Msg);}

namespace android {

#ifdef CAMERAHAL_OMX_PROFILING

const char OMXCameraAdapter::DEFAULT_PROFILE_PATH[] = "/data/dbg/profile_data.bin";

#endif

//frames skipped before recalculating the framerate
#define FPS_PERIOD 30

Mutex gAdapterLock;
/*--------------------Camera Adapter Class STARTS here-----------------------------*/

status_t OMXCameraAdapter::initialize(CameraProperties::Properties* caps)
{
    LOG_FUNCTION_NAME;

    char value[PROPERTY_VALUE_MAX];
    property_get("debug.camera.showfps", value, "0");
    mDebugFps = atoi(value);
    property_get("debug.camera.framecounts", value, "0");
    mDebugFcs = atoi(value);

#ifdef CAMERAHAL_OMX_PROFILING

    property_get("debug.camera.profile", value, "0");
    mDebugProfile = atoi(value);

#endif

    TIMM_OSAL_ERRORTYPE osalError = OMX_ErrorNone;
    OMX_ERRORTYPE eError = OMX_ErrorNone;
    status_t ret = NO_ERROR;

    mLocalVersionParam.s.nVersionMajor = 0x1;
    mLocalVersionParam.s.nVersionMinor = 0x1;
    mLocalVersionParam.s.nRevision = 0x0 ;
    mLocalVersionParam.s.nStep =  0x0;

    mPending3Asettings = 0;//E3AsettingsAll;
    mPendingCaptureSettings = 0;
    mPendingPreviewSettings = 0;

    if ( 0 != mInitSem.Count() )
        {
        CAMHAL_LOGEB("Error mInitSem semaphore count %d", mInitSem.Count());
        LOG_FUNCTION_NAME_EXIT;
        return NO_INIT;
        }

    ///Update the preview and image capture port indexes
    mCameraAdapterParameters.mPrevPortIndex = OMX_CAMERA_PORT_VIDEO_OUT_PREVIEW;
    // temp changed in order to build OMX_CAMERA_PORT_VIDEO_OUT_IMAGE;
    mCameraAdapterParameters.mImagePortIndex = OMX_CAMERA_PORT_IMAGE_OUT_IMAGE;
    mCameraAdapterParameters.mMeasurementPortIndex = OMX_CAMERA_PORT_VIDEO_OUT_MEASUREMENT;
    //currently not supported use preview port instead
    mCameraAdapterParameters.mVideoPortIndex = OMX_CAMERA_PORT_VIDEO_OUT_VIDEO;
    mCameraAdapterParameters.mVideoInPortIndex = OMX_CAMERA_PORT_VIDEO_IN_VIDEO;

    eError = OMX_Init();
    if (eError != OMX_ErrorNone) {
        CAMHAL_LOGEB("OMX_Init() failed, error: 0x%x", eError);
        return ErrorUtils::omxToAndroidError(eError);
    }
    mOmxInitialized = true;

    // Initialize the callback handles
    OMX_CALLBACKTYPE callbacks;
    callbacks.EventHandler    = android::OMXCameraAdapterEventHandler;
    callbacks.EmptyBufferDone = android::OMXCameraAdapterEmptyBufferDone;
    callbacks.FillBufferDone  = android::OMXCameraAdapterFillBufferDone;

    ///Get the handle to the OMX Component
    eError = OMXCameraAdapter::OMXCameraGetHandle(&mCameraAdapterParameters.mHandleComp, this, callbacks);
    if(eError != OMX_ErrorNone) {
        CAMHAL_LOGEB("OMX_GetHandle -0x%x", eError);
    }
    GOTO_EXIT_IF((eError != OMX_ErrorNone), eError);

    mComponentState = OMX_StateLoaded;

    CAMHAL_LOGVB("OMX_GetHandle -0x%x sensor_index = %lu", eError, mSensorIndex);
    initDccFileDataSave(&mCameraAdapterParameters.mHandleComp, mCameraAdapterParameters.mPrevPortIndex);

    eError = OMX_SendCommand(mCameraAdapterParameters.mHandleComp,
                                  OMX_CommandPortDisable,
                                  OMX_ALL,
                                  NULL);

    if(eError != OMX_ErrorNone) {
         CAMHAL_LOGEB("OMX_SendCommand(OMX_CommandPortDisable) -0x%x", eError);
    }
    GOTO_EXIT_IF((eError != OMX_ErrorNone), eError);

    // Register for port enable event
    ret = RegisterForEvent(mCameraAdapterParameters.mHandleComp,
                                 OMX_EventCmdComplete,
                                 OMX_CommandPortEnable,
                                 mCameraAdapterParameters.mPrevPortIndex,
                                 mInitSem);
    if(ret != NO_ERROR) {
         CAMHAL_LOGEB("Error in registering for event %d", ret);
         goto EXIT;
    }

    // Enable PREVIEW Port
    eError = OMX_SendCommand(mCameraAdapterParameters.mHandleComp,
                                 OMX_CommandPortEnable,
                                 mCameraAdapterParameters.mPrevPortIndex,
                                 NULL);
    if(eError != OMX_ErrorNone) {
        CAMHAL_LOGEB("OMX_SendCommand(OMX_CommandPortEnable) -0x%x", eError);
    }
    GOTO_EXIT_IF((eError!=OMX_ErrorNone), eError);

    // Wait for the port enable event to occur
    ret = mInitSem.WaitTimeout(OMX_CMD_TIMEOUT);
    if ( NO_ERROR == ret ) {
         CAMHAL_LOGDA("-Port enable event arrived");
    } else {
         ret |= RemoveEvent(mCameraAdapterParameters.mHandleComp,
                            OMX_EventCmdComplete,
                            OMX_CommandPortEnable,
                            mCameraAdapterParameters.mPrevPortIndex,
                            NULL);
         CAMHAL_LOGEA("Timeout for enabling preview port expired!");
         goto EXIT;
     }

    // Select the sensor
    OMX_CONFIG_SENSORSELECTTYPE sensorSelect;
    OMX_INIT_STRUCT_PTR (&sensorSelect, OMX_CONFIG_SENSORSELECTTYPE);
    sensorSelect.eSensor = (OMX_SENSORSELECT) mSensorIndex;
    eError = OMX_SetConfig(mCameraAdapterParameters.mHandleComp, ( OMX_INDEXTYPE ) OMX_TI_IndexConfigSensorSelect, &sensorSelect);
    if ( OMX_ErrorNone != eError ) {
        CAMHAL_LOGEB("Error while selecting the sensor index as %d - 0x%x", mSensorIndex, eError);
        return BAD_VALUE;
    } else {
        CAMHAL_LOGDB("Sensor %d selected successfully", mSensorIndex);
    }

#ifdef CAMERAHAL_DEBUG

    printComponentVersion(mCameraAdapterParameters.mHandleComp);

#endif

    mBracketingEnabled = false;
    mZoomBracketingEnabled = false;
    mBracketingBuffersQueuedCount = 0;
    mBracketingRange = 1;
    mLastBracetingBufferIdx = 0;
    mBracketingBuffersQueued = NULL;
    mOMXStateSwitch = false;
    mBracketingSet = false;
#ifdef CAMERAHAL_USE_RAW_IMAGE_SAVING
    mRawCapture = false;
    mYuvCapture = false;
#endif

    mCaptureSignalled = false;
    mCaptureConfigured = false;
    mReprocConfigured = false;
    mRecording = false;
    mWaitingForSnapshot = false;
    mSnapshotCount = 0;
    mPictureFormatFromClient = NULL;

    mCapMode = INITIAL_MODE;
    mIPP = IPP_NULL;
    mVstabEnabled = false;
    mVnfEnabled = false;
    mBurstFrames = 1;
    mBurstFramesAccum = 0;
    mCapturedFrames = 0;
    mPictureQuality = 100;
    mCurrentZoomIdx = 0;
    mTargetZoomIdx = 0;
    mPreviousZoomIndx = 0;
    mReturnZoomStatus = false;
    mZoomInc = 1;
    mZoomParameterIdx = 0;
    mExposureBracketingValidEntries = 0;
    mZoomBracketingValidEntries = 0;
    mSensorOverclock = false;
    mAutoConv = OMX_TI_AutoConvergenceModeMax;
    mManualConv = 0;
    mDeviceOrientation = 0;
    mCapabilities = caps;
    mZoomUpdating = false;
    mZoomUpdate = false;
    mGBCE = BRIGHTNESS_OFF;
    mGLBCE = BRIGHTNESS_OFF;
    mParameters3A.ExposureLock = OMX_FALSE;
    mParameters3A.WhiteBalanceLock = OMX_FALSE;

    mEXIFData.mGPSData.mAltitudeValid = false;
    mEXIFData.mGPSData.mDatestampValid = false;
    mEXIFData.mGPSData.mLatValid = false;
    mEXIFData.mGPSData.mLongValid = false;
    mEXIFData.mGPSData.mMapDatumValid = false;
    mEXIFData.mGPSData.mProcMethodValid = false;
    mEXIFData.mGPSData.mVersionIdValid = false;
    mEXIFData.mGPSData.mTimeStampValid = false;
    mEXIFData.mModelValid = false;
    mEXIFData.mMakeValid = false;

    if (mCapabilities->get(CameraProperties::SUPPORTED_ZOOM_STAGES) != NULL) {
        mMaxZoomSupported = mCapabilities->getInt(CameraProperties::SUPPORTED_ZOOM_STAGES) + 1;
    } else {
        mMaxZoomSupported = 1;
    }

    // initialize command handling thread
    if(mCommandHandler.get() == NULL)
        mCommandHandler = new CommandHandler(this);

    if ( NULL == mCommandHandler.get() )
    {
        CAMHAL_LOGEA("Couldn't create command handler");
        return NO_MEMORY;
    }

    ret = mCommandHandler->run("CallbackThread", PRIORITY_URGENT_DISPLAY);
    if ( ret != NO_ERROR )
    {
        if( ret == INVALID_OPERATION){
            CAMHAL_LOGDA("command handler thread already runnning!!");
            ret = NO_ERROR;
<<<<<<< HEAD
        } else
        {
=======
        } else {
>>>>>>> a45d456e
            CAMHAL_LOGEA("Couldn't run command handlerthread");
            return ret;
        }
    }

    // initialize omx callback handling thread
    if(mOMXCallbackHandler.get() == NULL)
        mOMXCallbackHandler = new OMXCallbackHandler(this);

    if ( NULL == mOMXCallbackHandler.get() )
    {
        CAMHAL_LOGEA("Couldn't create omx callback handler");
        return NO_MEMORY;
    }

    ret = mOMXCallbackHandler->run("OMXCallbackThread", PRIORITY_URGENT_DISPLAY);
    if ( ret != NO_ERROR )
    {
        if( ret == INVALID_OPERATION){
            CAMHAL_LOGDA("omx callback handler thread already runnning!!");
            ret = NO_ERROR;
<<<<<<< HEAD
        }else
        {
=======
        } else {
>>>>>>> a45d456e
            CAMHAL_LOGEA("Couldn't run omx callback handler thread");
            return ret;
        }
    }

    OMX_INIT_STRUCT_PTR (&mRegionPriority, OMX_TI_CONFIG_3A_REGION_PRIORITY);
    OMX_INIT_STRUCT_PTR (&mFacePriority, OMX_TI_CONFIG_3A_FACE_PRIORITY);
    mRegionPriority.nPortIndex = OMX_ALL;
    mFacePriority.nPortIndex = OMX_ALL;

    //Setting this flag will that the first setParameter call will apply all 3A settings
    //and will not conditionally apply based on current values.
    mFirstTimeInit = true;

    memset(mExposureBracketingValues, 0, EXP_BRACKET_RANGE*sizeof(int));
    memset(mZoomBracketingValues, 0, ZOOM_BRACKET_RANGE*sizeof(int));
    mMeasurementEnabled = false;
    mFaceDetectionRunning = false;
    mFaceDetectionPaused = false;
    mFDSkip = 1;


    memset(&mCameraAdapterParameters.mCameraPortParams[mCameraAdapterParameters.mImagePortIndex], 0, sizeof(OMXCameraPortParameters));
    memset(&mCameraAdapterParameters.mCameraPortParams[mCameraAdapterParameters.mPrevPortIndex], 0, sizeof(OMXCameraPortParameters));
    memset(&mCameraAdapterParameters.mCameraPortParams[mCameraAdapterParameters.mVideoPortIndex], 0, sizeof(OMXCameraPortParameters));
    memset(&mCameraAdapterParameters.mCameraPortParams[mCameraAdapterParameters.mVideoInPortIndex], 0, sizeof(OMXCameraPortParameters));

    // initialize 3A defaults
    mParameters3A.Effect = getLUTvalue_HALtoOMX(OMXCameraAdapter::DEFAULT_EFFECT, EffLUT);
    mParameters3A.FlashMode = getLUTvalue_HALtoOMX(OMXCameraAdapter::DEFAULT_FLASH_MODE, FlashLUT);
    mParameters3A.SceneMode = getLUTvalue_HALtoOMX(OMXCameraAdapter::DEFAULT_SCENE_MODE, SceneLUT);
    mParameters3A.EVCompensation = atoi(OMXCameraAdapter::DEFAULT_EV_COMPENSATION);
    mParameters3A.Focus = getLUTvalue_HALtoOMX(OMXCameraAdapter::DEFAULT_FOCUS_MODE, FocusLUT);
    mParameters3A.ISO = getLUTvalue_HALtoOMX(OMXCameraAdapter::DEFAULT_ISO_MODE, IsoLUT);
    mParameters3A.Flicker = getLUTvalue_HALtoOMX(OMXCameraAdapter::DEFAULT_ANTIBANDING, FlickerLUT);
    mParameters3A.Brightness = atoi(OMXCameraAdapter::DEFAULT_BRIGHTNESS);
    mParameters3A.Saturation = atoi(OMXCameraAdapter::DEFAULT_SATURATION) - SATURATION_OFFSET;
    mParameters3A.Sharpness = atoi(OMXCameraAdapter::DEFAULT_SHARPNESS) - SHARPNESS_OFFSET;
    mParameters3A.Contrast = atoi(OMXCameraAdapter::DEFAULT_CONTRAST) - CONTRAST_OFFSET;
    mParameters3A.WhiteBallance = getLUTvalue_HALtoOMX(OMXCameraAdapter::DEFAULT_WB, WBalLUT);
    mParameters3A.Exposure = getLUTvalue_HALtoOMX(OMXCameraAdapter::DEFAULT_EXPOSURE_MODE, ExpLUT);
    mParameters3A.ExposureLock = OMX_FALSE;
    mParameters3A.FocusLock = OMX_FALSE;
    mParameters3A.WhiteBalanceLock = OMX_FALSE;

    mParameters3A.ManualExposure = 0;
    mParameters3A.ManualExposureRight = 0;
    mParameters3A.ManualGain = 0;
    mParameters3A.ManualGainRight = 0;

    LOG_FUNCTION_NAME_EXIT;
    return ErrorUtils::omxToAndroidError(eError);

    EXIT:

    CAMHAL_LOGDB("Exiting function %s because of ret %d eError=%x", __FUNCTION__, ret, eError);
    performCleanupAfterError();
    LOG_FUNCTION_NAME_EXIT;
    return ErrorUtils::omxToAndroidError(eError);
}

void OMXCameraAdapter::performCleanupAfterError()
{
    if(mCameraAdapterParameters.mHandleComp)
        {
        ///Free the OMX component handle in case of error
        OMX_FreeHandle(mCameraAdapterParameters.mHandleComp);
        mCameraAdapterParameters.mHandleComp = NULL;
        }

    ///De-init the OMX
    OMX_Deinit();
    mComponentState = OMX_StateInvalid;
}

OMXCameraAdapter::OMXCameraPortParameters *OMXCameraAdapter::getPortParams(CameraFrame::FrameType frameType)
{
    OMXCameraAdapter::OMXCameraPortParameters *ret = NULL;

    switch ( frameType )
    {
    case CameraFrame::IMAGE_FRAME:
        ret = &mCameraAdapterParameters.mCameraPortParams[mCameraAdapterParameters.mImagePortIndex];
        break;
    case CameraFrame::RAW_FRAME:
        if (mRawCapture) {
            ret = &mCameraAdapterParameters.mCameraPortParams[mCameraAdapterParameters.mVideoPortIndex];
        } else {
            ret = &mCameraAdapterParameters.mCameraPortParams[mCameraAdapterParameters.mImagePortIndex];
        }
        break;
    case CameraFrame::PREVIEW_FRAME_SYNC:
    case CameraFrame::SNAPSHOT_FRAME:
    case CameraFrame::VIDEO_FRAME_SYNC:
        ret = &mCameraAdapterParameters.mCameraPortParams[mCameraAdapterParameters.mPrevPortIndex];
        break;
    case CameraFrame::FRAME_DATA_SYNC:
        ret = &mCameraAdapterParameters.mCameraPortParams[mCameraAdapterParameters.mMeasurementPortIndex];
        break;
    default:
        break;
    };

    return ret;
}

status_t OMXCameraAdapter::fillThisBuffer(CameraBuffer * frameBuf, CameraFrame::FrameType frameType)
{
    LOG_FUNCTION_NAME;

    status_t ret = NO_ERROR;
    OMXCameraPortParameters *port = NULL;
    OMX_ERRORTYPE eError = OMX_ErrorNone;
    BaseCameraAdapter::AdapterState state;
    BaseCameraAdapter::getState(state);
    bool isCaptureFrame = false;

    if ( ( PREVIEW_ACTIVE & state ) != PREVIEW_ACTIVE )
        {
        return NO_INIT;
        }

    if ( NULL == frameBuf )
        {
        return -EINVAL;
        }

    isCaptureFrame = (CameraFrame::IMAGE_FRAME == frameType) ||
                     (CameraFrame::RAW_FRAME == frameType);

    if ( isCaptureFrame && (NO_ERROR == ret) ) {
        // In CP_CAM mode, end image capture will be signalled when application starts preview
        if ((1 > mCapturedFrames) && !mBracketingEnabled && (mCapMode != CP_CAM)) {
            // Signal end of image capture
            if ( NULL != mEndImageCaptureCallback) {
                mEndImageCaptureCallback(mEndCaptureData);
            }
            return NO_ERROR;
        }
    }

    if ( NO_ERROR == ret )
        {
        port = getPortParams(frameType);
        if ( NULL == port )
            {
            CAMHAL_LOGEB("Invalid frameType 0x%x", frameType);
            ret = -EINVAL;
            }
        }

    if ( NO_ERROR == ret ) {
        for ( int i = 0 ; i < port->mNumBufs ; i++) {
            if ((CameraBuffer *) port->mBufferHeader[i]->pAppPrivate == frameBuf) {
                if (isCaptureFrame) {
                    Mutex::Autolock lock(mBurstLock);
                    if (mBurstFramesQueued >= mBurstFramesAccum) {
                        port->mStatus[i] = OMXCameraPortParameters::IDLE;
                        return NO_ERROR;
                    }
                    mBurstFramesQueued++;
                }
                port->mStatus[i] = OMXCameraPortParameters::FILL;
                eError = OMX_FillThisBuffer(mCameraAdapterParameters.mHandleComp, port->mBufferHeader[i]);
                if ( eError != OMX_ErrorNone )
                {
                    CAMHAL_LOGEB("OMX_FillThisBuffer 0x%x", eError);
                    goto EXIT;
                }
                mFramesWithDucati++;
                break;
           }
       }
    }

    LOG_FUNCTION_NAME_EXIT;
    return ret;

EXIT:
    CAMHAL_LOGEB("Exiting function %s because of ret %d eError=%x", __FUNCTION__, ret, eError);
    performCleanupAfterError();
    //Since fillthisbuffer is called asynchronously, make sure to signal error to the app
    mErrorNotifier->errorNotify(CAMERA_ERROR_HARD);
    LOG_FUNCTION_NAME_EXIT;
    return (ret | ErrorUtils::omxToAndroidError(eError));
}

void OMXCameraAdapter::setParamS3D(OMX_U32 port, const char *valstr)
{
    OMXCameraPortParameters *cap;

    LOG_FUNCTION_NAME;

    cap = &mCameraAdapterParameters.mCameraPortParams[port];
    if (valstr != NULL)
        {
        if (strcmp(valstr, TICameraParameters::S3D_TB_FULL) == 0)
            {
            cap->mFrameLayoutType = OMX_TI_StereoFrameLayoutTopBottom;
            }
        else if (strcmp(valstr, TICameraParameters::S3D_SS_FULL) == 0)
            {
            cap->mFrameLayoutType = OMX_TI_StereoFrameLayoutLeftRight;
            }
        else if (strcmp(valstr, TICameraParameters::S3D_TB_SUBSAMPLED) == 0)
            {
            cap->mFrameLayoutType = OMX_TI_StereoFrameLayoutTopBottomSubsample;
            }
        else if (strcmp(valstr, TICameraParameters::S3D_SS_SUBSAMPLED) == 0)
            {
            cap->mFrameLayoutType = OMX_TI_StereoFrameLayoutLeftRightSubsample;
            }
        else
            {
            cap->mFrameLayoutType = OMX_TI_StereoFrameLayout2D;
            }
        }
    else
        {
        cap->mFrameLayoutType = OMX_TI_StereoFrameLayout2D;
        }

    LOG_FUNCTION_NAME_EXIT;
}

status_t OMXCameraAdapter::setParameters(const CameraParameters &params)
{
    LOG_FUNCTION_NAME;

    int mode = 0;
    status_t ret = NO_ERROR;
    bool updateImagePortParams = false;
    int minFramerate, maxFramerate, frameRate;
    const char *valstr = NULL;
    int w, h;
    OMX_COLOR_FORMATTYPE pixFormat;
    BaseCameraAdapter::AdapterState state;
    BaseCameraAdapter::getState(state);

    ///@todo Include more camera parameters
    if ( (valstr = params.getPreviewFormat()) != NULL )
        {
        if (strcmp(valstr, (const char *) CameraParameters::PIXEL_FORMAT_YUV422I) == 0)
            {
            CAMHAL_LOGDA("CbYCrY format selected");
            pixFormat = OMX_COLOR_FormatCbYCrY;
            }
        else if(strcmp(valstr, (const char *) CameraParameters::PIXEL_FORMAT_YUV420SP) == 0 ||
                strcmp(valstr, (const char *) CameraParameters::PIXEL_FORMAT_YUV420P) == 0)
            {
            CAMHAL_LOGDA("YUV420SP format selected");
            pixFormat = OMX_COLOR_FormatYUV420SemiPlanar;
            }
        else if(strcmp(valstr, (const char *) CameraParameters::PIXEL_FORMAT_RGB565) == 0)
            {
            CAMHAL_LOGDA("RGB565 format selected");
            pixFormat = OMX_COLOR_Format16bitRGB565;
            }
        else
            {
            CAMHAL_LOGDA("Invalid format, NV12 format selected as default");
            pixFormat = OMX_COLOR_FormatYUV420SemiPlanar;
            }
        }
    else
        {
        CAMHAL_LOGEA("Preview format is NULL, defaulting to NV12");
        pixFormat = OMX_COLOR_FormatYUV420SemiPlanar;
        }

    OMXCameraPortParameters *cap;
    cap = &mCameraAdapterParameters.mCameraPortParams[mCameraAdapterParameters.mPrevPortIndex];

    params.getPreviewSize(&w, &h);
    frameRate = params.getPreviewFrameRate();
    params.getPreviewFpsRange(&minFramerate, &maxFramerate);
    minFramerate /= CameraHal::VFR_SCALE;
    maxFramerate /= CameraHal::VFR_SCALE;
    if ( ( 0 < minFramerate ) && ( 0 < maxFramerate ) ) {
        if ( minFramerate > maxFramerate ) {
            CAMHAL_LOGEA(" Min FPS set higher than MAX. So setting MIN and MAX to the higher value");
            maxFramerate = minFramerate;
        }

        if ( 0 >= frameRate ) {
            frameRate = maxFramerate;
        }

        if ( ( cap->mMinFrameRate != (OMX_U32) minFramerate ) ||
             ( cap->mMaxFrameRate != (OMX_U32) maxFramerate ) ) {
            cap->mMinFrameRate = minFramerate;
            cap->mMaxFrameRate = maxFramerate;
            setVFramerate(cap->mMinFrameRate, cap->mMaxFrameRate);
        }
    }

    if ( 0 < frameRate )
        {
        cap->mColorFormat = pixFormat;
        cap->mWidth = w;
        cap->mHeight = h;
        cap->mFrameRate = frameRate;

        CAMHAL_LOGVB("Prev: cap.mColorFormat = %d", (int)cap->mColorFormat);
        CAMHAL_LOGVB("Prev: cap.mWidth = %d", (int)cap->mWidth);
        CAMHAL_LOGVB("Prev: cap.mHeight = %d", (int)cap->mHeight);
        CAMHAL_LOGVB("Prev: cap.mFrameRate = %d", (int)cap->mFrameRate);

        //TODO: Add an additional parameter for video resolution
       //use preview resolution for now
        cap = &mCameraAdapterParameters.mCameraPortParams[mCameraAdapterParameters.mPrevPortIndex];
        cap->mColorFormat = pixFormat;
        cap->mWidth = w;
        cap->mHeight = h;
        cap->mFrameRate = frameRate;

        CAMHAL_LOGVB("Video: cap.mColorFormat = %d", (int)cap->mColorFormat);
        CAMHAL_LOGVB("Video: cap.mWidth = %d", (int)cap->mWidth);
        CAMHAL_LOGVB("Video: cap.mHeight = %d", (int)cap->mHeight);
        CAMHAL_LOGVB("Video: cap.mFrameRate = %d", (int)cap->mFrameRate);

        ///mStride is set from setBufs() while passing the APIs
        cap->mStride = 4096;
        cap->mBufSize = cap->mStride * cap->mHeight;
        }

    if ( ( cap->mWidth >= 1920 ) &&
         ( cap->mHeight >= 1080 ) &&
         ( cap->mFrameRate >= FRAME_RATE_FULL_HD ) &&
         ( !mSensorOverclock ) )
        {
        mOMXStateSwitch = true;
        }
    else if ( ( ( cap->mWidth < 1920 ) ||
               ( cap->mHeight < 1080 ) ||
               ( cap->mFrameRate < FRAME_RATE_FULL_HD ) ) &&
               ( mSensorOverclock ) )
        {
        mOMXStateSwitch = true;
        }

    if ( (valstr = params.get(TICameraParameters::KEY_MEASUREMENT_ENABLE)) != NULL )
        {
        if (strcmp(valstr, CameraParameters::TRUE) == 0)
            {
            mMeasurementEnabled = true;
            }
        else if (strcmp(valstr, CameraParameters::FALSE) == 0)
            {
            mMeasurementEnabled = false;
            }
        else
            {
            mMeasurementEnabled = false;
            }
        }
    else
        {
        //Disable measurement data by default
        mMeasurementEnabled = false;
        }

    setParamS3D(mCameraAdapterParameters.mPrevPortIndex,
               params.get(TICameraParameters::KEY_S3D_PRV_FRAME_LAYOUT));

    ret |= setParametersCapture(params, state);

    ret |= setParameters3A(params, state);

    ret |= setParametersAlgo(params, state);

    ret |= setParametersFocus(params, state);

    ret |= setParametersFD(params, state);

    ret |= setParametersZoom(params, state);

    ret |= setParametersEXIF(params, state);

    mParams = params;
    mFirstTimeInit = false;

    LOG_FUNCTION_NAME_EXIT;
    return ret;
}

void saveFile(unsigned char   *buff, int width, int height, int format) {
    static int      counter = 1;
    int             fd = -1;
    char            fn[256];

    LOG_FUNCTION_NAME;

    fn[0] = 0;
    sprintf(fn, "/preview%03d.yuv", counter);
    fd = open(fn, O_CREAT | O_WRONLY | O_SYNC | O_TRUNC, 0777);
    if(fd < 0) {
        LOGE("Unable to open file %s: %s", fn, strerror(fd));
        return;
    }

    CAMHAL_LOGVB("Copying from 0x%x, size=%d x %d", buff, width, height);

    //method currently supports only nv12 dumping
    int stride = width;
    uint8_t *bf = (uint8_t*) buff;
    for(int i=0;i<height;i++)
        {
        write(fd, bf, width);
        bf += 4096;
        }

    for(int i=0;i<height/2;i++)
        {
        write(fd, bf, stride);
        bf += 4096;
        }

    close(fd);


    counter++;

    LOG_FUNCTION_NAME_EXIT;
}


#ifdef CAMERAHAL_USE_RAW_IMAGE_SAVING
static status_t saveBufferToFile(const void *buf, int size, const char *filename)
{
    if (size < 0) {
        CAMHAL_LOGE("Wrong buffer size: %d", size);
        return BAD_VALUE;
    }

    const int fd = open(filename, O_CREAT | O_WRONLY | O_SYNC | O_TRUNC, 0644);
    if (fd < 0) {
        CAMHAL_LOGE("ERROR: %s, Unable to save raw file", strerror(fd));
        return BAD_VALUE;
    }

    if (write(fd, buf, size) != (signed)size) {
        CAMHAL_LOGE("ERROR: Unable to write to raw file");
        close(fd);
        return NO_MEMORY;
    }

    CAMHAL_LOGD("buffer=%p, size=%d stored at %s", buf, size, filename);

    close(fd);
    return OK;
}
#endif


void OMXCameraAdapter::getParameters(CameraParameters& params)
{
    status_t ret = NO_ERROR;
    OMX_CONFIG_EXPOSUREVALUETYPE exp;
    OMX_ERRORTYPE eError = OMX_ErrorNone;
    BaseCameraAdapter::AdapterState state;
    BaseCameraAdapter::getState(state);
    const char *valstr = NULL;
    LOG_FUNCTION_NAME;

    if( mParameters3A.SceneMode != OMX_Manual ) {
       const char *valstr_supported = NULL;

       if (mCapabilities) {
           const SceneModesEntry* entry = NULL;
           entry = getSceneModeEntry(mCapabilities->get(CameraProperties::CAMERA_NAME),
                                    (OMX_SCENEMODETYPE) mParameters3A.SceneMode);
           if(entry) {
               mParameters3A.Focus = entry->focus;
               mParameters3A.FlashMode = entry->flash;
               mParameters3A.WhiteBallance = entry->wb;
           }
       }

       valstr = getLUTvalue_OMXtoHAL(mParameters3A.WhiteBallance, WBalLUT);
       valstr_supported = mParams.get(CameraParameters::KEY_SUPPORTED_WHITE_BALANCE);
       if (valstr && valstr_supported && strstr(valstr_supported, valstr))
           params.set(CameraParameters::KEY_WHITE_BALANCE , valstr);

       valstr = getLUTvalue_OMXtoHAL(mParameters3A.FlashMode, FlashLUT);
       valstr_supported = mParams.get(CameraParameters::KEY_SUPPORTED_FLASH_MODES);
       if (valstr && valstr_supported && strstr(valstr_supported, valstr))
           params.set(CameraParameters::KEY_FLASH_MODE, valstr);

       if ((mParameters3A.Focus == OMX_IMAGE_FocusControlAuto) &&
           (mCapMode != OMXCameraAdapter::VIDEO_MODE)) {
           valstr = CameraParameters::FOCUS_MODE_CONTINUOUS_PICTURE;
       } else {
           valstr = getLUTvalue_OMXtoHAL(mParameters3A.Focus, FocusLUT);
       }
       valstr_supported = mParams.get(CameraParameters::KEY_SUPPORTED_FOCUS_MODES);
       if (valstr && valstr_supported && strstr(valstr_supported, valstr))
           params.set(CameraParameters::KEY_FOCUS_MODE, valstr);
    }

    //Query focus distances only when focus is running
    if ( ( AF_ACTIVE & state ) ||
         ( NULL == mParameters.get(CameraParameters::KEY_FOCUS_DISTANCES) ) )
        {
        updateFocusDistances(params);
        }
    else
        {
        params.set(CameraParameters::KEY_FOCUS_DISTANCES,
                   mParameters.get(CameraParameters::KEY_FOCUS_DISTANCES));
        }

    OMX_INIT_STRUCT_PTR (&exp, OMX_CONFIG_EXPOSUREVALUETYPE);
    exp.nPortIndex = OMX_ALL;

    eError = OMX_GetConfig(mCameraAdapterParameters.mHandleComp,
                           OMX_IndexConfigCommonExposureValue,
                           &exp);
    if ( OMX_ErrorNone == eError )
        {
        params.set(TICameraParameters::KEY_CURRENT_ISO, exp.nSensitivity);
        }
    else
        {
        CAMHAL_LOGEB("OMX error 0x%x, while retrieving current ISO value", eError);
        }

    {
    Mutex::Autolock lock(mZoomLock);
    //Immediate zoom should not be avaialable while smooth zoom is running
    if ( ZOOM_ACTIVE & state )
        {
        if ( mZoomParameterIdx != mCurrentZoomIdx )
            {
            mZoomParameterIdx += mZoomInc;
            }
        params.set( CameraParameters::KEY_ZOOM, mZoomParameterIdx);
        if ( ( mCurrentZoomIdx == mTargetZoomIdx ) &&
             ( mZoomParameterIdx == mCurrentZoomIdx ) )
            {

            if ( NO_ERROR == ret )
                {

                ret =  BaseCameraAdapter::setState(CAMERA_STOP_SMOOTH_ZOOM);

                if ( NO_ERROR == ret )
                    {
                    ret = BaseCameraAdapter::commitState();
                    }
                else
                    {
                    ret |= BaseCameraAdapter::rollbackState();
                    }

                }

            }

        CAMHAL_LOGDB("CameraParameters Zoom = %d", mCurrentZoomIdx);
        }
    else
        {
        params.set( CameraParameters::KEY_ZOOM, mCurrentZoomIdx);
        }
    }

    //Populate current lock status
    if ( mUserSetExpLock || mParameters3A.ExposureLock ) {
        params.set(CameraParameters::KEY_AUTO_EXPOSURE_LOCK,
                CameraParameters::TRUE);
    } else {
        params.set(CameraParameters::KEY_AUTO_EXPOSURE_LOCK,
                CameraParameters::FALSE);
    }

    if ( mUserSetWbLock || mParameters3A.WhiteBalanceLock ) {
        params.set(CameraParameters::KEY_AUTO_WHITEBALANCE_LOCK,
                CameraParameters::TRUE);
    } else {
        params.set(CameraParameters::KEY_AUTO_WHITEBALANCE_LOCK,
                CameraParameters::FALSE);
    }

    LOG_FUNCTION_NAME_EXIT;
}

status_t OMXCameraAdapter::setSensorQuirks(int orientation,
                                           OMXCameraPortParameters &portParams,
                                           bool &portConfigured)
{
    status_t overclockStatus = NO_ERROR;
    int sensorID = -1;
    size_t overclockWidth;
    size_t overclockHeight;
    OMX_ERRORTYPE eError = OMX_ErrorNone;
    OMX_PARAM_PORTDEFINITIONTYPE portCheck;

    LOG_FUNCTION_NAME;

    portConfigured = false;
    OMX_INIT_STRUCT_PTR (&portCheck, OMX_PARAM_PORTDEFINITIONTYPE);

    portCheck.nPortIndex = mCameraAdapterParameters.mPrevPortIndex;

    eError = OMX_GetParameter (mCameraAdapterParameters.mHandleComp,
                               OMX_IndexParamPortDefinition,
                               &portCheck);

    if ( eError != OMX_ErrorNone ) {
        CAMHAL_LOGEB("OMX_GetParameter - %x", eError);
        return ErrorUtils::omxToAndroidError(eError);
    }

    if ( ( orientation == 90 ) || ( orientation == 270 ) ) {
        overclockWidth = 1080;
        overclockHeight = 1920;
    } else {
        overclockWidth = 1920;
        overclockHeight = 1080;
    }

    sensorID = mCapabilities->getInt(CameraProperties::CAMERA_SENSOR_ID);
    if( ( ( sensorID == SENSORID_IMX060 ) &&
          ( portParams.mWidth >= overclockWidth ) &&
          ( portParams.mHeight >= overclockHeight ) &&
          ( portParams.mFrameRate >= FRAME_RATE_FULL_HD ) ) ||
        ( ( sensorID == SENSORID_OV5640 ) &&
          ( portParams.mWidth >= overclockWidth ) &&
          ( portParams.mHeight >= overclockHeight ) ) ) {
        overclockStatus = setSensorOverclock(true);
    } else {

        //WA: If the next port resolution doesn't require
        //    sensor overclocking, but the previous resolution
        //    needed it, then we have to first set new port
        //    resolution and then disable sensor overclocking.
        if( ( ( sensorID == SENSORID_IMX060 ) &&
              ( portCheck.format.video.nFrameWidth >= overclockWidth ) &&
              ( portCheck.format.video.nFrameHeight >= overclockHeight ) &&
              ( ( portCheck.format.video.xFramerate >> 16 ) >= FRAME_RATE_FULL_HD ) ) ||
            ( ( sensorID == SENSORID_OV5640 ) &&
              ( portCheck.format.video.nFrameWidth >= overclockWidth ) &&
              ( portCheck.format.video.nFrameHeight >= overclockHeight ) ) ) {
            status_t ret = setFormat(mCameraAdapterParameters.mPrevPortIndex,
                                     portParams);
            if ( NO_ERROR != ret ) {
                return ret;
            }

            // Another WA: Setting the port definition will reset the VFR
            //             configuration.
            setVFramerate(portParams.mMinFrameRate, portParams.mMaxFrameRate);

            portConfigured = true;
        }

        overclockStatus = setSensorOverclock(false);
    }

    LOG_FUNCTION_NAME_EXIT;

    return overclockStatus;
}
status_t OMXCameraAdapter::setFormat(OMX_U32 port, OMXCameraPortParameters &portParams)
{
    LOG_FUNCTION_NAME;

    status_t ret = NO_ERROR;
    size_t bufferCount;
    OMX_ERRORTYPE eError = OMX_ErrorNone;
    OMX_PARAM_PORTDEFINITIONTYPE portCheck;

    OMX_INIT_STRUCT_PTR (&portCheck, OMX_PARAM_PORTDEFINITIONTYPE);

    portCheck.nPortIndex = port;

    eError = OMX_GetParameter (mCameraAdapterParameters.mHandleComp,
                                OMX_IndexParamPortDefinition, &portCheck);
    if (eError!=OMX_ErrorNone) {
        CAMHAL_LOGEB("OMX_GetParameter - %x", eError);
    }
    GOTO_EXIT_IF((eError!=OMX_ErrorNone), eError);

    if (OMX_CAMERA_PORT_VIDEO_OUT_PREVIEW == port) {
        portCheck.format.video.nFrameWidth      = portParams.mWidth;
        portCheck.format.video.nFrameHeight     = portParams.mHeight;
        portCheck.format.video.eColorFormat     = portParams.mColorFormat;
        portCheck.format.video.nStride          = portParams.mStride;

        portCheck.format.video.xFramerate       = portParams.mFrameRate<<16;
        portCheck.nBufferSize                   = portParams.mStride * portParams.mHeight;
        portCheck.nBufferCountActual = portParams.mNumBufs;
        mFocusThreshold = FOCUS_THRESHOLD * portParams.mFrameRate;
        // Used for RAW capture
    } else if (OMX_CAMERA_PORT_VIDEO_OUT_VIDEO == port) {
        portCheck.format.video.nFrameWidth      = portParams.mWidth;
        portCheck.format.video.nFrameHeight     = portParams.mHeight;
        portCheck.format.video.eColorFormat     = OMX_COLOR_FormatRawBayer10bit; // portParams.mColorFormat;
        portCheck.nBufferCountActual            = 1; // portParams.mNumBufs;
    } else if (OMX_CAMERA_PORT_IMAGE_OUT_IMAGE == port) {
        portCheck.format.image.nFrameWidth      = portParams.mWidth;
        portCheck.format.image.nFrameHeight     = portParams.mHeight;
        if (OMX_COLOR_FormatUnused == portParams.mColorFormat && mCodingMode == CodingJPEG) {
            portCheck.format.image.eColorFormat       = OMX_COLOR_FormatCbYCrY;
            portCheck.format.image.eCompressionFormat = OMX_IMAGE_CodingJPEG;
        } else if (OMX_COLOR_FormatUnused == portParams.mColorFormat && mCodingMode == CodingJPS) {
            portCheck.format.image.eColorFormat       = OMX_COLOR_FormatCbYCrY;
            portCheck.format.image.eCompressionFormat = (OMX_IMAGE_CODINGTYPE) OMX_TI_IMAGE_CodingJPS;
        } else if (OMX_COLOR_FormatUnused == portParams.mColorFormat && mCodingMode == CodingMPO) {
            portCheck.format.image.eColorFormat       = OMX_COLOR_FormatCbYCrY;
            portCheck.format.image.eCompressionFormat = (OMX_IMAGE_CODINGTYPE) OMX_TI_IMAGE_CodingMPO;
        } else {
            portCheck.format.image.eColorFormat       = portParams.mColorFormat;
            portCheck.format.image.eCompressionFormat = OMX_IMAGE_CodingUnused;
        }

#ifdef CAMERAHAL_USE_RAW_IMAGE_SAVING
        // RAW + YUV Capture
        if (mYuvCapture) {
            portCheck.format.image.eColorFormat       = OMX_COLOR_FormatCbYCrY;
            portCheck.format.image.eCompressionFormat = OMX_IMAGE_CodingUnused;
        }
#endif
        //Stride for 1D tiler buffer is zero
        portCheck.format.image.nStride          =  0;
        portCheck.nBufferSize                   =  portParams.mStride * portParams.mWidth * portParams.mHeight;
        portCheck.nBufferCountActual = portParams.mNumBufs;
     } else if (OMX_CAMERA_PORT_VIDEO_IN_VIDEO == port) {
        portCheck.format.video.nFrameWidth      = portParams.mWidth;
        portCheck.format.video.nStride          = portParams.mStride;
        portCheck.format.video.nFrameHeight     = portParams.mHeight;
        portCheck.format.video.eColorFormat     = portParams.mColorFormat;
        portCheck.format.video.xFramerate       = 30 << 16;
        portCheck.nBufferCountActual            = portParams.mNumBufs;
    } else {
        CAMHAL_LOGEB("Unsupported port index (%lu)", port);
    }

    if (( mSensorIndex == OMX_TI_StereoSensor ) && (OMX_CAMERA_PORT_VIDEO_OUT_VIDEO != port)) {
        ret = setS3DFrameLayout(port);
        if ( NO_ERROR != ret )
            {
            CAMHAL_LOGEA("Error configuring stereo 3D frame layout");
            return ret;
            }
        }

    eError = OMX_SetParameter(mCameraAdapterParameters.mHandleComp,
            OMX_IndexParamPortDefinition, &portCheck);
    if (eError!=OMX_ErrorNone) {
        CAMHAL_LOGEB("OMX_SetParameter - %x", eError);
    }
    GOTO_EXIT_IF((eError!=OMX_ErrorNone), eError);

    /* check if parameters are set correctly by calling GetParameter() */
    eError = OMX_GetParameter(mCameraAdapterParameters.mHandleComp,
            OMX_IndexParamPortDefinition, &portCheck);
    if (eError!=OMX_ErrorNone) {
        CAMHAL_LOGEB("OMX_GetParameter - %x", eError);
    }
    GOTO_EXIT_IF((eError!=OMX_ErrorNone), eError);

    portParams.mBufSize = portCheck.nBufferSize;
    portParams.mStride = portCheck.format.image.nStride;

    if (OMX_CAMERA_PORT_IMAGE_OUT_IMAGE == port) {
        CAMHAL_LOGDB("\n *** IMG Width = %ld", portCheck.format.image.nFrameWidth);
        CAMHAL_LOGDB("\n *** IMG Height = %ld", portCheck.format.image.nFrameHeight);

        CAMHAL_LOGDB("\n *** IMG IMG FMT = %x", portCheck.format.image.eColorFormat);
        CAMHAL_LOGDB("\n *** IMG portCheck.nBufferSize = %ld\n",portCheck.nBufferSize);
        CAMHAL_LOGDB("\n *** IMG portCheck.nBufferCountMin = %ld\n",
                portCheck.nBufferCountMin);
        CAMHAL_LOGDB("\n *** IMG portCheck.nBufferCountActual = %ld\n",
                portCheck.nBufferCountActual);
        CAMHAL_LOGDB("\n *** IMG portCheck.format.image.nStride = %ld\n",
                portCheck.format.image.nStride);
    } else if (OMX_CAMERA_PORT_VIDEO_OUT_PREVIEW == port) {
        CAMHAL_LOGDB("\n *** PRV Width = %ld", portCheck.format.video.nFrameWidth);
        CAMHAL_LOGDB("\n *** PRV Height = %ld", portCheck.format.video.nFrameHeight);

        CAMHAL_LOGDB("\n *** PRV IMG FMT = %x", portCheck.format.video.eColorFormat);
        CAMHAL_LOGDB("\n *** PRV portCheck.nBufferSize = %ld\n",portCheck.nBufferSize);
        CAMHAL_LOGDB("\n *** PRV portCheck.nBufferCountMin = %ld\n",
                portCheck.nBufferCountMin);
        CAMHAL_LOGDB("\n *** PRV portCheck.nBufferCountActual = %ld\n",
                portCheck.nBufferCountActual);
        CAMHAL_LOGDB("\n ***PRV portCheck.format.video.nStride = %ld\n",
                portCheck.format.video.nStride);
    } else {
        CAMHAL_LOGDB("\n *** VID Width = %ld", portCheck.format.video.nFrameWidth);
        CAMHAL_LOGDB("\n *** VID Height = %ld", portCheck.format.video.nFrameHeight);

        CAMHAL_LOGDB("\n *** VID IMG FMT = %x", portCheck.format.video.eColorFormat);
        CAMHAL_LOGDB("\n *** VID portCheck.nBufferSize = %ld\n",portCheck.nBufferSize);
        CAMHAL_LOGDB("\n *** VID portCheck.nBufferCountMin = %ld\n",
                portCheck.nBufferCountMin);
        CAMHAL_LOGDB("\n *** VID portCheck.nBufferCountActual = %ld\n",
                portCheck.nBufferCountActual);
        CAMHAL_LOGDB("\n *** VID portCheck.format.video.nStride = %ld\n",
                portCheck.format.video.nStride);
    }

    LOG_FUNCTION_NAME_EXIT;

    return ErrorUtils::omxToAndroidError(eError);

    EXIT:

    CAMHAL_LOGEB("Exiting function %s because of eError = 0x%x", __FUNCTION__, eError);

    LOG_FUNCTION_NAME_EXIT;

    return ErrorUtils::omxToAndroidError(eError);
}

status_t OMXCameraAdapter::flushBuffers(OMX_U32 nPort)
{
    LOG_FUNCTION_NAME;

    status_t ret = NO_ERROR;
    OMX_ERRORTYPE eError = OMX_ErrorNone;

    if ( 0 != mFlushSem.Count() )
        {
        CAMHAL_LOGEB("Error mFlushSem semaphore count %d", mFlushSem.Count());
        LOG_FUNCTION_NAME_EXIT;
        return NO_INIT;
        }

    OMXCameraPortParameters * mPreviewData = NULL;
    mPreviewData = &mCameraAdapterParameters.mCameraPortParams[nPort];

    ///Register for the FLUSH event
    ///This method just inserts a message in Event Q, which is checked in the callback
    ///The sempahore passed is signalled by the callback
    ret = RegisterForEvent(mCameraAdapterParameters.mHandleComp,
                                OMX_EventCmdComplete,
                                OMX_CommandFlush,
                                nPort,
                                mFlushSem);
    if(ret!=NO_ERROR)
        {
        CAMHAL_LOGEB("Error in registering for event %d", ret);
        goto EXIT;
        }

    ///Send FLUSH command to preview port
    eError = OMX_SendCommand (mCameraAdapterParameters.mHandleComp,
                              OMX_CommandFlush,
                              nPort,
                              NULL);

    if(eError!=OMX_ErrorNone)
        {
        CAMHAL_LOGEB("OMX_SendCommand(OMX_CommandFlush)-0x%x", eError);
        }
    GOTO_EXIT_IF((eError!=OMX_ErrorNone), eError);

    CAMHAL_LOGDA("Waiting for flush event");

    ///Wait for the FLUSH event to occur
    ret = mFlushSem.WaitTimeout(OMX_CMD_TIMEOUT);

    //If somethiing bad happened while we wait
    if (mComponentState == OMX_StateInvalid)
      {
        CAMHAL_LOGEA("Invalid State after Flush Exitting!!!");
        goto EXIT;
      }

    if ( NO_ERROR == ret )
        {
        CAMHAL_LOGDA("Flush event received");
        }
    else
        {
        ret |= RemoveEvent(mCameraAdapterParameters.mHandleComp,
                           OMX_EventCmdComplete,
                           OMX_CommandFlush,
                           nPort,
                           NULL);
        CAMHAL_LOGDA("Flush event timeout expired");
        goto EXIT;
        }

    mOMXCallbackHandler->flush();

    LOG_FUNCTION_NAME_EXIT;

    return (ret | ErrorUtils::omxToAndroidError(eError));

    EXIT:
    CAMHAL_LOGEB("Exiting function %s because of ret %d eError=%x", __FUNCTION__, ret, eError);
    performCleanupAfterError();
    LOG_FUNCTION_NAME_EXIT;
    return (ret | ErrorUtils::omxToAndroidError(eError));
}

///API to give the buffers to Adapter
status_t OMXCameraAdapter::useBuffers(CameraMode mode, CameraBuffer * bufArr, int num, size_t length, unsigned int queueable)
{
    OMX_ERRORTYPE eError = OMX_ErrorNone;
    status_t ret = NO_ERROR;

    LOG_FUNCTION_NAME;

    switch(mode)
        {
        case CAMERA_PREVIEW:
            mCameraAdapterParameters.mCameraPortParams[mCameraAdapterParameters.mPrevPortIndex].mNumBufs =  num;
            mCameraAdapterParameters.mCameraPortParams[mCameraAdapterParameters.mPrevPortIndex].mMaxQueueable = queueable;
            ret = UseBuffersPreview(bufArr, num);
            break;

        case CAMERA_IMAGE_CAPTURE:
            mCameraAdapterParameters.mCameraPortParams[mCameraAdapterParameters.mImagePortIndex].mNumBufs = num;
            mCameraAdapterParameters.mCameraPortParams[mCameraAdapterParameters.mImagePortIndex].mMaxQueueable = queueable;
            ret = UseBuffersCapture(bufArr, num);
            break;

        case CAMERA_VIDEO:
            mCameraAdapterParameters.mCameraPortParams[mCameraAdapterParameters.mVideoPortIndex].mNumBufs =  num;
            mCameraAdapterParameters.mCameraPortParams[mCameraAdapterParameters.mVideoPortIndex].mMaxQueueable = queueable;
            ret = UseBuffersRawCapture(bufArr, num);
            break;

        case CAMERA_MEASUREMENT:
            mCameraAdapterParameters.mCameraPortParams[mCameraAdapterParameters.mMeasurementPortIndex].mNumBufs = num;
            mCameraAdapterParameters.mCameraPortParams[mCameraAdapterParameters.mMeasurementPortIndex].mMaxQueueable = queueable;
            ret = UseBuffersPreviewData(bufArr, num);
            break;

        case CAMERA_REPROCESS:
            mCameraAdapterParameters.mCameraPortParams[mCameraAdapterParameters.mVideoInPortIndex].mNumBufs = num;
            mCameraAdapterParameters.mCameraPortParams[mCameraAdapterParameters.mVideoInPortIndex].mMaxQueueable = queueable;
            ret = UseBuffersReprocess(bufArr, num);
            break;
        }

    LOG_FUNCTION_NAME_EXIT;

    return ret;
}

status_t OMXCameraAdapter::UseBuffersPreviewData(CameraBuffer * bufArr, int num)
{
    status_t ret = NO_ERROR;
    OMX_ERRORTYPE eError = OMX_ErrorNone;
    OMXCameraPortParameters * measurementData = NULL;
    Mutex::Autolock lock( mPreviewDataBufferLock);

    LOG_FUNCTION_NAME;

    if ( mComponentState != OMX_StateLoaded )
        {
        CAMHAL_LOGEA("Calling UseBuffersPreviewData() when not in LOADED state");
        return BAD_VALUE;
        }

    if ( NULL == bufArr )
        {
        CAMHAL_LOGEA("NULL pointer passed for buffArr");
        return BAD_VALUE;
        }

    if ( 0 != mUsePreviewDataSem.Count() )
        {
        CAMHAL_LOGEB("Error mUsePreviewDataSem semaphore count %d", mUsePreviewDataSem.Count());
        LOG_FUNCTION_NAME_EXIT;
        return NO_INIT;
        }

    if ( NO_ERROR == ret )
        {
        measurementData = &mCameraAdapterParameters.mCameraPortParams[mCameraAdapterParameters.mMeasurementPortIndex];
        measurementData->mNumBufs = num ;
        }

    if ( NO_ERROR == ret )
        {
         ///Register for port enable event on measurement port
        ret = RegisterForEvent(mCameraAdapterParameters.mHandleComp,
                                      OMX_EventCmdComplete,
                                      OMX_CommandPortEnable,
                                      mCameraAdapterParameters.mMeasurementPortIndex,
                                      mUsePreviewDataSem);

        if ( ret == NO_ERROR )
            {
            CAMHAL_LOGDB("Registering for event %d", ret);
            }
        else
            {
            CAMHAL_LOGEB("Error in registering for event %d", ret);
            goto EXIT;
            }
        }

    if ( NO_ERROR == ret )
        {
         ///Enable MEASUREMENT Port
         eError = OMX_SendCommand(mCameraAdapterParameters.mHandleComp,
                                      OMX_CommandPortEnable,
                                      mCameraAdapterParameters.mMeasurementPortIndex,
                                      NULL);

            if ( eError == OMX_ErrorNone )
                {
                CAMHAL_LOGDB("OMX_SendCommand(OMX_CommandPortEnable) -0x%x", eError);
                }
            else
                {
                CAMHAL_LOGEB("OMX_SendCommand(OMX_CommandPortEnable) -0x%x", eError);
                goto EXIT;
                }
        }

    if ( NO_ERROR == ret )
        {
        ret = mUsePreviewDataSem.WaitTimeout(OMX_CMD_TIMEOUT);

        //If somethiing bad happened while we wait
        if (mComponentState == OMX_StateInvalid)
          {
            CAMHAL_LOGEA("Invalid State after measurement port enable Exitting!!!");
            goto EXIT;
          }

        if ( NO_ERROR == ret )
            {
            CAMHAL_LOGDA("Port enable event arrived on measurement port");
            }
        else
            {
            ret |= RemoveEvent(mCameraAdapterParameters.mHandleComp,
                               OMX_EventCmdComplete,
                               OMX_CommandPortEnable,
                               mCameraAdapterParameters.mMeasurementPortIndex,
                               NULL);
            CAMHAL_LOGEA("Timeout expoired during port enable on measurement port");
            goto EXIT;
            }

        CAMHAL_LOGDA("Port enable event arrived on measurement port");
        }

    LOG_FUNCTION_NAME_EXIT;

    return ret;
EXIT:
    CAMHAL_LOGEB("Exiting function %s because of ret %d eError=%x", __FUNCTION__, ret, eError);
    performCleanupAfterError();
    LOG_FUNCTION_NAME_EXIT;
    return (ret | ErrorUtils::omxToAndroidError(eError));
}

status_t OMXCameraAdapter::switchToExecuting()
{
  status_t ret = NO_ERROR;
  TIUTILS::Message msg;

  LOG_FUNCTION_NAME;

  mStateSwitchLock.lock();
  msg.command = CommandHandler::CAMERA_SWITCH_TO_EXECUTING;
  msg.arg1 = mErrorNotifier;
  ret = mCommandHandler->put(&msg);

  LOG_FUNCTION_NAME_EXIT;

  return ret;
}

status_t OMXCameraAdapter::doSwitchToExecuting()
{
  status_t ret = NO_ERROR;
  OMX_ERRORTYPE eError = OMX_ErrorNone;
  LOG_FUNCTION_NAME;

  if ( (mComponentState == OMX_StateExecuting) || (mComponentState == OMX_StateInvalid) ){
    CAMHAL_LOGDA("Already in OMX_Executing state or OMX_StateInvalid state");
    mStateSwitchLock.unlock();
    return NO_ERROR;
  }

  if ( 0 != mSwitchToExecSem.Count() ){
    CAMHAL_LOGEB("Error mSwitchToExecSem semaphore count %d", mSwitchToExecSem.Count());
    goto EXIT;
  }

  ///Register for Preview port DISABLE  event
  ret = RegisterForEvent(mCameraAdapterParameters.mHandleComp,
                         OMX_EventCmdComplete,
                         OMX_CommandPortDisable,
                         mCameraAdapterParameters.mPrevPortIndex,
                         mSwitchToExecSem);
  if ( NO_ERROR != ret ){
    CAMHAL_LOGEB("Error in registering Port Disable for event %d", ret);
    goto EXIT;
  }
  ///Disable Preview Port
  eError = OMX_SendCommand(mCameraAdapterParameters.mHandleComp,
                           OMX_CommandPortDisable,
                           mCameraAdapterParameters.mPrevPortIndex,
                           NULL);
  ret = mSwitchToExecSem.WaitTimeout(OMX_CMD_TIMEOUT);
  if (ret != NO_ERROR){
    CAMHAL_LOGEB("Timeout PREVIEW PORT DISABLE %d", ret);
  }

  CAMHAL_LOGVB("PREV PORT DISABLED %d", ret);

  ///Register for IDLE state switch event
  ret = RegisterForEvent(mCameraAdapterParameters.mHandleComp,
                         OMX_EventCmdComplete,
                         OMX_CommandStateSet,
                         OMX_StateIdle,
                         mSwitchToExecSem);
  if(ret!=NO_ERROR)
    {
      CAMHAL_LOGEB("Error in IDLE STATE SWITCH %d", ret);
      goto EXIT;
    }
  eError = OMX_SendCommand (mCameraAdapterParameters.mHandleComp ,
                            OMX_CommandStateSet,
                            OMX_StateIdle,
                            NULL);
  GOTO_EXIT_IF((eError!=OMX_ErrorNone), eError);
  ret = mSwitchToExecSem.WaitTimeout(OMX_CMD_TIMEOUT);
  if (ret != NO_ERROR){
    CAMHAL_LOGEB("Timeout IDLE STATE SWITCH %d", ret);
    goto EXIT;
  }
  mComponentState = OMX_StateIdle;
  CAMHAL_LOGVB("OMX_SendCommand(OMX_StateIdle) 0x%x", eError);

  ///Register for EXECUTING state switch event
  ret = RegisterForEvent(mCameraAdapterParameters.mHandleComp,
                         OMX_EventCmdComplete,
                         OMX_CommandStateSet,
                         OMX_StateExecuting,
                         mSwitchToExecSem);
  if(ret!=NO_ERROR)
    {
      CAMHAL_LOGEB("Error in EXECUTING STATE SWITCH %d", ret);
      goto EXIT;
    }
  eError = OMX_SendCommand (mCameraAdapterParameters.mHandleComp ,
                            OMX_CommandStateSet,
                            OMX_StateExecuting,
                            NULL);
  GOTO_EXIT_IF((eError!=OMX_ErrorNone), eError);
  ret = mSwitchToExecSem.WaitTimeout(OMX_CMD_TIMEOUT);
  if (ret != NO_ERROR){
    CAMHAL_LOGEB("Timeout EXEC STATE SWITCH %d", ret);
    goto EXIT;
  }
  mComponentState = OMX_StateExecuting;
  CAMHAL_LOGVB("OMX_SendCommand(OMX_StateExecuting) 0x%x", eError);

  mStateSwitchLock.unlock();

  LOG_FUNCTION_NAME_EXIT;
  return ret;

 EXIT:
  CAMHAL_LOGEB("Exiting function %s because of ret %d eError=%x", __FUNCTION__, ret, eError);
  performCleanupAfterError();
  mStateSwitchLock.unlock();
  LOG_FUNCTION_NAME_EXIT;
  return (ret | ErrorUtils::omxToAndroidError(eError));
}

status_t OMXCameraAdapter::switchToLoaded()
{
    status_t ret = NO_ERROR;
    OMX_ERRORTYPE eError = OMX_ErrorNone;

    LOG_FUNCTION_NAME;

    Mutex::Autolock lock(mStateSwitchLock);

    if ( mComponentState == OMX_StateLoaded  || mComponentState == OMX_StateInvalid)
        {
        CAMHAL_LOGDA("Already in OMX_Loaded state or OMX_StateInvalid state");
        return NO_ERROR;
        }

    if ( 0 != mSwitchToLoadedSem.Count() )
        {
        CAMHAL_LOGEB("Error mSwitchToLoadedSem semaphore count %d", mSwitchToLoadedSem.Count());
        goto EXIT;
        }

    ///Register for EXECUTING state transition.
    ///This method just inserts a message in Event Q, which is checked in the callback
    ///The sempahore passed is signalled by the callback
    ret = RegisterForEvent(mCameraAdapterParameters.mHandleComp,
                           OMX_EventCmdComplete,
                           OMX_CommandStateSet,
                           OMX_StateIdle,
                           mSwitchToLoadedSem);

    if(ret!=NO_ERROR)
        {
        CAMHAL_LOGEB("Error in registering for event %d", ret);
        goto EXIT;
        }

    eError = OMX_SendCommand (mCameraAdapterParameters.mHandleComp,
                              OMX_CommandStateSet,
                              OMX_StateIdle,
                              NULL);

    if(eError!=OMX_ErrorNone)
        {
        CAMHAL_LOGEB("OMX_SendCommand(OMX_StateIdle) - %x", eError);
        }

    GOTO_EXIT_IF((eError!=OMX_ErrorNone), eError);

    ///Wait for the EXECUTING ->IDLE transition to arrive

    CAMHAL_LOGDA("EXECUTING->IDLE state changed");
    ret = mSwitchToLoadedSem.WaitTimeout(OMX_CMD_TIMEOUT);

    //If somethiing bad happened while we wait
    if (mComponentState == OMX_StateInvalid)
      {
        CAMHAL_LOGEA("Invalid State after EXECUTING->IDLE Exitting!!!");
        goto EXIT;
      }

    if ( NO_ERROR == ret )
        {
        CAMHAL_LOGDA("EXECUTING->IDLE state changed");
        }
    else
        {
        ret |= RemoveEvent(mCameraAdapterParameters.mHandleComp,
                           OMX_EventCmdComplete,
                           OMX_CommandStateSet,
                           OMX_StateIdle,
                           NULL);
        CAMHAL_LOGEA("Timeout expired on EXECUTING->IDLE state change");
        goto EXIT;
        }

    ///Register for LOADED state transition.
    ///This method just inserts a message in Event Q, which is checked in the callback
    ///The sempahore passed is signalled by the callback
    ret = RegisterForEvent(mCameraAdapterParameters.mHandleComp,
                           OMX_EventCmdComplete,
                           OMX_CommandStateSet,
                           OMX_StateLoaded,
                           mSwitchToLoadedSem);

    if(ret!=NO_ERROR)
        {
        CAMHAL_LOGEB("Error in registering for event %d", ret);
        goto EXIT;
        }

    eError = OMX_SendCommand (mCameraAdapterParameters.mHandleComp,
                              OMX_CommandStateSet,
                              OMX_StateLoaded,
                              NULL);

    if(eError!=OMX_ErrorNone)
        {
        CAMHAL_LOGEB("OMX_SendCommand(OMX_StateLoaded) - %x", eError);
        }
    GOTO_EXIT_IF((eError!=OMX_ErrorNone), eError);

    CAMHAL_LOGDA("Switching IDLE->LOADED state");
    ret = mSwitchToLoadedSem.WaitTimeout(OMX_CMD_TIMEOUT);

    //If somethiing bad happened while we wait
    if (mComponentState == OMX_StateInvalid)
      {
        CAMHAL_LOGEA("Invalid State after IDLE->LOADED Exitting!!!");
        goto EXIT;
      }

    if ( NO_ERROR == ret )
        {
        CAMHAL_LOGDA("IDLE->LOADED state changed");
        }
    else
        {
        ret |= RemoveEvent(mCameraAdapterParameters.mHandleComp,
                           OMX_EventCmdComplete,
                           OMX_CommandStateSet,
                           OMX_StateLoaded,
                           NULL);
        CAMHAL_LOGEA("Timeout expired on IDLE->LOADED state change");
        goto EXIT;
        }

    mComponentState = OMX_StateLoaded;

    ///Register for Preview port ENABLE event
    ret = RegisterForEvent(mCameraAdapterParameters.mHandleComp,
                           OMX_EventCmdComplete,
                           OMX_CommandPortEnable,
                           mCameraAdapterParameters.mPrevPortIndex,
                           mSwitchToLoadedSem);

    if ( NO_ERROR != ret )
        {
        CAMHAL_LOGEB("Error in registering for event %d", ret);
        goto EXIT;
        }

    ///Enable Preview Port
    eError = OMX_SendCommand(mCameraAdapterParameters.mHandleComp,
                             OMX_CommandPortEnable,
                             mCameraAdapterParameters.mPrevPortIndex,
                             NULL);


    CAMHAL_LOGDB("OMX_SendCommand(OMX_CommandStateSet) 0x%x", eError);
    GOTO_EXIT_IF((eError!=OMX_ErrorNone), eError);

    CAMHAL_LOGDA("Enabling Preview port");
    ///Wait for state to switch to idle
    ret = mSwitchToLoadedSem.WaitTimeout(OMX_CMD_TIMEOUT);

    //If somethiing bad happened while we wait
    if (mComponentState == OMX_StateInvalid)
      {
        CAMHAL_LOGEA("Invalid State after Enabling Preview port Exitting!!!");
        goto EXIT;
      }

    if ( NO_ERROR == ret )
        {
        CAMHAL_LOGDA("Preview port enabled!");
        }
    else
        {
        ret |= RemoveEvent(mCameraAdapterParameters.mHandleComp,
                           OMX_EventCmdComplete,
                           OMX_CommandPortEnable,
                           mCameraAdapterParameters.mPrevPortIndex,
                           NULL);
        CAMHAL_LOGEA("Preview enable timedout");

        goto EXIT;
        }

    return (ret | ErrorUtils::omxToAndroidError(eError));

EXIT:
    CAMHAL_LOGEB("Exiting function %s because of ret %d eError=%x", __FUNCTION__, ret, eError);
    performCleanupAfterError();
    LOG_FUNCTION_NAME_EXIT;
    return (ret | ErrorUtils::omxToAndroidError(eError));
}

status_t OMXCameraAdapter::UseBuffersPreview(CameraBuffer * bufArr, int num)
{
    status_t ret = NO_ERROR;
    OMX_ERRORTYPE eError = OMX_ErrorNone;
    int tmpHeight, tmpWidth;

    LOG_FUNCTION_NAME;

    if(!bufArr)
        {
        CAMHAL_LOGEA("NULL pointer passed for buffArr");
        LOG_FUNCTION_NAME_EXIT;
        return BAD_VALUE;
        }

    OMXCameraPortParameters * mPreviewData = NULL;
    OMXCameraPortParameters *measurementData = NULL;
    mPreviewData = &mCameraAdapterParameters.mCameraPortParams[mCameraAdapterParameters.mPrevPortIndex];
    measurementData = &mCameraAdapterParameters.mCameraPortParams[mCameraAdapterParameters.mMeasurementPortIndex];
    mPreviewData->mNumBufs = num ;

    if ( 0 != mUsePreviewSem.Count() )
        {
        CAMHAL_LOGEB("Error mUsePreviewSem semaphore count %d", mUsePreviewSem.Count());
        LOG_FUNCTION_NAME_EXIT;
        return NO_INIT;
        }

    if(mPreviewData->mNumBufs != num)
        {
        CAMHAL_LOGEA("Current number of buffers doesnt equal new num of buffers passed!");
        LOG_FUNCTION_NAME_EXIT;
        return BAD_VALUE;
        }

    mStateSwitchLock.lock();

    if ( mComponentState == OMX_StateLoaded ) {

        if (mPendingPreviewSettings & SetLDC) {
            mPendingPreviewSettings &= ~SetLDC;
            ret = setLDC(mIPP);
            if ( NO_ERROR != ret ) {
                CAMHAL_LOGEB("setLDC() failed %d", ret);
            }
        }

        if (mPendingPreviewSettings & SetNSF) {
            mPendingPreviewSettings &= ~SetNSF;
            ret = setNSF(mIPP);
            if ( NO_ERROR != ret ) {
                CAMHAL_LOGEB("setNSF() failed %d", ret);
            }
        }

        if (mPendingPreviewSettings & SetCapMode) {
            mPendingPreviewSettings &= ~SetCapMode;
            ret = setCaptureMode(mCapMode);
            if ( NO_ERROR != ret ) {
                CAMHAL_LOGEB("setCaptureMode() failed %d", ret);
            }
        }

        if(mCapMode == OMXCameraAdapter::VIDEO_MODE) {

            if (mPendingPreviewSettings & SetVNF) {
                mPendingPreviewSettings &= ~SetVNF;
                ret = enableVideoNoiseFilter(mVnfEnabled);
                if ( NO_ERROR != ret){
                    CAMHAL_LOGEB("Error configuring VNF %x", ret);
                }
            }

            if (mPendingPreviewSettings & SetVSTAB) {
                mPendingPreviewSettings &= ~SetVSTAB;
                ret = enableVideoStabilization(mVstabEnabled);
                if ( NO_ERROR != ret) {
                    CAMHAL_LOGEB("Error configuring VSTAB %x", ret);
                }
            }

        }
    }

    ret = setSensorOrientation(mSensorOrientation);
    if ( NO_ERROR != ret )
        {
        CAMHAL_LOGEB("Error configuring Sensor Orientation %x", ret);
        mSensorOrientation = 0;
        }

    if ( mComponentState == OMX_StateLoaded )
        {
        ///Register for IDLE state switch event
        ret = RegisterForEvent(mCameraAdapterParameters.mHandleComp,
                               OMX_EventCmdComplete,
                               OMX_CommandStateSet,
                               OMX_StateIdle,
                               mUsePreviewSem);

        if(ret!=NO_ERROR)
            {
            CAMHAL_LOGEB("Error in registering for event %d", ret);
            goto EXIT;
            }

        ///Once we get the buffers, move component state to idle state and pass the buffers to OMX comp using UseBuffer
        eError = OMX_SendCommand (mCameraAdapterParameters.mHandleComp ,
                                  OMX_CommandStateSet,
                                  OMX_StateIdle,
                                  NULL);

        CAMHAL_LOGDB("OMX_SendCommand(OMX_CommandStateSet) 0x%x", eError);

        GOTO_EXIT_IF((eError!=OMX_ErrorNone), eError);

        mComponentState = OMX_StateIdle;
        }
    else
        {
            ///Register for Preview port ENABLE event
            ret = RegisterForEvent(mCameraAdapterParameters.mHandleComp,
                                   OMX_EventCmdComplete,
                                   OMX_CommandPortEnable,
                                   mCameraAdapterParameters.mPrevPortIndex,
                                   mUsePreviewSem);

            if ( NO_ERROR != ret )
                {
                CAMHAL_LOGEB("Error in registering for event %d", ret);
                goto EXIT;
                }

            ///Enable Preview Port
            eError = OMX_SendCommand(mCameraAdapterParameters.mHandleComp,
                                     OMX_CommandPortEnable,
                                     mCameraAdapterParameters.mPrevPortIndex,
                                     NULL);
        }


    ///Configure DOMX to use either gralloc handles or vptrs
    OMX_TI_PARAMUSENATIVEBUFFER domxUseGrallocHandles;
    OMX_INIT_STRUCT_PTR (&domxUseGrallocHandles, OMX_TI_PARAMUSENATIVEBUFFER);

    domxUseGrallocHandles.nPortIndex = mCameraAdapterParameters.mPrevPortIndex;
    domxUseGrallocHandles.bEnable = OMX_TRUE;

    eError = OMX_SetParameter(mCameraAdapterParameters.mHandleComp,
                            (OMX_INDEXTYPE)OMX_TI_IndexUseNativeBuffers, &domxUseGrallocHandles);
    if(eError!=OMX_ErrorNone)
        {
        CAMHAL_LOGEB("OMX_SetParameter - %x", eError);
        }
    GOTO_EXIT_IF((eError!=OMX_ErrorNone), eError);

    OMX_BUFFERHEADERTYPE *pBufferHdr;
    for(int index=0;index<num;index++) {
        OMX_U8 *ptr;

        ptr = (OMX_U8 *)camera_buffer_get_omx_ptr (&bufArr[index]);
        eError = OMX_UseBuffer( mCameraAdapterParameters.mHandleComp,
                                &pBufferHdr,
                                mCameraAdapterParameters.mPrevPortIndex,
                                0,
                                mPreviewData->mBufSize,
                                ptr);
        if(eError!=OMX_ErrorNone)
            {
            CAMHAL_LOGEB("OMX_UseBuffer-0x%x", eError);
            }
        GOTO_EXIT_IF((eError!=OMX_ErrorNone), eError);

        pBufferHdr->pAppPrivate = (OMX_PTR)&bufArr[index];
        pBufferHdr->nSize = sizeof(OMX_BUFFERHEADERTYPE);
        pBufferHdr->nVersion.s.nVersionMajor = 1 ;
        pBufferHdr->nVersion.s.nVersionMinor = 1 ;
        pBufferHdr->nVersion.s.nRevision = 0 ;
        pBufferHdr->nVersion.s.nStep =  0;
        mPreviewData->mBufferHeader[index] = pBufferHdr;
    }

    if ( mMeasurementEnabled )
        {

        for( int i = 0; i < num; i++ )
            {
            OMX_BUFFERHEADERTYPE *pBufHdr;
            OMX_U8 *ptr;

            ptr = (OMX_U8 *)camera_buffer_get_omx_ptr (&mPreviewDataBuffers[i]);
            eError = OMX_UseBuffer( mCameraAdapterParameters.mHandleComp,
                                    &pBufHdr,
                                    mCameraAdapterParameters.mMeasurementPortIndex,
                                    0,
                                    measurementData->mBufSize,
                                    ptr);

             if ( eError == OMX_ErrorNone )
                {
                pBufHdr->pAppPrivate = (OMX_PTR *)&mPreviewDataBuffers[i];
                pBufHdr->nSize = sizeof(OMX_BUFFERHEADERTYPE);
                pBufHdr->nVersion.s.nVersionMajor = 1 ;
                pBufHdr->nVersion.s.nVersionMinor = 1 ;
                pBufHdr->nVersion.s.nRevision = 0 ;
                pBufHdr->nVersion.s.nStep =  0;
                measurementData->mBufferHeader[i] = pBufHdr;
                }
            else
                {
                CAMHAL_LOGEB("OMX_UseBuffer -0x%x", eError);
                ret = BAD_VALUE;
                break;
                }
            }

        }

    CAMHAL_LOGDA("Registering preview buffers");

    ret = mUsePreviewSem.WaitTimeout(OMX_CMD_TIMEOUT);

    //If somethiing bad happened while we wait
    if (mComponentState == OMX_StateInvalid)
      {
        CAMHAL_LOGEA("Invalid State after Registering preview buffers Exitting!!!");
        goto EXIT;
      }

    if ( NO_ERROR == ret )
        {
        CAMHAL_LOGDA("Preview buffer registration successfull");
        }
    else
        {
        if ( mComponentState == OMX_StateLoaded )
            {
            ret |= RemoveEvent(mCameraAdapterParameters.mHandleComp,
                               OMX_EventCmdComplete,
                               OMX_CommandStateSet,
                               OMX_StateIdle,
                               NULL);
            }
        else
            {
            ret |= SignalEvent(mCameraAdapterParameters.mHandleComp,
                               OMX_EventCmdComplete,
                               OMX_CommandPortEnable,
                               mCameraAdapterParameters.mPrevPortIndex,
                               NULL);
            }
        CAMHAL_LOGEA("Timeout expired on preview buffer registration");
        goto EXIT;
        }

    LOG_FUNCTION_NAME_EXIT;

    return (ret | ErrorUtils::omxToAndroidError(eError));

    ///If there is any failure, we reach here.
    ///Here, we do any resource freeing and convert from OMX error code to Camera Hal error code
EXIT:
    mStateSwitchLock.unlock();

    CAMHAL_LOGEB("Exiting function %s because of ret %d eError=%x", __FUNCTION__, ret, eError);
    performCleanupAfterError();
    CAMHAL_LOGEB("Exiting function %s because of ret %d eError=%x", __FUNCTION__, ret, eError);

    LOG_FUNCTION_NAME_EXIT;

    return (ret | ErrorUtils::omxToAndroidError(eError));
}

status_t OMXCameraAdapter::startPreview()
{
    status_t ret = NO_ERROR;
    OMX_ERRORTYPE eError = OMX_ErrorNone;
    OMXCameraPortParameters *mPreviewData = NULL;
    OMXCameraPortParameters *measurementData = NULL;

    LOG_FUNCTION_NAME;

    if( 0 != mStartPreviewSem.Count() )
        {
        CAMHAL_LOGEB("Error mStartPreviewSem semaphore count %d", mStartPreviewSem.Count());
        ret = NO_INIT;
        goto EXIT;
        }

    // Enable Ancillary data. The nDCCStatus field is used to signify
    // whether the preview frame is a snapshot
    if ( OMX_ErrorNone == eError) {
        ret =  setExtraData(true, OMX_ALL, OMX_AncillaryData);
    }

    mPreviewData = &mCameraAdapterParameters.mCameraPortParams[mCameraAdapterParameters.mPrevPortIndex];
    measurementData = &mCameraAdapterParameters.mCameraPortParams[mCameraAdapterParameters.mMeasurementPortIndex];

    if( OMX_StateIdle == mComponentState )
        {
        ///Register for EXECUTING state transition.
        ///This method just inserts a message in Event Q, which is checked in the callback
        ///The sempahore passed is signalled by the callback
        ret = RegisterForEvent(mCameraAdapterParameters.mHandleComp,
                               OMX_EventCmdComplete,
                               OMX_CommandStateSet,
                               OMX_StateExecuting,
                               mStartPreviewSem);

        if(ret!=NO_ERROR)
            {
            CAMHAL_LOGEB("Error in registering for event %d", ret);
            goto EXIT;
            }

        ///Switch to EXECUTING state
        eError = OMX_SendCommand(mCameraAdapterParameters.mHandleComp,
                                 OMX_CommandStateSet,
                                 OMX_StateExecuting,
                                 NULL);

        if(eError!=OMX_ErrorNone)
            {
            CAMHAL_LOGEB("OMX_SendCommand(OMX_StateExecuting)-0x%x", eError);
            }

        CAMHAL_LOGDA("+Waiting for component to go into EXECUTING state");
        ret = mStartPreviewSem.WaitTimeout(OMX_CMD_TIMEOUT);

        //If somethiing bad happened while we wait
        if (mComponentState == OMX_StateInvalid)
          {
            CAMHAL_LOGEA("Invalid State after IDLE_EXECUTING Exitting!!!");
            goto EXIT;
          }

        if ( NO_ERROR == ret )
            {
            CAMHAL_LOGDA("+Great. Component went into executing state!!");
            }
        else
            {
            ret |= RemoveEvent(mCameraAdapterParameters.mHandleComp,
                               OMX_EventCmdComplete,
                               OMX_CommandStateSet,
                               OMX_StateExecuting,
                               NULL);
            CAMHAL_LOGDA("Timeout expired on executing state switch!");
            goto EXIT;
            }

        mComponentState = OMX_StateExecuting;

        }

    mStateSwitchLock.unlock();

    //Queue all the buffers on preview port
    for(int index=0;index< mPreviewData->mMaxQueueable;index++)
        {
        CAMHAL_LOGDB("Queuing buffer on Preview port - 0x%x", (uint32_t)mPreviewData->mBufferHeader[index]->pBuffer);
        mPreviewData->mStatus[index] = OMXCameraPortParameters::FILL;
        eError = OMX_FillThisBuffer(mCameraAdapterParameters.mHandleComp,
                    (OMX_BUFFERHEADERTYPE*)mPreviewData->mBufferHeader[index]);
        if(eError!=OMX_ErrorNone)
            {
            CAMHAL_LOGEB("OMX_FillThisBuffer-0x%x", eError);
            }
        mFramesWithDucati++;
#ifdef CAMERAHAL_DEBUG
        mBuffersWithDucati.add((int)mPreviewData->mBufferHeader[index]->pAppPrivate,1);
#endif
        GOTO_EXIT_IF((eError!=OMX_ErrorNone), eError);
        }

    if ( mMeasurementEnabled )
        {

        for(int index=0;index< mPreviewData->mNumBufs;index++)
            {
            CAMHAL_LOGDB("Queuing buffer on Measurement port - 0x%x", (uint32_t) measurementData->mBufferHeader[index]->pBuffer);
            measurementData->mStatus[index] = OMXCameraPortParameters::FILL;
            eError = OMX_FillThisBuffer(mCameraAdapterParameters.mHandleComp,
                            (OMX_BUFFERHEADERTYPE*) measurementData->mBufferHeader[index]);
            if(eError!=OMX_ErrorNone)
                {
                CAMHAL_LOGEB("OMX_FillThisBuffer-0x%x", eError);
                }
            GOTO_EXIT_IF((eError!=OMX_ErrorNone), eError);
            }

        }

    setFocusCallback(true);

    //reset frame rate estimates
    mFPS = 0.0f;
    mLastFPS = 0.0f;
    // start frame count from 0. i.e first frame after
    // startPreview will be the 0th reference frame
    // this way we will wait for second frame until
    // takePicture/autoFocus is allowed to run. we
    // are seeing SetConfig/GetConfig fail after
    // calling after the first frame and not failing
    // after the second frame
    mFrameCount = -1;
    mLastFrameCount = 0;
    mIter = 1;
    mLastFPSTime = systemTime();

    LOG_FUNCTION_NAME_EXIT;

    return (ret | ErrorUtils::omxToAndroidError(eError));

    EXIT:

    CAMHAL_LOGEB("Exiting function %s because of ret %d eError=%x", __FUNCTION__, ret, eError);
    performCleanupAfterError();
    mStateSwitchLock.unlock();
    LOG_FUNCTION_NAME_EXIT;

    return (ret | ErrorUtils::omxToAndroidError(eError));

}

status_t OMXCameraAdapter::stopPreview()
{
    LOG_FUNCTION_NAME;

    OMX_ERRORTYPE eError = OMX_ErrorNone;
    status_t ret = NO_ERROR;

    OMXCameraPortParameters *mCaptureData , *mPreviewData, *measurementData;
    mCaptureData = mPreviewData = measurementData = NULL;

    mPreviewData = &mCameraAdapterParameters.mCameraPortParams[mCameraAdapterParameters.mPrevPortIndex];
    mCaptureData = &mCameraAdapterParameters.mCameraPortParams[mCameraAdapterParameters.mImagePortIndex];
    measurementData = &mCameraAdapterParameters.mCameraPortParams[mCameraAdapterParameters.mMeasurementPortIndex];

    if ( mComponentState != OMX_StateExecuting )
        {
        CAMHAL_LOGEA("Calling StopPreview() when not in EXECUTING state");
        LOG_FUNCTION_NAME_EXIT;
        return NO_INIT;
        }

    {
        Mutex::Autolock lock(mFrameCountMutex);
        // we should wait for the first frame to come before trying to stopPreview...if not
        // we might put OMXCamera in a bad state (IDLE->LOADED timeout). Seeing this a lot
        // after a capture
        if (mFrameCount < 1) {
            // I want to wait for at least two frames....
            mFrameCount = -1;

            // first frame may time some time to come...so wait for an adequate amount of time
            // which 2 * OMX_CAPTURE_TIMEOUT * 1000 will cover.
            ret = mFirstFrameCondition.waitRelative(mFrameCountMutex,
                                                    (nsecs_t) 2 * OMX_CAPTURE_TIMEOUT * 1000);
        }
        // even if we timeout waiting for the first frame...go ahead with trying to stop preview
        // signal anybody that might be waiting
        mFrameCount = 0;
        mFirstFrameCondition.broadcast();
    }

    {
        Mutex::Autolock lock(mDoAFMutex);
        mDoAFCond.broadcast();
    }

    OMX_CONFIG_FOCUSASSISTTYPE focusAssist;
    OMX_INIT_STRUCT_PTR (&focusAssist, OMX_CONFIG_FOCUSASSISTTYPE);
    focusAssist.nPortIndex = OMX_ALL;
    focusAssist.bFocusAssist = OMX_FALSE;
    CAMHAL_LOGDB("Configuring AF Assist mode 0x%x", focusAssist.bFocusAssist);
    eError =  OMX_SetConfig(mCameraAdapterParameters.mHandleComp,
                            (OMX_INDEXTYPE) OMX_IndexConfigFocusAssist,
                            &focusAssist);
    if ( OMX_ErrorNone != eError )
        {
        CAMHAL_LOGEB("Error while configuring AF Assist mode 0x%x", eError);
        }
    else
        {
        CAMHAL_LOGDA("Camera AF Assist  mode configured successfully");
        }

    if ( 0 != mStopPreviewSem.Count() )
        {
        CAMHAL_LOGEB("Error mStopPreviewSem semaphore count %d", mStopPreviewSem.Count());
        LOG_FUNCTION_NAME_EXIT;
        return NO_INIT;
        }

    ret = disableImagePort();
    if ( NO_ERROR != ret ) {
        CAMHAL_LOGEB("disable image port failed 0x%x", ret);
        goto EXIT;
    }

    CAMHAL_LOGDB("Average framerate: %f", mFPS);

    //Avoid state switching of the OMX Component
    ret = flushBuffers();
    if ( NO_ERROR != ret )
        {
        CAMHAL_LOGEB("Flush Buffers failed 0x%x", ret);
        goto EXIT;
        }

    ///Register for Preview port Disable event
    ret = RegisterForEvent(mCameraAdapterParameters.mHandleComp,
                           OMX_EventCmdComplete,
                           OMX_CommandPortDisable,
                           mCameraAdapterParameters.mPrevPortIndex,
                           mStopPreviewSem);

    ///Disable Preview Port
    eError = OMX_SendCommand(mCameraAdapterParameters.mHandleComp,
                             OMX_CommandPortDisable,
                             mCameraAdapterParameters.mPrevPortIndex,
                             NULL);

    ///Free the OMX Buffers
    for ( int i = 0 ; i < mPreviewData->mNumBufs ; i++ )
        {
        eError = OMX_FreeBuffer(mCameraAdapterParameters.mHandleComp,
                                mCameraAdapterParameters.mPrevPortIndex,
                                mPreviewData->mBufferHeader[i]);

        if(eError!=OMX_ErrorNone)
            {
            CAMHAL_LOGEB("OMX_FreeBuffer - %x", eError);
            }
        GOTO_EXIT_IF((eError!=OMX_ErrorNone), eError);
        }

    if ( mMeasurementEnabled )
        {

            for ( int i = 0 ; i < measurementData->mNumBufs ; i++ )
                {
                eError = OMX_FreeBuffer(mCameraAdapterParameters.mHandleComp,
                                        mCameraAdapterParameters.mMeasurementPortIndex,
                                        measurementData->mBufferHeader[i]);
                if(eError!=OMX_ErrorNone)
                    {
                    CAMHAL_LOGEB("OMX_FreeBuffer - %x", eError);
                    }
                GOTO_EXIT_IF((eError!=OMX_ErrorNone), eError);
                }

            {
            Mutex::Autolock lock(mPreviewDataBufferLock);
            mPreviewDataBuffersAvailable.clear();
            }

        }

    CAMHAL_LOGDA("Disabling preview port");
    ret = mStopPreviewSem.WaitTimeout(OMX_CMD_TIMEOUT);

    //If somethiing bad happened while we wait
    if (mComponentState == OMX_StateInvalid)
      {
        CAMHAL_LOGEA("Invalid State after Disabling preview port Exitting!!!");
        goto EXIT;
      }

    if ( NO_ERROR == ret )
        {
        CAMHAL_LOGDA("Preview port disabled");
        }
    else
        {
        ret |= RemoveEvent(mCameraAdapterParameters.mHandleComp,
                           OMX_EventCmdComplete,
                           OMX_CommandPortDisable,
                           mCameraAdapterParameters.mPrevPortIndex,
                           NULL);
        CAMHAL_LOGEA("Timeout expired on preview port disable");
        goto EXIT;
        }

        {
        Mutex::Autolock lock(mPreviewBufferLock);
        ///Clear all the available preview buffers
        mPreviewBuffersAvailable.clear();
        }

    switchToLoaded();


    mFirstTimeInit = true;
    mPendingCaptureSettings = 0;
    mFramesWithDucati = 0;
    mFramesWithDisplay = 0;
    mFramesWithEncoder = 0;

    LOG_FUNCTION_NAME_EXIT;

    return (ret | ErrorUtils::omxToAndroidError(eError));

EXIT:
    CAMHAL_LOGEB("Exiting function %s because of ret %d eError=%x", __FUNCTION__, ret, eError);
    {
    Mutex::Autolock lock(mPreviewBufferLock);
    ///Clear all the available preview buffers
    mPreviewBuffersAvailable.clear();
    }
    performCleanupAfterError();
    LOG_FUNCTION_NAME_EXIT;
    return (ret | ErrorUtils::omxToAndroidError(eError));

}

status_t OMXCameraAdapter::setSensorOverclock(bool enable)
{
    status_t ret = NO_ERROR;
    OMX_ERRORTYPE eError = OMX_ErrorNone;
    OMX_CONFIG_BOOLEANTYPE bOMX;

    LOG_FUNCTION_NAME;

    if ( OMX_StateLoaded != mComponentState )
        {
        CAMHAL_LOGDA("OMX component is not in loaded state");
        return ret;
        }

    if ( NO_ERROR == ret )
        {
        OMX_INIT_STRUCT_PTR (&bOMX, OMX_CONFIG_BOOLEANTYPE);

        if ( enable )
            {
            bOMX.bEnabled = OMX_TRUE;
            }
        else
            {
            bOMX.bEnabled = OMX_FALSE;
            }

        CAMHAL_LOGDB("Configuring Sensor overclock mode 0x%x", bOMX.bEnabled);
        eError = OMX_SetParameter(mCameraAdapterParameters.mHandleComp, ( OMX_INDEXTYPE ) OMX_TI_IndexParamSensorOverClockMode, &bOMX);
        if ( OMX_ErrorNone != eError )
            {
            CAMHAL_LOGEB("Error while setting Sensor overclock 0x%x", eError);
            }
        else
            {
            mSensorOverclock = enable;
            }
        }

    LOG_FUNCTION_NAME_EXIT;

    return ErrorUtils::omxToAndroidError(eError);
}

status_t OMXCameraAdapter::printComponentVersion(OMX_HANDLETYPE handle)
{
    status_t ret = NO_ERROR;
    OMX_ERRORTYPE eError = OMX_ErrorNone;
    OMX_VERSIONTYPE compVersion;
    char compName[OMX_MAX_STRINGNAME_SIZE];
    char *currentUUID = NULL;
    size_t offset = 0;

    LOG_FUNCTION_NAME;

    if ( NULL == handle )
        {
        CAMHAL_LOGEB("Invalid OMX Handle =0x%x",  ( unsigned int ) handle);
        ret = -EINVAL;
        }

    mCompUUID[0] = 0;

    if ( NO_ERROR == ret )
        {
        eError = OMX_GetComponentVersion(handle,
                                      compName,
                                      &compVersion,
                                      &mCompRevision,
                                      &mCompUUID
                                    );
        if ( OMX_ErrorNone != eError )
            {
            CAMHAL_LOGEB("OMX_GetComponentVersion returned 0x%x", eError);
            ret = BAD_VALUE;
            }
        }

    if ( NO_ERROR == ret )
        {
        CAMHAL_LOGVB("OMX Component name: [%s]", compName);
        CAMHAL_LOGVB("OMX Component version: [%u]", ( unsigned int ) compVersion.nVersion);
        CAMHAL_LOGVB("Spec version: [%u]", ( unsigned int ) mCompRevision.nVersion);
        CAMHAL_LOGVB("Git Commit ID: [%s]", mCompUUID);
        currentUUID = ( char * ) mCompUUID;
        }

    if ( NULL != currentUUID )
        {
        offset = strlen( ( const char * ) mCompUUID) + 1;
        if ( (int)currentUUID + (int)offset - (int)mCompUUID < OMX_MAX_STRINGNAME_SIZE )
            {
            currentUUID += offset;
            CAMHAL_LOGVB("Git Branch: [%s]", currentUUID);
            }
        else
            {
            ret = BAD_VALUE;
            }
    }

    if ( NO_ERROR == ret )
        {
        offset = strlen( ( const char * ) currentUUID) + 1;

        if ( (int)currentUUID + (int)offset - (int)mCompUUID < OMX_MAX_STRINGNAME_SIZE )
            {
            currentUUID += offset;
            CAMHAL_LOGVB("Build date and time: [%s]", currentUUID);
            }
        else
            {
            ret = BAD_VALUE;
            }
        }

    if ( NO_ERROR == ret )
        {
        offset = strlen( ( const char * ) currentUUID) + 1;

        if ( (int)currentUUID + (int)offset - (int)mCompUUID < OMX_MAX_STRINGNAME_SIZE )
            {
            currentUUID += offset;
            CAMHAL_LOGVB("Build description: [%s]", currentUUID);
            }
        else
            {
            ret = BAD_VALUE;
            }
        }

    LOG_FUNCTION_NAME_EXIT;

    return ret;
}

status_t OMXCameraAdapter::setS3DFrameLayout(OMX_U32 port) const
{
    OMX_ERRORTYPE eError = OMX_ErrorNone;
    OMX_TI_FRAMELAYOUTTYPE frameLayout;
    const OMXCameraPortParameters *cap =
        &mCameraAdapterParameters.mCameraPortParams[port];

    LOG_FUNCTION_NAME;

    OMX_INIT_STRUCT_PTR (&frameLayout, OMX_TI_FRAMELAYOUTTYPE);
    frameLayout.nPortIndex = port;
    eError = OMX_GetParameter(mCameraAdapterParameters.mHandleComp,
            (OMX_INDEXTYPE)OMX_TI_IndexParamStereoFrmLayout, &frameLayout);
    if (eError != OMX_ErrorNone)
        {
        CAMHAL_LOGEB("Error while getting S3D frame layout: 0x%x", eError);
        return -EINVAL;
        }

    if (cap->mFrameLayoutType == OMX_TI_StereoFrameLayoutTopBottomSubsample)
        {
        frameLayout.eFrameLayout = OMX_TI_StereoFrameLayoutTopBottom;
        frameLayout.nSubsampleRatio = 2;
        }
    else if (cap->mFrameLayoutType ==
                OMX_TI_StereoFrameLayoutLeftRightSubsample)
        {
        frameLayout.eFrameLayout = OMX_TI_StereoFrameLayoutLeftRight;
        frameLayout.nSubsampleRatio = 2;
        }
    else
        {
        frameLayout.eFrameLayout = cap->mFrameLayoutType;
        frameLayout.nSubsampleRatio = 1;
        }
    frameLayout.nSubsampleRatio = frameLayout.nSubsampleRatio << 7;

    eError = OMX_SetParameter(mCameraAdapterParameters.mHandleComp,
            (OMX_INDEXTYPE)OMX_TI_IndexParamStereoFrmLayout, &frameLayout);
    if (eError != OMX_ErrorNone)
        {
        CAMHAL_LOGEB("Error while setting S3D frame layout: 0x%x", eError);
        return -EINVAL;
        }
    else
        {
        CAMHAL_LOGDB("S3D frame layout %d applied successfully on port %lu",
                        frameLayout.eFrameLayout, port);
        }

    LOG_FUNCTION_NAME_EXIT;

    return NO_ERROR;
}

status_t OMXCameraAdapter::autoFocus()
{
    status_t ret = NO_ERROR;
    TIUTILS::Message msg;

    LOG_FUNCTION_NAME;

    {
        Mutex::Autolock lock(mFrameCountMutex);
        if (mFrameCount < 1) {
            // first frame may time some time to come...so wait for an adequate amount of time
            // which 2 * OMX_CAPTURE_TIMEOUT * 1000 will cover.
            ret = mFirstFrameCondition.waitRelative(mFrameCountMutex,
                                                    (nsecs_t) 2 * OMX_CAPTURE_TIMEOUT * 1000);
            if ((NO_ERROR != ret) || (mFrameCount == 0)) {
                goto EXIT;
            }
        }
    }

    msg.command = CommandHandler::CAMERA_PERFORM_AUTOFOCUS;
    msg.arg1 = mErrorNotifier;
    ret = mCommandHandler->put(&msg);

 EXIT:

    LOG_FUNCTION_NAME_EXIT;

    return ret;
}

status_t OMXCameraAdapter::takePicture()
{
    status_t ret = NO_ERROR;
    TIUTILS::Message msg;

    LOG_FUNCTION_NAME;

    {
        Mutex::Autolock lock(mFrameCountMutex);
        if (mFrameCount < 1) {
            // first frame may time some time to come...so wait for an adequate amount of time
            // which 2 * OMX_CAPTURE_TIMEOUT * 1000 will cover.
            ret = mFirstFrameCondition.waitRelative(mFrameCountMutex,
                                                   (nsecs_t) 2 * OMX_CAPTURE_TIMEOUT * 1000);
            if ((NO_ERROR != ret) || (mFrameCount == 0)) {
                goto EXIT;
            }
        }
    }

    // TODO(XXX): re-using take picture to kick off reprocessing pipe
    // Need to rethink this approach during reimplementation
    if (mNextState == REPROCESS_STATE) {
        msg.command = CommandHandler::CAMERA_START_REPROCESS;
    } else {
        msg.command = CommandHandler::CAMERA_START_IMAGE_CAPTURE;
    }

    msg.arg1 = mErrorNotifier;
    msg.arg2 = cacheCaptureParameters();
    ret = mCommandHandler->put(&msg);

 EXIT:
    LOG_FUNCTION_NAME_EXIT;

    return ret;
}

status_t OMXCameraAdapter::startVideoCapture()
{
    return BaseCameraAdapter::startVideoCapture();
}

status_t OMXCameraAdapter::stopVideoCapture()
{
    return BaseCameraAdapter::stopVideoCapture();
}

//API to get the frame size required to be allocated. This size is used to override the size passed
//by camera service when VSTAB/VNF is turned ON for example
status_t OMXCameraAdapter::getFrameSize(size_t &width, size_t &height)
{
    status_t ret = NO_ERROR;
    OMX_ERRORTYPE eError = OMX_ErrorNone;
    OMX_CONFIG_RECTTYPE tFrameDim;

    LOG_FUNCTION_NAME;

    OMX_INIT_STRUCT_PTR (&tFrameDim, OMX_CONFIG_RECTTYPE);
    tFrameDim.nPortIndex = mCameraAdapterParameters.mPrevPortIndex;

    if ( mOMXStateSwitch )
        {
        ret = switchToLoaded();
        if ( NO_ERROR != ret )
            {
            CAMHAL_LOGEB("switchToLoaded() failed 0x%x", ret);
            goto exit;
            }

        mOMXStateSwitch = false;
        }

    if ( OMX_StateLoaded == mComponentState )
        {

        if (mPendingPreviewSettings & SetLDC) {
            mPendingPreviewSettings &= ~SetLDC;
            ret = setLDC(mIPP);
            if ( NO_ERROR != ret ) {
                CAMHAL_LOGEB("setLDC() failed %d", ret);
                LOG_FUNCTION_NAME_EXIT;
                goto exit;
            }
        }

        if (mPendingPreviewSettings & SetNSF) {
            mPendingPreviewSettings &= ~SetNSF;
            ret = setNSF(mIPP);
            if ( NO_ERROR != ret ) {
                CAMHAL_LOGEB("setNSF() failed %d", ret);
                LOG_FUNCTION_NAME_EXIT;
                goto exit;
            }
        }

        if (mPendingPreviewSettings & SetCapMode) {
            mPendingPreviewSettings &= ~SetCapMode;
            ret = setCaptureMode(mCapMode);
            if ( NO_ERROR != ret ) {
                CAMHAL_LOGEB("setCaptureMode() failed %d", ret);
            }
        }

        if(mCapMode == OMXCameraAdapter::VIDEO_MODE) {

            if (mPendingPreviewSettings & SetVNF) {
                mPendingPreviewSettings &= ~SetVNF;
                ret = enableVideoNoiseFilter(mVnfEnabled);
                if ( NO_ERROR != ret){
                    CAMHAL_LOGEB("Error configuring VNF %x", ret);
                }
            }

            if (mPendingPreviewSettings & SetVSTAB) {
                mPendingPreviewSettings &= ~SetVSTAB;
                ret = enableVideoStabilization(mVstabEnabled);
                if ( NO_ERROR != ret) {
                    CAMHAL_LOGEB("Error configuring VSTAB %x", ret);
                }
            }

        }
    }

    ret = setSensorOrientation(mSensorOrientation);
    if ( NO_ERROR != ret )
        {
        CAMHAL_LOGEB("Error configuring Sensor Orientation %x", ret);
        mSensorOrientation = 0;
        }

    if ( NO_ERROR == ret )
        {
        eError = OMX_GetParameter(mCameraAdapterParameters.mHandleComp, ( OMX_INDEXTYPE ) OMX_TI_IndexParam2DBufferAllocDimension, &tFrameDim);
        if ( OMX_ErrorNone == eError)
            {
            width = tFrameDim.nWidth;
            height = tFrameDim.nHeight;
            }
        }

exit:

    CAMHAL_LOGDB("Required frame size %dx%d", width, height);
    LOG_FUNCTION_NAME_EXIT;

    return ret;
}

status_t OMXCameraAdapter::getFrameDataSize(size_t &dataFrameSize, size_t bufferCount)
{
    status_t ret = NO_ERROR;
    OMX_PARAM_PORTDEFINITIONTYPE portCheck;
    OMX_ERRORTYPE eError = OMX_ErrorNone;

    LOG_FUNCTION_NAME;

    if ( OMX_StateLoaded != mComponentState )
        {
        CAMHAL_LOGEA("Calling getFrameDataSize() when not in LOADED state");
        dataFrameSize = 0;
        ret = BAD_VALUE;
        }

    if ( NO_ERROR == ret  )
        {
        OMX_INIT_STRUCT_PTR(&portCheck, OMX_PARAM_PORTDEFINITIONTYPE);
        portCheck.nPortIndex = mCameraAdapterParameters.mMeasurementPortIndex;

        eError = OMX_GetParameter(mCameraAdapterParameters.mHandleComp, OMX_IndexParamPortDefinition, &portCheck);
        if ( OMX_ErrorNone != eError )
            {
            CAMHAL_LOGEB("OMX_GetParameter on OMX_IndexParamPortDefinition returned: 0x%x", eError);
            dataFrameSize = 0;
            ret = BAD_VALUE;
            }
        }

    if ( NO_ERROR == ret )
        {
        portCheck.nBufferCountActual = bufferCount;
        eError = OMX_SetParameter(mCameraAdapterParameters.mHandleComp, OMX_IndexParamPortDefinition, &portCheck);
        if ( OMX_ErrorNone != eError )
            {
            CAMHAL_LOGEB("OMX_SetParameter on OMX_IndexParamPortDefinition returned: 0x%x", eError);
            dataFrameSize = 0;
            ret = BAD_VALUE;
            }
        }

    if ( NO_ERROR == ret  )
        {
        eError = OMX_GetParameter(mCameraAdapterParameters.mHandleComp, OMX_IndexParamPortDefinition, &portCheck);
        if ( OMX_ErrorNone != eError )
            {
            CAMHAL_LOGEB("OMX_GetParameter on OMX_IndexParamPortDefinition returned: 0x%x", eError);
            ret = BAD_VALUE;
            }
        else
            {
            mCameraAdapterParameters.mCameraPortParams[portCheck.nPortIndex].mBufSize = portCheck.nBufferSize;
            dataFrameSize = portCheck.nBufferSize;
            }
        }

    LOG_FUNCTION_NAME_EXIT;

    return ret;
}

void OMXCameraAdapter::onOrientationEvent(uint32_t orientation, uint32_t tilt)
{
    LOG_FUNCTION_NAME;

    static const unsigned int DEGREES_TILT_IGNORE = 45;

    // if tilt angle is greater than DEGREES_TILT_IGNORE
    // we are going to ignore the orientation returned from
    // sensor. the orientation returned from sensor is not
    // reliable. Value of DEGREES_TILT_IGNORE may need adjusting
    if (tilt > DEGREES_TILT_IGNORE) {
        return;
    }

    int mountOrientation = 0;
    bool isFront = false;
    if (mCapabilities) {
        const char * const mountOrientationString =
                mCapabilities->get(CameraProperties::ORIENTATION_INDEX);
        if (mountOrientationString) {
            mountOrientation = atoi(mountOrientationString);
        }

        const char * const facingString = mCapabilities->get(CameraProperties::FACING_INDEX);
        if (facingString) {
            isFront = strcmp(facingString, TICameraParameters::FACING_FRONT) == 0;
        }
    }

    // direction is a constant sign for facing, meaning the rotation direction relative to device
    // +1 (clockwise) for back sensor and -1 (counter-clockwise) for front sensor
    const int direction = isFront ? -1 : 1;

    int rotation = mountOrientation + direction*orientation;

    // crop the calculated value to [0..360) range
    while ( rotation < 0 ) rotation += 360;
    rotation %= 360;

    if (rotation != mDeviceOrientation) {
        mDeviceOrientation = rotation;

        mFaceDetectionLock.lock();
        if (mFaceDetectionRunning) {
            // restart face detection with new rotation
            setFaceDetection(true, mDeviceOrientation);
        }
        mFaceDetectionLock.unlock();
    }
    CAMHAL_LOGVB("orientation = %d tilt = %d device_orientation = %d", orientation, tilt, mDeviceOrientation);

    LOG_FUNCTION_NAME_EXIT;
}

/* Application callback Functions */
/*========================================================*/
/* @ fn SampleTest_EventHandler :: Application callback   */
/*========================================================*/
OMX_ERRORTYPE OMXCameraAdapterEventHandler(OMX_IN OMX_HANDLETYPE hComponent,
                                          OMX_IN OMX_PTR pAppData,
                                          OMX_IN OMX_EVENTTYPE eEvent,
                                          OMX_IN OMX_U32 nData1,
                                          OMX_IN OMX_U32 nData2,
                                          OMX_IN OMX_PTR pEventData)
{
    LOG_FUNCTION_NAME;

    CAMHAL_LOGDB("Event %d", eEvent);

    OMX_ERRORTYPE ret = OMX_ErrorNone;
    OMXCameraAdapter *oca = (OMXCameraAdapter*)pAppData;
    ret = oca->OMXCameraAdapterEventHandler(hComponent, eEvent, nData1, nData2, pEventData);

    LOG_FUNCTION_NAME_EXIT;
    return ret;
}

/* Application callback Functions */
/*========================================================*/
/* @ fn SampleTest_EventHandler :: Application callback   */
/*========================================================*/
OMX_ERRORTYPE OMXCameraAdapter::OMXCameraAdapterEventHandler(OMX_IN OMX_HANDLETYPE hComponent,
                                          OMX_IN OMX_EVENTTYPE eEvent,
                                          OMX_IN OMX_U32 nData1,
                                          OMX_IN OMX_U32 nData2,
                                          OMX_IN OMX_PTR pEventData)
{

    LOG_FUNCTION_NAME;

    OMX_ERRORTYPE eError = OMX_ErrorNone;
    CAMHAL_LOGDB("+OMX_Event %x, %d %d", eEvent, (int)nData1, (int)nData2);

    switch (eEvent) {
        case OMX_EventCmdComplete:
            CAMHAL_LOGDB("+OMX_EventCmdComplete %d %d", (int)nData1, (int)nData2);

            if (OMX_CommandStateSet == nData1) {
                mCameraAdapterParameters.mState = (OMX_STATETYPE) nData2;

            } else if (OMX_CommandFlush == nData1) {
                CAMHAL_LOGDB("OMX_CommandFlush received for port %d", (int)nData2);

            } else if (OMX_CommandPortDisable == nData1) {
                CAMHAL_LOGDB("OMX_CommandPortDisable received for port %d", (int)nData2);

            } else if (OMX_CommandPortEnable == nData1) {
                CAMHAL_LOGDB("OMX_CommandPortEnable received for port %d", (int)nData2);

            } else if (OMX_CommandMarkBuffer == nData1) {
                ///This is not used currently
            }

            CAMHAL_LOGDA("-OMX_EventCmdComplete");
        break;

        case OMX_EventIndexSettingChanged:
            CAMHAL_LOGDB("OMX_EventIndexSettingChanged event received data1 0x%x, data2 0x%x",
                            ( unsigned int ) nData1, ( unsigned int ) nData2);
            break;

        case OMX_EventError:
            CAMHAL_LOGDB("OMX interface failed to execute OMX command %d", (int)nData1);
            CAMHAL_LOGDA("See OMX_INDEXTYPE for reference");
            if ( NULL != mErrorNotifier && ( ( OMX_U32 ) OMX_ErrorHardware == nData1 ) && mComponentState != OMX_StateInvalid)
              {
                CAMHAL_LOGEA("***Got Fatal Error Notification***\n");
                mComponentState = OMX_StateInvalid;
                /*
                Remove any unhandled events and
                unblock any waiting semaphores
                */
                if ( !mEventSignalQ.isEmpty() )
                  {
                    for (unsigned int i = 0 ; i < mEventSignalQ.size(); i++ )
                      {
                        CAMHAL_LOGEB("***Removing %d EVENTS***** \n", mEventSignalQ.size());
                        //remove from queue and free msg
                        TIUTILS::Message *msg = mEventSignalQ.itemAt(i);
                        if ( NULL != msg )
                          {
                            Semaphore *sem  = (Semaphore*) msg->arg3;
                            if ( sem )
                              {
                                sem->Signal();
                              }
                            free(msg);
                          }
                      }
                    mEventSignalQ.clear();
                  }
                ///Report Error to App
                mErrorNotifier->errorNotify(CAMERA_ERROR_FATAL);
              }
            break;

        case OMX_EventMark:
        break;

        case OMX_EventPortSettingsChanged:
        break;

        case OMX_EventBufferFlag:
        break;

        case OMX_EventResourcesAcquired:
        break;

        case OMX_EventComponentResumed:
        break;

        case OMX_EventDynamicResourcesAvailable:
        break;

        case OMX_EventPortFormatDetected:
        break;

        default:
        break;
    }

    ///Signal to the thread(s) waiting that the event has occured
    SignalEvent(hComponent, eEvent, nData1, nData2, pEventData);

   LOG_FUNCTION_NAME_EXIT;
   return eError;

    EXIT:

    CAMHAL_LOGEB("Exiting function %s because of eError=%x", __FUNCTION__, eError);
    LOG_FUNCTION_NAME_EXIT;
    return eError;
}

OMX_ERRORTYPE OMXCameraAdapter::SignalEvent(OMX_IN OMX_HANDLETYPE hComponent,
                                          OMX_IN OMX_EVENTTYPE eEvent,
                                          OMX_IN OMX_U32 nData1,
                                          OMX_IN OMX_U32 nData2,
                                          OMX_IN OMX_PTR pEventData)
{
    Mutex::Autolock lock(mEventLock);
    TIUTILS::Message *msg;
    bool eventSignalled = false;

    LOG_FUNCTION_NAME;

    if ( !mEventSignalQ.isEmpty() )
        {
        CAMHAL_LOGDA("Event queue not empty");

        for ( unsigned int i = 0 ; i < mEventSignalQ.size() ; i++ )
            {
            msg = mEventSignalQ.itemAt(i);
            if ( NULL != msg )
                {
                if( ( msg->command != 0 || msg->command == ( unsigned int ) ( eEvent ) )
                    && ( !msg->arg1 || ( OMX_U32 ) msg->arg1 == nData1 )
                    && ( !msg->arg2 || ( OMX_U32 ) msg->arg2 == nData2 )
                    && msg->arg3)
                    {
                    Semaphore *sem  = (Semaphore*) msg->arg3;
                    CAMHAL_LOGDA("Event matched, signalling sem");
                    mEventSignalQ.removeAt(i);
                    //Signal the semaphore provided
                    sem->Signal();
                    free(msg);
                    break;
                    }
                }
            }
        }
    else
        {
        CAMHAL_LOGDA("Event queue empty!!!");
        }

    // Special handling for any unregistered events
    if (!eventSignalled) {
        // Handling for focus callback
        if ((nData2 == OMX_IndexConfigCommonFocusStatus) &&
            (eEvent == (OMX_EVENTTYPE) OMX_EventIndexSettingChanged)) {
                TIUTILS::Message msg;
                msg.command = OMXCallbackHandler::CAMERA_FOCUS_STATUS;
                msg.arg1 = NULL;
                msg.arg2 = NULL;
                mOMXCallbackHandler->put(&msg);
        }
    }

    LOG_FUNCTION_NAME_EXIT;

    return OMX_ErrorNone;
}

OMX_ERRORTYPE OMXCameraAdapter::RemoveEvent(OMX_IN OMX_HANDLETYPE hComponent,
                                            OMX_IN OMX_EVENTTYPE eEvent,
                                            OMX_IN OMX_U32 nData1,
                                            OMX_IN OMX_U32 nData2,
                                            OMX_IN OMX_PTR pEventData)
{
  Mutex::Autolock lock(mEventLock);
  TIUTILS::Message *msg;
  LOG_FUNCTION_NAME;

  if ( !mEventSignalQ.isEmpty() )
    {
      CAMHAL_LOGDA("Event queue not empty");

      for ( unsigned int i = 0 ; i < mEventSignalQ.size() ; i++ )
        {
          msg = mEventSignalQ.itemAt(i);
          if ( NULL != msg )
            {
              if( ( msg->command != 0 || msg->command == ( unsigned int ) ( eEvent ) )
                  && ( !msg->arg1 || ( OMX_U32 ) msg->arg1 == nData1 )
                  && ( !msg->arg2 || ( OMX_U32 ) msg->arg2 == nData2 )
                  && msg->arg3)
                {
                  Semaphore *sem  = (Semaphore*) msg->arg3;
                  CAMHAL_LOGDA("Event matched, signalling sem");
                  mEventSignalQ.removeAt(i);
                  free(msg);
                  break;
                }
            }
        }
    }
  else
    {
      CAMHAL_LOGEA("Event queue empty!!!");
    }
  LOG_FUNCTION_NAME_EXIT;

  return OMX_ErrorNone;
}


status_t OMXCameraAdapter::RegisterForEvent(OMX_IN OMX_HANDLETYPE hComponent,
                                          OMX_IN OMX_EVENTTYPE eEvent,
                                          OMX_IN OMX_U32 nData1,
                                          OMX_IN OMX_U32 nData2,
                                          OMX_IN Semaphore &semaphore)
{
    status_t ret = NO_ERROR;
    ssize_t res;
    Mutex::Autolock lock(mEventLock);

    LOG_FUNCTION_NAME;
    TIUTILS::Message * msg = ( struct TIUTILS::Message * ) malloc(sizeof(struct TIUTILS::Message));
    if ( NULL != msg )
        {
        msg->command = ( unsigned int ) eEvent;
        msg->arg1 = ( void * ) nData1;
        msg->arg2 = ( void * ) nData2;
        msg->arg3 = ( void * ) &semaphore;
        msg->arg4 =  ( void * ) hComponent;
        res = mEventSignalQ.add(msg);
        if ( NO_MEMORY == res )
            {
            CAMHAL_LOGEA("No ressources for inserting OMX events");
            free(msg);
            ret = -ENOMEM;
            }
        }

    LOG_FUNCTION_NAME_EXIT;

    return ret;
}

/*========================================================*/
/* @ fn SampleTest_EmptyBufferDone :: Application callback*/
/*========================================================*/
OMX_ERRORTYPE OMXCameraAdapterEmptyBufferDone(OMX_IN OMX_HANDLETYPE hComponent,
                                   OMX_IN OMX_PTR pAppData,
                                   OMX_IN OMX_BUFFERHEADERTYPE* pBuffHeader)
{
    LOG_FUNCTION_NAME;

    OMX_ERRORTYPE eError = OMX_ErrorNone;

    OMXCameraAdapter *oca = (OMXCameraAdapter*)pAppData;
    eError = oca->OMXCameraAdapterEmptyBufferDone(hComponent, pBuffHeader);

    LOG_FUNCTION_NAME_EXIT;
    return eError;
}


/*========================================================*/
/* @ fn SampleTest_EmptyBufferDone :: Application callback*/
/*========================================================*/
OMX_ERRORTYPE OMXCameraAdapter::OMXCameraAdapterEmptyBufferDone(OMX_IN OMX_HANDLETYPE hComponent,
                                   OMX_IN OMX_BUFFERHEADERTYPE* pBuffHeader)
{

    LOG_FUNCTION_NAME;
    status_t  stat = NO_ERROR;
    status_t  res1, res2;
    OMXCameraPortParameters  *pPortParam;
    CameraFrame::FrameType typeOfFrame = CameraFrame::ALL_FRAMES;
    unsigned int refCount = 0;
    unsigned int mask = 0xFFFF;
    CameraFrame cameraFrame;
    OMX_TI_PLATFORMPRIVATE *platformPrivate;

    res1 = res2 = NO_ERROR;

    if (!pBuffHeader || !pBuffHeader->pBuffer) {
        CAMHAL_LOGE("NULL Buffer from OMX");
        return OMX_ErrorNone;
    }

    pPortParam = &(mCameraAdapterParameters.mCameraPortParams[pBuffHeader->nInputPortIndex]);
    platformPrivate = (OMX_TI_PLATFORMPRIVATE*) pBuffHeader->pPlatformPrivate;

    if (pBuffHeader->nInputPortIndex == OMX_CAMERA_PORT_VIDEO_IN_VIDEO) {
        typeOfFrame = CameraFrame::REPROCESS_INPUT_FRAME;
        mask = (unsigned int)CameraFrame::REPROCESS_INPUT_FRAME;

        stat = sendCallBacks(cameraFrame, pBuffHeader, mask, pPortParam);
   }

    LOG_FUNCTION_NAME_EXIT;

    return OMX_ErrorNone;
}

static void debugShowFPS()
{
    static int mFrameCount = 0;
    static int mLastFrameCount = 0;
    static nsecs_t mLastFpsTime = 0;
    static float mFps = 0;
    mFrameCount++;
    if (!(mFrameCount & 0x1F)) {
        nsecs_t now = systemTime();
        nsecs_t diff = now - mLastFpsTime;
        mFps = ((mFrameCount - mLastFrameCount) * float(s2ns(1))) / diff;
        mLastFpsTime = now;
        mLastFrameCount = mFrameCount;
        LOGD("Camera %d Frames, %f FPS", mFrameCount, mFps);
    }
    // XXX: mFPS has the value we want
}

/*========================================================*/
/* @ fn SampleTest_FillBufferDone ::  Application callback*/
/*========================================================*/
OMX_ERRORTYPE OMXCameraAdapterFillBufferDone(OMX_IN OMX_HANDLETYPE hComponent,
                                   OMX_IN OMX_PTR pAppData,
                                   OMX_IN OMX_BUFFERHEADERTYPE* pBuffHeader)
{
    TIUTILS::Message msg;
    OMX_ERRORTYPE eError = OMX_ErrorNone;

    if (UNLIKELY(mDebugFps)) {
        debugShowFPS();
    }

    OMXCameraAdapter *adapter =  ( OMXCameraAdapter * ) pAppData;
    if ( NULL != adapter )
        {
        msg.command = OMXCameraAdapter::OMXCallbackHandler::CAMERA_FILL_BUFFER_DONE;
        msg.arg1 = ( void * ) hComponent;
        msg.arg2 = ( void * ) pBuffHeader;
        adapter->mOMXCallbackHandler->put(&msg);
        }

    return eError;
}

#ifdef CAMERAHAL_OMX_PROFILING

status_t OMXCameraAdapter::storeProfilingData(OMX_BUFFERHEADERTYPE* pBuffHeader) {
    OMX_TI_PLATFORMPRIVATE *platformPrivate = NULL;
    OMX_OTHER_EXTRADATATYPE *extraData = NULL;
    FILE *fd = NULL;

    LOG_FUNCTION_NAME

    if ( UNLIKELY( mDebugProfile ) ) {

        platformPrivate =  static_cast<OMX_TI_PLATFORMPRIVATE *> (pBuffHeader->pPlatformPrivate);
        extraData = getExtradata(static_cast<OMX_OTHER_EXTRADATATYPE *> (platformPrivate->pMetaDataBuffer),
                platformPrivate->nMetaDataSize,
                static_cast<OMX_EXTRADATATYPE> (OMX_TI_ProfilerData));

        if ( NULL != extraData ) {
            if( extraData->eType == static_cast<OMX_EXTRADATATYPE> (OMX_TI_ProfilerData) ) {

                fd = fopen(DEFAULT_PROFILE_PATH, "ab");
                if ( NULL != fd ) {
                    fwrite(extraData->data, 1, extraData->nDataSize, fd);
                    fclose(fd);
                } else {
                    return -errno;
                }

            } else {
                return NOT_ENOUGH_DATA;
            }
        } else {
            return NOT_ENOUGH_DATA;
        }
    }

    LOG_FUNCTION_NAME_EXIT

    return NO_ERROR;
}

#endif

/*========================================================*/
/* @ fn SampleTest_FillBufferDone ::  Application callback*/
/*========================================================*/
OMX_ERRORTYPE OMXCameraAdapter::OMXCameraAdapterFillBufferDone(OMX_IN OMX_HANDLETYPE hComponent,
                                   OMX_IN OMX_BUFFERHEADERTYPE* pBuffHeader)
{

    status_t  stat = NO_ERROR;
    status_t  res1, res2;
    OMXCameraPortParameters  *pPortParam;
    OMX_ERRORTYPE eError = OMX_ErrorNone;
    CameraFrame::FrameType typeOfFrame = CameraFrame::ALL_FRAMES;
    unsigned int refCount = 0;
    BaseCameraAdapter::AdapterState state, nextState;
    BaseCameraAdapter::getState(state);
    BaseCameraAdapter::getNextState(nextState);
    sp<CameraFDResult> fdResult = NULL;
    unsigned int mask = 0xFFFF;
    CameraFrame cameraFrame;
    OMX_TI_PLATFORMPRIVATE *platformPrivate;
    OMX_OTHER_EXTRADATATYPE *extraData;
    OMX_TI_ANCILLARYDATATYPE *ancillaryData = NULL;
    bool snapshotFrame = false;

    if ( NULL == pBuffHeader ) {
        return OMX_ErrorBadParameter;
    }

#ifdef CAMERAHAL_OMX_PROFILING

    storeProfilingData(pBuffHeader);

#endif

    res1 = res2 = NO_ERROR;

    if ( !pBuffHeader || !pBuffHeader->pBuffer ) {
        CAMHAL_LOGEA("NULL Buffer from OMX");
        return OMX_ErrorNone;
    }

    pPortParam = &(mCameraAdapterParameters.mCameraPortParams[pBuffHeader->nOutputPortIndex]);
    platformPrivate = (OMX_TI_PLATFORMPRIVATE*) pBuffHeader->pPlatformPrivate;

    // Find buffer and mark it as filled
    for (int i = 0; i < pPortParam->mNumBufs; i++) {
        if (pPortParam->mBufferHeader[i] == pBuffHeader) {
            pPortParam->mStatus[i] = OMXCameraPortParameters::DONE;
        }
    }

    if (pBuffHeader->nOutputPortIndex == OMX_CAMERA_PORT_VIDEO_OUT_PREVIEW)
        {

        if ( ( PREVIEW_ACTIVE & state ) != PREVIEW_ACTIVE )
            {
            return OMX_ErrorNone;
            }

        if ( mWaitingForSnapshot )
            {
            extraData = getExtradata((OMX_OTHER_EXTRADATATYPE*) platformPrivate->pMetaDataBuffer,
                    platformPrivate->nMetaDataSize, (OMX_EXTRADATATYPE) OMX_AncillaryData);

            if ( NULL != extraData )
                {
                ancillaryData = (OMX_TI_ANCILLARYDATATYPE*) extraData->data;
                if ((OMX_2D_Snap == ancillaryData->eCameraView)
                    || (OMX_3D_Left_Snap == ancillaryData->eCameraView)
                    || (OMX_3D_Right_Snap == ancillaryData->eCameraView))
                    {
                    snapshotFrame = OMX_TRUE;
                    }
                else
                    {
                    snapshotFrame = OMX_FALSE;
                    }
                }
            }

        ///Prepare the frames to be sent - initialize CameraFrame object and reference count
        // TODO(XXX): ancillary data for snapshot frame is not being sent for video snapshot
        //            if we are waiting for a snapshot and in video mode...go ahead and send
        //            this frame as a snapshot
        if( mWaitingForSnapshot &&  (mCapturedFrames > 0) &&
            (snapshotFrame || (mCapMode == VIDEO_MODE)))
            {
            typeOfFrame = CameraFrame::SNAPSHOT_FRAME;
            mask = (unsigned int)CameraFrame::SNAPSHOT_FRAME;

            // video snapshot gets ancillary data and wb info from last snapshot frame
            mCaptureAncillaryData = ancillaryData;
            mWhiteBalanceData = NULL;
            extraData = getExtradata((OMX_OTHER_EXTRADATATYPE*) platformPrivate->pMetaDataBuffer,
                                      platformPrivate->nMetaDataSize,
                                     (OMX_EXTRADATATYPE) OMX_WhiteBalance);
            if ( NULL != extraData )
                {
                mWhiteBalanceData = (OMX_TI_WHITEBALANCERESULTTYPE*) extraData->data;
                }
            }
        else
            {
            typeOfFrame = CameraFrame::PREVIEW_FRAME_SYNC;
            mask = (unsigned int)CameraFrame::PREVIEW_FRAME_SYNC;
            }

        if (mRecording)
            {
            mask |= (unsigned int)CameraFrame::VIDEO_FRAME_SYNC;
            mFramesWithEncoder++;
            }

        //LOGV("FBD pBuffer = 0x%x", pBuffHeader->pBuffer);

        if( mWaitingForSnapshot )
          {
            mSnapshotCount++;

            if ( (mSnapshotCount == 1) &&
                 ((HIGH_SPEED == mCapMode) || (VIDEO_MODE == mCapMode)) )
              {
                notifyShutterSubscribers();
              }
          }

        stat = sendCallBacks(cameraFrame, pBuffHeader, mask, pPortParam);
        mFramesWithDisplay++;

        mFramesWithDucati--;

#ifdef CAMERAHAL_DEBUG
        if(mBuffersWithDucati.indexOfKey((uint32_t)pBuffHeader->pBuffer)<0)
            {
            LOGE("Buffer was never with Ducati!! %p", pBuffHeader->pBuffer);
            for(unsigned int i=0;i<mBuffersWithDucati.size();i++) LOGE("0x%x", mBuffersWithDucati.keyAt(i));
            }
        mBuffersWithDucati.removeItem((int)pBuffHeader->pBuffer);
#endif

        if(mDebugFcs)
            CAMHAL_LOGEB("C[%d] D[%d] E[%d]", mFramesWithDucati, mFramesWithDisplay, mFramesWithEncoder);

        recalculateFPS();

        if ( 0 == ( mFrameCount % mFDSkip ) ) {
            Mutex::Autolock lock(mFaceDetectionLock);
            if ( mFaceDetectionRunning && !mFaceDetectionPaused ) {
                detectFaces(pBuffHeader, fdResult, pPortParam->mWidth, pPortParam->mHeight);
                if ( NULL != fdResult.get() ) {
                    notifyFaceSubscribers(fdResult);
                    fdResult.clear();
                }
                recalculateFDSkip(mFDSkip, mFPS, FD_PERIOD);
            }
        }

        sniffDccFileDataSave(pBuffHeader);

        stat |= advanceZoom();

        // On the fly update to 3A settings not working
        // Do not update 3A here if we are in the middle of a capture
        // or in the middle of transitioning to it
        if( mPending3Asettings && ((nextState & CAPTURE_ACTIVE) == 0))
            {
            apply3Asettings(mParameters3A);
            }
        }
    else if( pBuffHeader->nOutputPortIndex == OMX_CAMERA_PORT_VIDEO_OUT_MEASUREMENT )
        {
        typeOfFrame = CameraFrame::FRAME_DATA_SYNC;
        mask = (unsigned int)CameraFrame::FRAME_DATA_SYNC;

        stat = sendCallBacks(cameraFrame, pBuffHeader, mask, pPortParam);
       }
    else if( pBuffHeader->nOutputPortIndex == OMX_CAMERA_PORT_IMAGE_OUT_IMAGE )
    {
        OMX_COLOR_FORMATTYPE pixFormat;
        const char *valstr = NULL;

        pixFormat = pPortParam->mColorFormat;

        if ( OMX_COLOR_FormatUnused == pixFormat )
            {
            typeOfFrame = CameraFrame::IMAGE_FRAME;
            mask = (unsigned int) CameraFrame::IMAGE_FRAME;
        } else if ( pixFormat == OMX_COLOR_FormatCbYCrY &&
                  ((mPictureFormatFromClient &&
                          !strcmp(mPictureFormatFromClient,
                                  CameraParameters::PIXEL_FORMAT_JPEG)) ||
                   !mPictureFormatFromClient) ) {
            // signals to callbacks that this needs to be coverted to jpeg
            // before returning to framework
            typeOfFrame = CameraFrame::IMAGE_FRAME;
            mask = (unsigned int) CameraFrame::IMAGE_FRAME;
            cameraFrame.mQuirks |= CameraFrame::ENCODE_RAW_YUV422I_TO_JPEG;

            // populate exif data and pass to subscribers via quirk
            // subscriber is in charge of freeing exif data
            ExifElementsTable* exif = new ExifElementsTable();
            setupEXIF_libjpeg(exif, mCaptureAncillaryData, mWhiteBalanceData);
            cameraFrame.mQuirks |= CameraFrame::HAS_EXIF_DATA;
            cameraFrame.mCookie2 = (void*) exif;
        } else {
            typeOfFrame = CameraFrame::RAW_FRAME;
            mask = (unsigned int) CameraFrame::RAW_FRAME;
        }

            pPortParam->mImageType = typeOfFrame;

            if((mCapturedFrames>0) && !mCaptureSignalled)
                {
                mCaptureSignalled = true;
                mCaptureSem.Signal();
                }

            if( ( CAPTURE_ACTIVE & state ) != CAPTURE_ACTIVE )
                {
                goto EXIT;
                }

            {
            Mutex::Autolock lock(mBracketingLock);
            if ( mBracketingEnabled )
                {
                doBracketing(pBuffHeader, typeOfFrame);
                return eError;
                }
            }

            if (mZoomBracketingEnabled) {
                doZoom(mZoomBracketingValues[mCurrentZoomBracketing]);
                CAMHAL_LOGDB("Current Zoom Bracketing: %d", mZoomBracketingValues[mCurrentZoomBracketing]);
                mCurrentZoomBracketing++;
                if (mCurrentZoomBracketing == ARRAY_SIZE(mZoomBracketingValues)) {
                    mZoomBracketingEnabled = false;
                }
            }

        if ( 1 > mCapturedFrames )
            {
            goto EXIT;
            }

        setMetaData(cameraFrame.mMetaData, platformPrivate);

        CAMHAL_LOGDB("Captured Frames: %d", mCapturedFrames);

        mCapturedFrames--;

#ifdef CAMERAHAL_USE_RAW_IMAGE_SAVING
        if (mYuvCapture) {
            struct timeval timeStampUsec;
            gettimeofday(&timeStampUsec, NULL);

            time_t saveTime;
            time(&saveTime);
            const struct tm * const timeStamp = gmtime(&saveTime);

            char filename[256];
            snprintf(filename,256, "%s/yuv_%d_%d_%d_%lu.yuv",
                    kYuvImagesOutputDirPath,
                    timeStamp->tm_hour,
                    timeStamp->tm_min,
                    timeStamp->tm_sec,
                    timeStampUsec.tv_usec);

            const status_t saveBufferStatus = saveBufferToFile(pBuffHeader->pBuffer, pBuffHeader->nFilledLen, filename);

            if (saveBufferStatus != OK) {
                CAMHAL_LOGE("ERROR: %d, while saving yuv!", saveBufferStatus);
            } else {
                CAMHAL_LOGD("yuv_%d_%d_%d_%lu.yuv successfully saved in %s",
                        timeStamp->tm_hour,
                        timeStamp->tm_min,
                        timeStamp->tm_sec,
                        timeStampUsec.tv_usec,
                        kYuvImagesOutputDirPath);
            }
        }
#endif

        stat = sendCallBacks(cameraFrame, pBuffHeader, mask, pPortParam);
        }
        else if (pBuffHeader->nOutputPortIndex == OMX_CAMERA_PORT_VIDEO_OUT_VIDEO) {
            typeOfFrame = CameraFrame::RAW_FRAME;
            pPortParam->mImageType = typeOfFrame;
            {
                Mutex::Autolock lock(mLock);
                if( ( CAPTURE_ACTIVE & state ) != CAPTURE_ACTIVE ) {
                    goto EXIT;
                }
            }

            CAMHAL_LOGD("RAW buffer done on video port, length = %d", pBuffHeader->nFilledLen);

            mask = (unsigned int) CameraFrame::RAW_FRAME;

#ifdef CAMERAHAL_USE_RAW_IMAGE_SAVING
            if ( mRawCapture ) {
                struct timeval timeStampUsec;
                gettimeofday(&timeStampUsec, NULL);

                time_t saveTime;
                time(&saveTime);
                const struct tm * const timeStamp = gmtime(&saveTime);

                char filename[256];
                snprintf(filename,256, "%s/raw_%d_%d_%d_%lu.raw",
                         kRawImagesOutputDirPath,
                         timeStamp->tm_hour,
                         timeStamp->tm_min,
                         timeStamp->tm_sec,
                         timeStampUsec.tv_usec);

                const status_t saveBufferStatus = saveBufferToFile(pBuffHeader->pBuffer, pBuffHeader->nFilledLen, filename);

                if (saveBufferStatus != OK) {
                    CAMHAL_LOGE("ERROR: %d , while saving raw!", saveBufferStatus);
                } else {
                    CAMHAL_LOGD("raw_%d_%d_%d_%lu.raw successfully saved in %s",
                                timeStamp->tm_hour,
                                timeStamp->tm_min,
                                timeStamp->tm_sec,
                                timeStampUsec.tv_usec,
                                kRawImagesOutputDirPath);
                    stat = sendCallBacks(cameraFrame, pBuffHeader, mask, pPortParam);
                }
            }
#endif
        } else {
            CAMHAL_LOGEA("Frame received for non-(preview/capture/measure) port. This is yet to be supported");
            goto EXIT;
        }
<<<<<<< HEAD


=======
>>>>>>> a45d456e
    if ( NO_ERROR != stat )
        {
        CameraBuffer *camera_buffer;

        camera_buffer = (CameraBuffer *)pBuffHeader->pAppPrivate;

        CAMHAL_LOGDB("sendFrameToSubscribers error: %d", stat);
        returnFrame(camera_buffer, typeOfFrame);
        }

    return eError;

    EXIT:

    CAMHAL_LOGEB("Exiting function %s because of ret %d eError=%x", __FUNCTION__, stat, eError);

    if ( NO_ERROR != stat )
        {
        if ( NULL != mErrorNotifier )
            {
            mErrorNotifier->errorNotify(CAMERA_ERROR_UNKNOWN);
            }
        }

    return eError;
}

status_t OMXCameraAdapter::recalculateFPS()
{
    float currentFPS;

    {
        Mutex::Autolock lock(mFrameCountMutex);
        mFrameCount++;
        if (mFrameCount == 1) {
            mFirstFrameCondition.broadcast();
        }
    }

    if ( ( mFrameCount % FPS_PERIOD ) == 0 )
        {
        nsecs_t now = systemTime();
        nsecs_t diff = now - mLastFPSTime;
        currentFPS =  ((mFrameCount - mLastFrameCount) * float(s2ns(1))) / diff;
        mLastFPSTime = now;
        mLastFrameCount = mFrameCount;

        if ( 1 == mIter )
            {
            mFPS = currentFPS;
            }
        else
            {
            //cumulative moving average
            mFPS = mLastFPS + (currentFPS - mLastFPS)/mIter;
            }

        mLastFPS = mFPS;
        mIter++;
        }

    return NO_ERROR;
}

status_t OMXCameraAdapter::recalculateFDSkip(uint32_t &skip, uint32_t currentFPS, uint32_t period)
{
    size_t framePeriod;

    LOG_FUNCTION_NAME;

    if ( 0 < currentFPS ) {
        framePeriod = 1000 / currentFPS;
        if ( (framePeriod < period ) && ( 0 < framePeriod ) ) {
            skip = period / framePeriod;
        } else {
            skip = 1;
        }
    } else {
        skip = 1;
    }

    LOG_FUNCTION_NAME_EXIT;

    return NO_ERROR;
}

status_t OMXCameraAdapter::sendCallBacks(CameraFrame frame, OMX_IN OMX_BUFFERHEADERTYPE *pBuffHeader, unsigned int mask, OMXCameraPortParameters *port)
{
  status_t ret = NO_ERROR;

  LOG_FUNCTION_NAME;

  if ( NULL == port)
    {
      CAMHAL_LOGEA("Invalid portParam");
      return -EINVAL;
    }

  if ( NULL == pBuffHeader )
    {
      CAMHAL_LOGEA("Invalid Buffer header");
      return -EINVAL;
    }

  Mutex::Autolock lock(mSubscriberLock);

  //frame.mFrameType = typeOfFrame;
  frame.mFrameMask = mask;
  frame.mBuffer = (CameraBuffer *)pBuffHeader->pAppPrivate;
  frame.mLength = pBuffHeader->nFilledLen;
  frame.mAlignment = port->mStride;
  frame.mOffset = pBuffHeader->nOffset;
  frame.mWidth = port->mWidth;
  frame.mHeight = port->mHeight;
  frame.mYuv[0] = NULL;
  frame.mYuv[1] = NULL;

  if ( onlyOnce && mRecording )
    {
      mTimeSourceDelta = (pBuffHeader->nTimeStamp * 1000) - systemTime(SYSTEM_TIME_MONOTONIC);
      onlyOnce = false;
    }

  frame.mTimestamp = (pBuffHeader->nTimeStamp * 1000) - mTimeSourceDelta;

  ret = setInitFrameRefCount(frame.mBuffer, mask);

  if (ret != NO_ERROR) {
     CAMHAL_LOGDB("Error in setInitFrameRefCount %d", ret);
  } else {
      ret = sendFrameToSubscribers(&frame);
  }

  CAMHAL_LOGVB("B 0x%x T %llu", frame.mBuffer, pBuffHeader->nTimeStamp);

  LOG_FUNCTION_NAME_EXIT;

  return ret;
}

bool OMXCameraAdapter::CommandHandler::Handler()
{
    TIUTILS::Message msg;
    volatile int forever = 1;
    status_t stat;
    ErrorNotifier *errorNotify = NULL;

    LOG_FUNCTION_NAME;

    while ( forever )
        {
        stat = NO_ERROR;
        CAMHAL_LOGDA("Handler: waiting for messsage...");
        TIUTILS::MessageQueue::waitForMsg(&mCommandMsgQ, NULL, NULL, -1);
        {
        Mutex::Autolock lock(mLock);
        mCommandMsgQ.get(&msg);
        }
        CAMHAL_LOGDB("msg.command = %d", msg.command);
        switch ( msg.command ) {
            case CommandHandler::CAMERA_START_IMAGE_CAPTURE:
            {
                OMXCameraAdapter::CachedCaptureParameters* cap_params =
                        static_cast<OMXCameraAdapter::CachedCaptureParameters*>(msg.arg2);
                stat = mCameraAdapter->startImageCapture(false, cap_params);
                delete cap_params;
                break;
            }
            case CommandHandler::CAMERA_PERFORM_AUTOFOCUS:
            {
                stat = mCameraAdapter->doAutoFocus();
                break;
            }
            case CommandHandler::COMMAND_EXIT:
            {
                CAMHAL_LOGDA("Exiting command handler");
                forever = 0;
                break;
            }
            case CommandHandler::CAMERA_SWITCH_TO_EXECUTING:
            {
                stat = mCameraAdapter->doSwitchToExecuting();
                break;
            }
            case CommandHandler::CAMERA_START_REPROCESS:
            {
                OMXCameraAdapter::CachedCaptureParameters* cap_params =
                        static_cast<OMXCameraAdapter::CachedCaptureParameters*>(msg.arg2);
                stat = mCameraAdapter->startReprocess();
                stat = mCameraAdapter->startImageCapture(false, cap_params);
                delete cap_params;
                break;
            }
        }

        }

    LOG_FUNCTION_NAME_EXIT;

    return false;
}

bool OMXCameraAdapter::OMXCallbackHandler::Handler()
{
    TIUTILS::Message msg;
    volatile int forever = 1;
    status_t ret = NO_ERROR;

    LOG_FUNCTION_NAME;

    while(forever){
        TIUTILS::MessageQueue::waitForMsg(&mCommandMsgQ, NULL, NULL, -1);
        {
        Mutex::Autolock lock(mLock);
        mCommandMsgQ.get(&msg);
        mIsProcessed = false;
        }

        switch ( msg.command ) {
            case OMXCallbackHandler::CAMERA_FILL_BUFFER_DONE:
            {
                ret = mCameraAdapter->OMXCameraAdapterFillBufferDone(( OMX_HANDLETYPE ) msg.arg1,
                                                                     ( OMX_BUFFERHEADERTYPE *) msg.arg2);
                break;
            }
            case OMXCallbackHandler::CAMERA_FOCUS_STATUS:
            {
                mCameraAdapter->handleFocusCallback();
                break;
            }
            case CommandHandler::COMMAND_EXIT:
            {
                CAMHAL_LOGDA("Exiting OMX callback handler");
                forever = 0;
                break;
            }
        }

        {
            android::AutoMutex locker(mLock);
            CAMHAL_UNUSED(locker);

            mIsProcessed = mCommandMsgQ.isEmpty();
            if ( mIsProcessed )
                mCondition.signal();
        }
    }

    // force the condition to wake
    {
        android::AutoMutex locker(mLock);
        CAMHAL_UNUSED(locker);

        mIsProcessed = true;
        mCondition.signal();
    }

    LOG_FUNCTION_NAME_EXIT;
    return false;
}

void OMXCameraAdapter::OMXCallbackHandler::flush()
{
    LOG_FUNCTION_NAME;

    AutoMutex locker(mLock);
    CAMHAL_UNUSED(locker);

    if ( mIsProcessed )
        return;

    mCondition.wait(mLock);
}

status_t OMXCameraAdapter::setExtraData(bool enable, OMX_U32 nPortIndex, OMX_EXT_EXTRADATATYPE eType) {
    status_t ret = NO_ERROR;
    OMX_ERRORTYPE eError = OMX_ErrorNone;
    OMX_CONFIG_EXTRADATATYPE extraDataControl;

    LOG_FUNCTION_NAME;

    if (OMX_StateInvalid == mComponentState) {
        CAMHAL_LOGEA("OMX component is in invalid state");
        return -EINVAL;
    }

    OMX_INIT_STRUCT_PTR (&extraDataControl, OMX_CONFIG_EXTRADATATYPE);

    extraDataControl.nPortIndex = nPortIndex;
    extraDataControl.eExtraDataType = eType;

    if (enable) {
        extraDataControl.bEnable = OMX_TRUE;
    } else {
        extraDataControl.bEnable = OMX_FALSE;
    }

    eError =  OMX_SetConfig(mCameraAdapterParameters.mHandleComp,
                           (OMX_INDEXTYPE) OMX_IndexConfigOtherExtraDataControl,
                            &extraDataControl);

    LOG_FUNCTION_NAME_EXIT;

    return (ret | ErrorUtils::omxToAndroidError(eError));
}

OMX_OTHER_EXTRADATATYPE *OMXCameraAdapter::getExtradata(OMX_OTHER_EXTRADATATYPE *extraData, OMX_U32 extraDataSize, OMX_EXTRADATATYPE type) const
{
    OMX_U32 remainingSize = extraDataSize;

    if ( NULL != extraData ) {
        while ( extraData->eType && extraData->nDataSize && extraData->data &&
            (remainingSize >= extraData->nSize)) {
            if ( type == extraData->eType ) {
                return extraData;
            }
            remainingSize -= extraData->nSize;
            extraData = (OMX_OTHER_EXTRADATATYPE*) ((char*)extraData + extraData->nSize);
        }
    }

    // Required extradata type wasn't found
    return NULL;
}

OMXCameraAdapter::CachedCaptureParameters* OMXCameraAdapter::cacheCaptureParameters() {
    CachedCaptureParameters* params = new CachedCaptureParameters();

    params->mPendingCaptureSettings = mPendingCaptureSettings;
    params->mPictureRotation = mPictureRotation;
    memcpy(params->mExposureBracketingValues,
           mExposureBracketingValues,
           sizeof(mExposureBracketingValues));
    memcpy(params->mExposureGainBracketingValues,
           mExposureGainBracketingValues,
           sizeof(mExposureGainBracketingValues));
    memcpy(params->mExposureGainBracketingModes,
           mExposureGainBracketingModes,
           sizeof(mExposureGainBracketingModes));
    params->mExposureBracketingValidEntries = mExposureBracketingValidEntries;
    params->mExposureBracketMode = mExposureBracketMode;
    params->mBurstFrames = mBurstFrames;

   return params;
}

OMXCameraAdapter::OMXCameraAdapter(size_t sensor_index)
{
    LOG_FUNCTION_NAME;

    mOmxInitialized = false;
    mComponentState = OMX_StateInvalid;
    mSensorIndex = sensor_index;
    mPictureRotation = 0;
    // Initial values
    mTimeSourceDelta = 0;
    onlyOnce = true;
    mDccData.pData = NULL;

    mInitSem.Create(0);
    mFlushSem.Create(0);
    mUsePreviewDataSem.Create(0);
    mUsePreviewSem.Create(0);
    mUseCaptureSem.Create(0);
    mUseReprocessSem.Create(0);
    mStartPreviewSem.Create(0);
    mStopPreviewSem.Create(0);
    mStartCaptureSem.Create(0);
    mStopCaptureSem.Create(0);
    mStopReprocSem.Create(0);
    mSwitchToLoadedSem.Create(0);
    mCaptureSem.Create(0);

    mSwitchToExecSem.Create(0);

    mCameraAdapterParameters.mHandleComp = 0;

    mUserSetExpLock = OMX_FALSE;
    mUserSetWbLock = OMX_FALSE;

    mFramesWithDucati = 0;
    mFramesWithDisplay = 0;
    mFramesWithEncoder = 0;

#ifdef CAMERAHAL_OMX_PROFILING

    mDebugProfile = 0;

#endif

    LOG_FUNCTION_NAME_EXIT;
}

OMXCameraAdapter::~OMXCameraAdapter()
{
    LOG_FUNCTION_NAME;

    Mutex::Autolock lock(gAdapterLock);

    if ( mOmxInitialized ) {
        // return to OMX Loaded state
        switchToLoaded();

        saveDccFileDataSave();

        closeDccFileDataSave();
        // deinit the OMX
        if ( mComponentState == OMX_StateLoaded || mComponentState == OMX_StateInvalid ) {
            // free the handle for the Camera component
            if ( mCameraAdapterParameters.mHandleComp ) {
                OMX_FreeHandle(mCameraAdapterParameters.mHandleComp);
                mCameraAdapterParameters.mHandleComp = NULL;
            }
        }

        OMX_Deinit();
        mOmxInitialized = false;
    }

    //Remove any unhandled events
    if ( !mEventSignalQ.isEmpty() )
      {
        for (unsigned int i = 0 ; i < mEventSignalQ.size() ; i++ )
          {
            TIUTILS::Message *msg = mEventSignalQ.itemAt(i);
            //remove from queue and free msg
            if ( NULL != msg )
              {
                Semaphore *sem  = (Semaphore*) msg->arg3;
                sem->Signal();
                free(msg);

              }
          }
       mEventSignalQ.clear();
      }

    //Exit and free ref to command handling thread
    if ( NULL != mCommandHandler.get() )
    {
        TIUTILS::Message msg;
        msg.command = CommandHandler::COMMAND_EXIT;
        msg.arg1 = mErrorNotifier;
        mCommandHandler->clearCommandQ();
        mCommandHandler->put(&msg);
        mCommandHandler->requestExitAndWait();
        mCommandHandler.clear();
    }

    //Exit and free ref to callback handling thread
    if ( NULL != mOMXCallbackHandler.get() )
    {
        TIUTILS::Message msg;
        msg.command = OMXCallbackHandler::COMMAND_EXIT;
        //Clear all messages pending first
        mOMXCallbackHandler->clearCommandQ();
        mOMXCallbackHandler->put(&msg);
        mOMXCallbackHandler->requestExitAndWait();
        mOMXCallbackHandler.clear();
    }

    LOG_FUNCTION_NAME_EXIT;
}

extern "C" CameraAdapter* OMXCameraAdapter_Factory(size_t sensor_index)
{
    CameraAdapter *adapter = NULL;
    Mutex::Autolock lock(gAdapterLock);

    LOG_FUNCTION_NAME;

    adapter = new OMXCameraAdapter(sensor_index);
    if ( adapter ) {
        CAMHAL_LOGDB("New OMX Camera adapter instance created for sensor %d",sensor_index);
    } else {
        CAMHAL_LOGEA("OMX Camera adapter create failed for sensor index = %d!",sensor_index);
    }

    LOG_FUNCTION_NAME_EXIT;

    return adapter;
}

OMX_ERRORTYPE OMXCameraAdapter::OMXCameraGetHandle(OMX_HANDLETYPE *handle, OMX_PTR pAppData,
        const OMX_CALLBACKTYPE & callbacks)
{
    OMX_ERRORTYPE eError = OMX_ErrorUndefined;

    for ( int i = 0; i < 5; ++i ) {
        if ( i > 0 ) {
            // sleep for 100 ms before next attempt
            usleep(100000);
        }

        // setup key parameters to send to Ducati during init
        OMX_CALLBACKTYPE oCallbacks = callbacks;

        // get handle
        eError = OMX_GetHandle(handle, (OMX_STRING)"OMX.TI.DUCATI1.VIDEO.CAMERA", pAppData, &oCallbacks);
        if ( eError == OMX_ErrorNone ) {
            return OMX_ErrorNone;
        }

        CAMHAL_LOGEB("OMX_GetHandle() failed, error: 0x%x", eError);
    }

    *handle = 0;
    return eError;
}


class CapabilitiesHandler
{
public:
    CapabilitiesHandler()
    {
        mComponent = 0;
        mIsAborted = true;
    }

    const OMX_HANDLETYPE & component() const
    {
        return mComponent;
    }

    OMX_HANDLETYPE & componentRef()
    {
        return mComponent;
    }

    status_t disableAllPorts()
    {
        android::AutoMutex locker(mLock);
        CAMHAL_UNUSED(locker);

        mPortsLeftToDisable = OMX_CAMERA_NUM_PORTS;
        mIsOk = false;
        mIsAborted = false;

        CAMHAL_LOGD("Disabling ports...");
        const OMX_ERRORTYPE sendCommandError = OMX_SendCommand(component(),
                OMX_CommandPortDisable, OMX_ALL, 0);
        CAMHAL_LOGD("Disabling ports... DONE");

        if ( sendCommandError != OMX_ErrorNone )
        {
            CAMHAL_LOGE("Failed disabling all ports, error: 0x%x", sendCommandError);
            return ErrorUtils::omxToAndroidError(sendCommandError);
        }

        CAMHAL_LOGD("Waiting for disabling all ports will be finished...");
        const status_t waitStatus = mCondition.waitRelative(mLock, seconds_to_nanoseconds(3));
        CAMHAL_LOGD("Waiting for disabling all ports will be finished... DONE");

        if ( waitStatus != NO_ERROR )
        {
            CAMHAL_LOGE("Timeout triggered while waiting for all ports to be disabled");
            return TIMED_OUT;
        }

        if ( !mIsOk )
        {
            CAMHAL_LOGE("Failed to disable all ports");
            return UNKNOWN_ERROR;
        }

        // all ports have been disabled
        mIsAborted = true;

        return NO_ERROR;
    }

    status_t switchToState(OMX_STATETYPE state)
    {
        CAMHAL_LOGD(".");
        android::AutoMutex locker(mLock);
        CAMHAL_UNUSED(locker);
        CAMHAL_LOGD(".");

        mState = state;
        mIsOk = false;
        mIsAborted = false;

        CAMHAL_LOGD("Switching to state 0x%x...", mState);
        const OMX_ERRORTYPE switchError = OMX_SendCommand(mComponent,
                OMX_CommandStateSet, mState, 0);
        CAMHAL_LOGD("Switching to state 0x%x... DONE", mState);

        if ( switchError != OMX_ErrorNone )
        {
            CAMHAL_LOGE("Failed switching to state 0x%x, error: 0x%x", mState, switchError);
            return ErrorUtils::omxToAndroidError(switchError);
        }

        // wait for the event for 3 seconds
        CAMHAL_LOGD("Waiting...");
        const status_t waitStatus = mCondition.waitRelative(mLock, seconds_to_nanoseconds(3));
        CAMHAL_LOGD("Waiting... DONE");

        // disable following events
        mIsAborted = true;

        if ( waitStatus != NO_ERROR )
        {
            CAMHAL_LOGE("Timeout triggered while switching to state 0x%x", mState);
            return TIMED_OUT;
        }

        // state has been switched, check whether is was Idle
        if ( !mIsOk )
        {
            CAMHAL_LOGE("Switching to state 0x%x has failed", mState);
            return UNKNOWN_ERROR;
        }

        return NO_ERROR;
    }

    status_t fetchCapabilitiesForSensor(int sensorId, CameraProperties::Properties * properties)
    {
        {
            CAMHAL_LOGD("Disabling all ports...");
            const status_t disableAllPortsError = disableAllPorts();
            CAMHAL_LOGD("Disabling all ports... DONE");

            if ( disableAllPortsError != NO_ERROR )
            {
                CAMHAL_LOGE("Failed to disable all ports, error: %d", disableAllPortsError);
                return UNKNOWN_ERROR;
            }
        }

        // sensor select
        OMX_CONFIG_SENSORSELECTTYPE sensorSelect;
        OMX_INIT_STRUCT_PTR (&sensorSelect, OMX_CONFIG_SENSORSELECTTYPE);
        sensorSelect.eSensor = (OMX_SENSORSELECT)sensorId;

        CAMHAL_LOGD("Selecting sensor %d...", sensorId);
        const OMX_ERRORTYPE sensorSelectError = OMX_SetConfig(component(),
                (OMX_INDEXTYPE)OMX_TI_IndexConfigSensorSelect, &sensorSelect);
        CAMHAL_LOGD("Selecting sensor %d... DONE", sensorId);

        if ( sensorSelectError != OMX_ErrorNone )
        {
            CAMHAL_LOGD("Max supported sensor number reached: %d", sensorId);
            return BAD_VALUE;
        }

        OMX_CONFIG_CAMOPERATINGMODETYPE camMode;

        OMX_INIT_STRUCT_PTR (&camMode, OMX_CONFIG_CAMOPERATINGMODETYPE);

        if ( sensorId == 2 )
        {
            CAMHAL_LOGDA("Camera mode: STEREO");
            camMode.eCamOperatingMode = OMX_CaptureStereoImageCapture;
        }
        else
        {
            CAMHAL_LOGDA("Camera mode: MONO");
            camMode.eCamOperatingMode = OMX_CaptureImageHighSpeedTemporalBracketing;
        }

        const OMX_ERRORTYPE eError =  OMX_SetParameter(component(),
                           ( OMX_INDEXTYPE ) OMX_IndexCameraOperatingMode,
                           &camMode);

        if ( OMX_ErrorNone != eError )
        {
            CAMHAL_LOGDB("Error while configuring camera mode in CameraAdapter_Capabilities 0x%x", eError);
            return BAD_VALUE;
        }

        const status_t idleSwitchError = switchToState(OMX_StateIdle);
        if ( idleSwitchError != NO_ERROR )
        {
            CAMHAL_LOGE("Failed to switch to Idle state, error: %d", idleSwitchError);
            return UNKNOWN_ERROR;
        }

        // get and fill capabilities
        OMXCameraAdapter::getCaps(sensorId, properties, component());

        const status_t loadedSwitchError = switchToState(OMX_StateLoaded);
        if ( loadedSwitchError != NO_ERROR )
        {
            CAMHAL_LOGE("Failed to switch to Loaded state, error: %d", loadedSwitchError);
            return UNKNOWN_ERROR;
        }

        return NO_ERROR;
    }

public:
    static OMX_ERRORTYPE eventCallback(const OMX_HANDLETYPE component,
            const OMX_PTR cookie, const OMX_EVENTTYPE event, const OMX_U32 data1, const OMX_U32 data2,
            const OMX_PTR pEventData)
    {
        LOG_FUNCTION_NAME;

        CAMHAL_UNUSED(pEventData);

        CAMHAL_LOGD("event = 0x%x", event);
        CAMHAL_LOGD("data1 = 0x%x", data1);
        CAMHAL_LOGD("data2 = 0x%x", data2);

        CapabilitiesHandler * handler = reinterpret_cast<CapabilitiesHandler*>(cookie);

        // ensure this is out component
        if ( handler->component() != component )
        {
            CAMHAL_LOGE("Wrong component handle received: %p, expecting: %p",
                        component, handler->component());
            return OMX_ErrorBadParameter;
        }

        return handler->processEvent(event, data1, data2);
    }

    OMX_ERRORTYPE processEvent(const OMX_EVENTTYPE event, const OMX_U32 data1, const OMX_U32 data2)
    {
        android::AutoMutex locker(mLock);
        CAMHAL_UNUSED(locker);

        if ( mIsAborted )
        {
            CAMHAL_LOGE("Waiting for state switch has been aborted");
            return OMX_ErrorNone;
        }

        switch ( event )
        {
        case OMX_EventCmdComplete:
            switch ( data1 )
            {
            case OMX_CommandStateSet:
                // this is our state switch command we are waiting for
                mIsOk = static_cast<OMX_STATETYPE>(data2) == mState;

                // wake up the caller
                CAMHAL_LOGD("Waking the condition...");
                mCondition.signal();
                CAMHAL_LOGD("Waking the condition... DONE");
                break;

            case OMX_CommandPortDisable:
                CAMHAL_LOGD("Decreasing disabled port count: %d", mPortsLeftToDisable);
                mPortsLeftToDisable--;
                if ( mPortsLeftToDisable == 0 )
                {
                    CAMHAL_LOGD("All ports have been disabled, waking the caller...");
                    mIsOk = true;
                    mCondition.signal();
                    CAMHAL_LOGD("All ports have been disabled, waking the caller... DONE");
                }
                break;

            default:
                // ignore rest of the commands
                break;
            }
            break;

        case OMX_EventError:
            CAMHAL_LOGE("Error event received, data1 = 0x%8x, data2 = 0x%8x", data1, data2);

            // keep mIsOk in false state, indicating that request has failed

            CAMHAL_LOGD("Waking the condition...");
            mCondition.signal();
            CAMHAL_LOGD("Waking the condition... DONE");
            break;

        default:
            // ignore rest of the event types
            break;
        }

        return OMX_ErrorNone;
    }

private:
    android::Mutex mLock;
    android::Condition mCondition;
    OMX_HANDLETYPE mComponent;
    OMX_STATETYPE mState;
    bool mIsAborted;
    bool mIsOk;
    int mPortsLeftToDisable;
};

extern "C" status_t OMXCameraAdapter_Capabilities(
        CameraProperties::Properties * const properties_array,
        const int starting_camera, const int max_camera, int & supportedCameras)
{
    LOG_FUNCTION_NAME;

    supportedCameras = 0;

    int num_cameras_supported = 0;
    OMX_ERRORTYPE eError = OMX_ErrorNone;

    Mutex::Autolock lock(gAdapterLock);

    if (!properties_array) {
        CAMHAL_LOGEB("invalid param: properties = 0x%p", properties_array);
        LOG_FUNCTION_NAME_EXIT;
        return BAD_VALUE;
    }

    eError = OMX_Init();
    if (eError != OMX_ErrorNone) {
      CAMHAL_LOGEB("Error OMX_Init -0x%x", eError);
      return ErrorUtils::omxToAndroidError(eError);
    }

    // Continue selecting sensor and then querying OMX Camera for it's capabilities
    // When sensor select returns an error, we know to break and stop
    while (eError == OMX_ErrorNone &&
           (starting_camera + num_cameras_supported) < max_camera) {

        CapabilitiesHandler handler;

        OMX_CALLBACKTYPE callbacks;
        callbacks.EventHandler = CapabilitiesHandler::eventCallback;
        callbacks.EmptyBufferDone = 0;
        callbacks.FillBufferDone = 0;

        eError = OMXCameraAdapter::OMXCameraGetHandle(&handler.componentRef(), &handler, callbacks);
        if (eError != OMX_ErrorNone) {
            CAMHAL_LOGEB("OMX_GetHandle -0x%x", eError);
            goto EXIT;
        }

        const int sensorId = num_cameras_supported;
        CameraProperties::Properties * properties = properties_array + starting_camera + sensorId;
        const status_t err = handler.fetchCapabilitiesForSensor(sensorId, properties);

        // clean up
        if(handler.component()) {
            CAMHAL_LOGD("Freeing the component...");
            OMX_FreeHandle(handler.component());
            CAMHAL_LOGD("Freeing the component... DONE");
            handler.componentRef() = NULL;
        }

        if ( err != NO_ERROR )
            break;

        num_cameras_supported++;
        CAMHAL_LOGDB("Number of OMX Cameras detected = %d \n",num_cameras_supported);
    }

 EXIT:
    CAMHAL_LOGD("Deinit...");
    OMX_Deinit();
    CAMHAL_LOGD("Deinit... DONE");

    if ( eError != OMX_ErrorNone )
    {
        CAMHAL_LOGE("Error: 0x%x", eError);
        LOG_FUNCTION_NAME_EXIT;
        return ErrorUtils::omxToAndroidError(eError);
    }

    supportedCameras = num_cameras_supported;

    LOG_FUNCTION_NAME_EXIT;

    return NO_ERROR;
}

};


/*--------------------Camera Adapter Class ENDS here-----------------------------*/
<|MERGE_RESOLUTION|>--- conflicted
+++ resolved
@@ -265,12 +265,7 @@
         if( ret == INVALID_OPERATION){
             CAMHAL_LOGDA("command handler thread already runnning!!");
             ret = NO_ERROR;
-<<<<<<< HEAD
-        } else
-        {
-=======
         } else {
->>>>>>> a45d456e
             CAMHAL_LOGEA("Couldn't run command handlerthread");
             return ret;
         }
@@ -292,12 +287,7 @@
         if( ret == INVALID_OPERATION){
             CAMHAL_LOGDA("omx callback handler thread already runnning!!");
             ret = NO_ERROR;
-<<<<<<< HEAD
-        }else
-        {
-=======
         } else {
->>>>>>> a45d456e
             CAMHAL_LOGEA("Couldn't run omx callback handler thread");
             return ret;
         }
@@ -3519,11 +3509,6 @@
             CAMHAL_LOGEA("Frame received for non-(preview/capture/measure) port. This is yet to be supported");
             goto EXIT;
         }
-<<<<<<< HEAD
-
-
-=======
->>>>>>> a45d456e
     if ( NO_ERROR != stat )
         {
         CameraBuffer *camera_buffer;
