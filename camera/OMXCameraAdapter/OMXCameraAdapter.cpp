/*
 * Copyright (C) Texas Instruments - http://www.ti.com/
 *
 * Licensed under the Apache License, Version 2.0 (the "License");
 * you may not use this file except in compliance with the License.
 * You may obtain a copy of the License at
 *
 *      http://www.apache.org/licenses/LICENSE-2.0
 *
 * Unless required by applicable law or agreed to in writing, software
 * distributed under the License is distributed on an "AS IS" BASIS,
 * WITHOUT WARRANTIES OR CONDITIONS OF ANY KIND, either express or implied.
 * See the License for the specific language governing permissions and
 * limitations under the License.
 */

/**
* @file OMXCameraAdapter.cpp
*
* This file maps the Camera Hardware Interface to OMX.
*
*/

#include "CameraHal.h"
#include "OMXCameraAdapter.h"
#include "OMXDCC.h"
#include "ErrorUtils.h"
#include "TICameraParameters.h"
#include <signal.h>
#include <math.h>

#include <cutils/properties.h>
#define UNLIKELY( exp ) (__builtin_expect( (exp) != 0, false ))
static int mDebugFps = 0;
static int mDebugFcs = 0;

#define HERE(Msg) {CAMHAL_LOGEB("--===line %d, %s===--\n", __LINE__, Msg);}

namespace Ti {
namespace Camera {

#ifdef CAMERAHAL_OMX_PROFILING

const char OMXCameraAdapter::DEFAULT_PROFILE_PATH[] = "/data/dbg/profile_data.bin";

#endif

//frames skipped before recalculating the framerate
#define FPS_PERIOD 30

android::Mutex gAdapterLock;
/*--------------------Camera Adapter Class STARTS here-----------------------------*/

status_t OMXCameraAdapter::initialize(CameraProperties::Properties* caps)
{
    LOG_FUNCTION_NAME;

    char value[PROPERTY_VALUE_MAX];
    const char *mountOrientationString = NULL;

    property_get("debug.camera.showfps", value, "0");
    mDebugFps = atoi(value);
    property_get("debug.camera.framecounts", value, "0");
    mDebugFcs = atoi(value);

#ifdef CAMERAHAL_OMX_PROFILING

    property_get("debug.camera.profile", value, "0");
    mDebugProfile = atoi(value);

#endif

    TIMM_OSAL_ERRORTYPE osalError = OMX_ErrorNone;
    OMX_ERRORTYPE eError = OMX_ErrorNone;
    status_t ret = NO_ERROR;

    mLocalVersionParam.s.nVersionMajor = 0x1;
    mLocalVersionParam.s.nVersionMinor = 0x1;
    mLocalVersionParam.s.nRevision = 0x0 ;
    mLocalVersionParam.s.nStep =  0x0;

    mPending3Asettings = 0;//E3AsettingsAll;
    mPendingCaptureSettings = 0;
    mPendingPreviewSettings = 0;
    mPendingReprocessSettings = 0;

    ret = mMemMgr.initialize();
    if ( ret != OK ) {
        CAMHAL_LOGE("MemoryManager initialization failed, error: %d", ret);
        return ret;
    }

    if ( 0 != mInitSem.Count() )
        {
        CAMHAL_LOGEB("Error mInitSem semaphore count %d", mInitSem.Count());
        LOG_FUNCTION_NAME_EXIT;
        return NO_INIT;
        }

    ///Update the preview and image capture port indexes
    mCameraAdapterParameters.mPrevPortIndex = OMX_CAMERA_PORT_VIDEO_OUT_PREVIEW;
    // temp changed in order to build OMX_CAMERA_PORT_VIDEO_OUT_IMAGE;
    mCameraAdapterParameters.mImagePortIndex = OMX_CAMERA_PORT_IMAGE_OUT_IMAGE;
    mCameraAdapterParameters.mMeasurementPortIndex = OMX_CAMERA_PORT_VIDEO_OUT_MEASUREMENT;
    //currently not supported use preview port instead
    mCameraAdapterParameters.mVideoPortIndex = OMX_CAMERA_PORT_VIDEO_OUT_VIDEO;
    mCameraAdapterParameters.mVideoInPortIndex = OMX_CAMERA_PORT_VIDEO_IN_VIDEO;

    eError = OMX_Init();
    if (eError != OMX_ErrorNone) {
        CAMHAL_LOGEB("OMX_Init() failed, error: 0x%x", eError);
        return Utils::ErrorUtils::omxToAndroidError(eError);
    }
    mOmxInitialized = true;

    // Initialize the callback handles
    OMX_CALLBACKTYPE callbacks;
    callbacks.EventHandler    = Camera::OMXCameraAdapterEventHandler;
    callbacks.EmptyBufferDone = Camera::OMXCameraAdapterEmptyBufferDone;
    callbacks.FillBufferDone  = Camera::OMXCameraAdapterFillBufferDone;

    ///Get the handle to the OMX Component
    eError = OMXCameraAdapter::OMXCameraGetHandle(&mCameraAdapterParameters.mHandleComp, this, callbacks);
    if(eError != OMX_ErrorNone) {
        CAMHAL_LOGEB("OMX_GetHandle -0x%x", eError);
    }
    GOTO_EXIT_IF((eError != OMX_ErrorNone), eError);

    mComponentState = OMX_StateLoaded;

    CAMHAL_LOGVB("OMX_GetHandle -0x%x sensor_index = %lu", eError, mSensorIndex);
    initDccFileDataSave(&mCameraAdapterParameters.mHandleComp, mCameraAdapterParameters.mPrevPortIndex);

    eError = OMX_SendCommand(mCameraAdapterParameters.mHandleComp,
                                  OMX_CommandPortDisable,
                                  OMX_ALL,
                                  NULL);

    if(eError != OMX_ErrorNone) {
         CAMHAL_LOGEB("OMX_SendCommand(OMX_CommandPortDisable) -0x%x", eError);
    }
    GOTO_EXIT_IF((eError != OMX_ErrorNone), eError);

    // Register for port enable event
    ret = RegisterForEvent(mCameraAdapterParameters.mHandleComp,
                                 OMX_EventCmdComplete,
                                 OMX_CommandPortEnable,
                                 mCameraAdapterParameters.mPrevPortIndex,
                                 mInitSem);
    if(ret != NO_ERROR) {
         CAMHAL_LOGEB("Error in registering for event %d", ret);
         goto EXIT;
    }

    // Enable PREVIEW Port
    eError = OMX_SendCommand(mCameraAdapterParameters.mHandleComp,
                                 OMX_CommandPortEnable,
                                 mCameraAdapterParameters.mPrevPortIndex,
                                 NULL);
    if(eError != OMX_ErrorNone) {
        CAMHAL_LOGEB("OMX_SendCommand(OMX_CommandPortEnable) -0x%x", eError);
    }
    GOTO_EXIT_IF((eError!=OMX_ErrorNone), eError);

    // Wait for the port enable event to occur
    ret = mInitSem.WaitTimeout(OMX_CMD_TIMEOUT);
    if ( NO_ERROR == ret ) {
         CAMHAL_LOGDA("-Port enable event arrived");
    } else {
         ret |= RemoveEvent(mCameraAdapterParameters.mHandleComp,
                            OMX_EventCmdComplete,
                            OMX_CommandPortEnable,
                            mCameraAdapterParameters.mPrevPortIndex,
                            NULL);
         CAMHAL_LOGEA("Timeout for enabling preview port expired!");
         goto EXIT;
     }

    // Select the sensor
    OMX_CONFIG_SENSORSELECTTYPE sensorSelect;
    OMX_INIT_STRUCT_PTR (&sensorSelect, OMX_CONFIG_SENSORSELECTTYPE);
    sensorSelect.eSensor = (OMX_SENSORSELECT) mSensorIndex;
    eError = OMX_SetConfig(mCameraAdapterParameters.mHandleComp, ( OMX_INDEXTYPE ) OMX_TI_IndexConfigSensorSelect, &sensorSelect);
    if ( OMX_ErrorNone != eError ) {
        CAMHAL_LOGEB("Error while selecting the sensor index as %d - 0x%x", mSensorIndex, eError);
        return BAD_VALUE;
    } else {
        CAMHAL_LOGDB("Sensor %d selected successfully", mSensorIndex);
    }

#ifdef CAMERAHAL_DEBUG

    printComponentVersion(mCameraAdapterParameters.mHandleComp);

#endif

    mBracketingEnabled = false;
    mZoomBracketingEnabled = false;
    mBracketingBuffersQueuedCount = 0;
    mBracketingRange = 1;
    mLastBracetingBufferIdx = 0;
    mBracketingBuffersQueued = NULL;
    mOMXStateSwitch = false;
    mBracketingSet = false;
#ifdef CAMERAHAL_USE_RAW_IMAGE_SAVING
    mRawCapture = false;
    mYuvCapture = false;
#endif

    mCaptureSignalled = false;
    mCaptureConfigured = false;
    mReprocConfigured = false;
    mRecording = false;
    mWaitingForSnapshot = false;
    mPictureFormatFromClient = NULL;

    mCapabilitiesOpMode = MODE_MAX;
    mCapMode = INITIAL_MODE;
    mIPP = IPP_NULL;
    mVstabEnabled = false;
    mVnfEnabled = false;
    mBurstFrames = 1;
    mFlushShotConfigQueue = false;
    mPictureQuality = 100;
    mCurrentZoomIdx = 0;
    mTargetZoomIdx = 0;
    mPreviousZoomIndx = 0;
    mReturnZoomStatus = false;
    mZoomInc = 1;
    mZoomParameterIdx = 0;
    mExposureBracketingValidEntries = 0;
    mZoomBracketingValidEntries = 0;
    mSensorOverclock = false;
    mAutoConv = OMX_TI_AutoConvergenceModeMax;
    mManualConv = 0;

#ifdef CAMERAHAL_TUNA
    mIternalRecordingHint = false;
#endif

    mDeviceOrientation = 0;
    mFaceOrientation = 0;
    mCapabilities = caps;
    mZoomUpdating = false;
    mZoomUpdate = false;
    mGBCE = BRIGHTNESS_OFF;
    mGLBCE = BRIGHTNESS_OFF;
    mParameters3A.ExposureLock = OMX_FALSE;
    mParameters3A.WhiteBalanceLock = OMX_FALSE;

    mEXIFData.mGPSData.mAltitudeValid = false;
    mEXIFData.mGPSData.mDatestampValid = false;
    mEXIFData.mGPSData.mLatValid = false;
    mEXIFData.mGPSData.mLongValid = false;
    mEXIFData.mGPSData.mMapDatumValid = false;
    mEXIFData.mGPSData.mProcMethodValid = false;
    mEXIFData.mGPSData.mVersionIdValid = false;
    mEXIFData.mGPSData.mTimeStampValid = false;
    mEXIFData.mModelValid = false;
    mEXIFData.mMakeValid = false;

    mCapturedFrames = 0;
    mBurstFramesAccum = 0;
    mBurstFramesQueued = 0;

    //update the mDeviceOrientation with the sensor mount orientation.
    //So that the face detect will work before onOrientationEvent()
    //get triggered.
    CAMHAL_ASSERT(mCapabilities);
    mountOrientationString = mCapabilities->get(CameraProperties::ORIENTATION_INDEX);
    CAMHAL_ASSERT(mountOrientationString);
    mDeviceOrientation = atoi(mountOrientationString);
    mFaceOrientation = atoi(mountOrientationString);

    if (mSensorIndex != 2) {
        mCapabilities->setMode(MODE_HIGH_SPEED);
    }

    if (mCapabilities->get(CameraProperties::SUPPORTED_ZOOM_STAGES) != NULL) {
        mMaxZoomSupported = mCapabilities->getInt(CameraProperties::SUPPORTED_ZOOM_STAGES) + 1;
    } else {
        mMaxZoomSupported = 1;
    }

    // initialize command handling thread
    if(mCommandHandler.get() == NULL)
        mCommandHandler = new CommandHandler(this);

    if ( NULL == mCommandHandler.get() )
    {
        CAMHAL_LOGEA("Couldn't create command handler");
        return NO_MEMORY;
    }

    ret = mCommandHandler->run("CallbackThread", android::PRIORITY_URGENT_DISPLAY);
    if ( ret != NO_ERROR )
    {
        if( ret == INVALID_OPERATION){
            CAMHAL_LOGDA("command handler thread already runnning!!");
            ret = NO_ERROR;
        } else {
            CAMHAL_LOGEA("Couldn't run command handlerthread");
            return ret;
        }
    }

    // initialize omx callback handling thread
    if(mOMXCallbackHandler.get() == NULL)
        mOMXCallbackHandler = new OMXCallbackHandler(this);

    if ( NULL == mOMXCallbackHandler.get() )
    {
        CAMHAL_LOGEA("Couldn't create omx callback handler");
        return NO_MEMORY;
    }

    ret = mOMXCallbackHandler->run("OMXCallbackThread", android::PRIORITY_URGENT_DISPLAY);
    if ( ret != NO_ERROR )
    {
        if( ret == INVALID_OPERATION){
            CAMHAL_LOGDA("omx callback handler thread already runnning!!");
            ret = NO_ERROR;
        } else {
            CAMHAL_LOGEA("Couldn't run omx callback handler thread");
            return ret;
        }
    }

    OMX_INIT_STRUCT_PTR (&mRegionPriority, OMX_TI_CONFIG_3A_REGION_PRIORITY);
    OMX_INIT_STRUCT_PTR (&mFacePriority, OMX_TI_CONFIG_3A_FACE_PRIORITY);
    mRegionPriority.nPortIndex = OMX_ALL;
    mFacePriority.nPortIndex = OMX_ALL;

    //Setting this flag will that the first setParameter call will apply all 3A settings
    //and will not conditionally apply based on current values.
    mFirstTimeInit = true;

    //Flag to avoid calling setVFramerate() before OMX_SetParameter(OMX_IndexParamPortDefinition)
    //Ducati will return an error otherwise.
    mSetFormatDone = false;

    memset(mExposureBracketingValues, 0, EXP_BRACKET_RANGE*sizeof(int));
    memset(mZoomBracketingValues, 0, ZOOM_BRACKET_RANGE*sizeof(int));
    mMeasurementEnabled = false;
    mFaceDetectionRunning = false;
    mFaceDetectionPaused = false;
    mFDSwitchAlgoPriority = false;

    metadataLastAnalogGain = -1;
    metadataLastExposureTime = -1;

    memset(&mCameraAdapterParameters.mCameraPortParams[mCameraAdapterParameters.mImagePortIndex], 0, sizeof(OMXCameraPortParameters));
    memset(&mCameraAdapterParameters.mCameraPortParams[mCameraAdapterParameters.mPrevPortIndex], 0, sizeof(OMXCameraPortParameters));
    memset(&mCameraAdapterParameters.mCameraPortParams[mCameraAdapterParameters.mVideoPortIndex], 0, sizeof(OMXCameraPortParameters));
    memset(&mCameraAdapterParameters.mCameraPortParams[mCameraAdapterParameters.mVideoInPortIndex], 0, sizeof(OMXCameraPortParameters));

    // initialize 3A defaults
    mParameters3A.Effect = getLUTvalue_HALtoOMX(OMXCameraAdapter::DEFAULT_EFFECT, EffLUT);
    mParameters3A.FlashMode = getLUTvalue_HALtoOMX(OMXCameraAdapter::DEFAULT_FLASH_MODE, FlashLUT);
    mParameters3A.SceneMode = getLUTvalue_HALtoOMX(OMXCameraAdapter::DEFAULT_SCENE_MODE, SceneLUT);
    mParameters3A.EVCompensation = atoi(OMXCameraAdapter::DEFAULT_EV_COMPENSATION);
    mParameters3A.Focus = getLUTvalue_HALtoOMX(OMXCameraAdapter::DEFAULT_FOCUS_MODE, FocusLUT);
    mParameters3A.ISO = getLUTvalue_HALtoOMX(OMXCameraAdapter::DEFAULT_ISO_MODE, IsoLUT);
    mParameters3A.Flicker = getLUTvalue_HALtoOMX(OMXCameraAdapter::DEFAULT_ANTIBANDING, FlickerLUT);
    mParameters3A.Brightness = atoi(OMXCameraAdapter::DEFAULT_BRIGHTNESS);
    mParameters3A.Saturation = atoi(OMXCameraAdapter::DEFAULT_SATURATION) - SATURATION_OFFSET;
    mParameters3A.Sharpness = atoi(OMXCameraAdapter::DEFAULT_SHARPNESS) - SHARPNESS_OFFSET;
    mParameters3A.Contrast = atoi(OMXCameraAdapter::DEFAULT_CONTRAST) - CONTRAST_OFFSET;
    mParameters3A.WhiteBallance = getLUTvalue_HALtoOMX(OMXCameraAdapter::DEFAULT_WB, WBalLUT);
    mParameters3A.Exposure = getLUTvalue_HALtoOMX(OMXCameraAdapter::DEFAULT_EXPOSURE_MODE, ExpLUT);
    mParameters3A.ExposureLock = OMX_FALSE;
    mParameters3A.FocusLock = OMX_FALSE;
    mParameters3A.WhiteBalanceLock = OMX_FALSE;

    mParameters3A.ManualExposure = 0;
    mParameters3A.ManualExposureRight = 0;
    mParameters3A.ManualGain = 0;
    mParameters3A.ManualGainRight = 0;

    mParameters3A.AlgoExternalGamma = OMX_FALSE;
    mParameters3A.AlgoNSF1 = OMX_TRUE;
    mParameters3A.AlgoNSF2 = OMX_TRUE;
    mParameters3A.AlgoSharpening = OMX_TRUE;
    mParameters3A.AlgoThreeLinColorMap = OMX_TRUE;
    mParameters3A.AlgoGIC = OMX_TRUE;
    memset(&mParameters3A.mGammaTable, 0, sizeof(mParameters3A.mGammaTable));

    LOG_FUNCTION_NAME_EXIT;
    return Utils::ErrorUtils::omxToAndroidError(eError);

    EXIT:

    CAMHAL_LOGDB("Exiting function %s because of ret %d eError=%x", __FUNCTION__, ret, eError);
    performCleanupAfterError();
    LOG_FUNCTION_NAME_EXIT;
    return Utils::ErrorUtils::omxToAndroidError(eError);
}

void OMXCameraAdapter::performCleanupAfterError()
{
    if(mCameraAdapterParameters.mHandleComp)
        {
        ///Free the OMX component handle in case of error
        OMX_FreeHandle(mCameraAdapterParameters.mHandleComp);
        mCameraAdapterParameters.mHandleComp = NULL;
        }

    ///De-init the OMX
    OMX_Deinit();
    mComponentState = OMX_StateInvalid;
}

OMXCameraAdapter::OMXCameraPortParameters *OMXCameraAdapter::getPortParams(CameraFrame::FrameType frameType)
{
    OMXCameraAdapter::OMXCameraPortParameters *ret = NULL;

    switch ( frameType )
    {
    case CameraFrame::IMAGE_FRAME:
        ret = &mCameraAdapterParameters.mCameraPortParams[mCameraAdapterParameters.mImagePortIndex];
        break;
    case CameraFrame::RAW_FRAME:
        if (mRawCapture) {
            ret = &mCameraAdapterParameters.mCameraPortParams[mCameraAdapterParameters.mVideoPortIndex];
        } else {
            ret = &mCameraAdapterParameters.mCameraPortParams[mCameraAdapterParameters.mImagePortIndex];
        }
        break;
    case CameraFrame::PREVIEW_FRAME_SYNC:
    case CameraFrame::SNAPSHOT_FRAME:
    case CameraFrame::VIDEO_FRAME_SYNC:
        ret = &mCameraAdapterParameters.mCameraPortParams[mCameraAdapterParameters.mPrevPortIndex];
        break;
    case CameraFrame::FRAME_DATA_SYNC:
        ret = &mCameraAdapterParameters.mCameraPortParams[mCameraAdapterParameters.mMeasurementPortIndex];
        break;
    default:
        break;
    };

    return ret;
}

status_t OMXCameraAdapter::fillThisBuffer(CameraBuffer * frameBuf, CameraFrame::FrameType frameType)
{
    LOG_FUNCTION_NAME;

    status_t ret = NO_ERROR;
    OMXCameraPortParameters *port = NULL;
    OMX_ERRORTYPE eError = OMX_ErrorNone;
    BaseCameraAdapter::AdapterState state;
    BaseCameraAdapter::getState(state);
    bool isCaptureFrame = false;

    if ( ( PREVIEW_ACTIVE & state ) != PREVIEW_ACTIVE )
        {
        return NO_INIT;
        }

    if ( NULL == frameBuf )
        {
        return -EINVAL;
        }

    isCaptureFrame = (CameraFrame::IMAGE_FRAME == frameType) ||
                     (CameraFrame::RAW_FRAME == frameType);

    if ( NO_ERROR == ret )
        {
        port = getPortParams(frameType);
        if ( NULL == port )
            {
            CAMHAL_LOGEB("Invalid frameType 0x%x", frameType);
            ret = -EINVAL;
            }
        }

    if ( NO_ERROR == ret ) {
        for ( int i = 0 ; i < port->mNumBufs ; i++) {
            if ((CameraBuffer *) port->mBufferHeader[i]->pAppPrivate == frameBuf) {
                if ( isCaptureFrame && !mBracketingEnabled ) {
                    android::AutoMutex lock(mBurstLock);
                    if ((1 > mCapturedFrames) && !mBracketingEnabled && (mCapMode != CP_CAM)) {
                        // Signal end of image capture
                        if ( NULL != mEndImageCaptureCallback) {
                            mEndImageCaptureCallback(mEndCaptureData);
                        }
                        port->mStatus[i] = OMXCameraPortParameters::IDLE;
                        return NO_ERROR;
                    } else if (mBurstFramesQueued >= mBurstFramesAccum) {
                        port->mStatus[i] = OMXCameraPortParameters::IDLE;
                        return NO_ERROR;
                    }
                    mBurstFramesQueued++;
                }
                port->mStatus[i] = OMXCameraPortParameters::FILL;
                eError = OMX_FillThisBuffer(mCameraAdapterParameters.mHandleComp, port->mBufferHeader[i]);
                if ( eError != OMX_ErrorNone )
                {
                    CAMHAL_LOGEB("OMX_FillThisBuffer 0x%x", eError);
                    goto EXIT;
                }
                mFramesWithDucati++;
                break;
           }
       }
    }

    LOG_FUNCTION_NAME_EXIT;
    return ret;

EXIT:
    CAMHAL_LOGEB("Exiting function %s because of ret %d eError=%x", __FUNCTION__, ret, eError);
    performCleanupAfterError();
    //Since fillthisbuffer is called asynchronously, make sure to signal error to the app
    mErrorNotifier->errorNotify(CAMERA_ERROR_HARD);
    LOG_FUNCTION_NAME_EXIT;
    return (ret | Utils::ErrorUtils::omxToAndroidError(eError));
}

void OMXCameraAdapter::setParamS3D(OMX_U32 port, const char *valstr)
{
    OMXCameraPortParameters *cap;

    LOG_FUNCTION_NAME;

    cap = &mCameraAdapterParameters.mCameraPortParams[port];
    if (valstr != NULL)
        {
        if (strcmp(valstr, TICameraParameters::S3D_TB_FULL) == 0)
            {
            cap->mFrameLayoutType = OMX_TI_StereoFrameLayoutTopBottom;
            }
        else if (strcmp(valstr, TICameraParameters::S3D_SS_FULL) == 0)
            {
            cap->mFrameLayoutType = OMX_TI_StereoFrameLayoutLeftRight;
            }
        else if (strcmp(valstr, TICameraParameters::S3D_TB_SUBSAMPLED) == 0)
            {
            cap->mFrameLayoutType = OMX_TI_StereoFrameLayoutTopBottomSubsample;
            }
        else if (strcmp(valstr, TICameraParameters::S3D_SS_SUBSAMPLED) == 0)
            {
            cap->mFrameLayoutType = OMX_TI_StereoFrameLayoutLeftRightSubsample;
            }
        else
            {
            cap->mFrameLayoutType = OMX_TI_StereoFrameLayout2D;
            }
        }
    else
        {
        cap->mFrameLayoutType = OMX_TI_StereoFrameLayout2D;
        }

    LOG_FUNCTION_NAME_EXIT;
}

status_t OMXCameraAdapter::setParameters(const android::CameraParameters &params)
{
    LOG_FUNCTION_NAME;

    int mode = 0;
    status_t ret = NO_ERROR;
    bool updateImagePortParams = false;
    int minFramerate, maxFramerate, frameRate;
    const char *valstr = NULL;
    int w, h;
    OMX_COLOR_FORMATTYPE pixFormat;
    BaseCameraAdapter::AdapterState state;
    BaseCameraAdapter::getState(state);

    ///@todo Include more camera parameters
    if ( (valstr = params.getPreviewFormat()) != NULL ) {
        if(strcmp(valstr, android::CameraParameters::PIXEL_FORMAT_YUV420SP) == 0 ||
           strcmp(valstr, android::CameraParameters::PIXEL_FORMAT_YUV420P) == 0 ||
           strcmp(valstr, android::CameraParameters::PIXEL_FORMAT_YUV422I) == 0) {
            CAMHAL_LOGDA("YUV420SP format selected");
            pixFormat = OMX_COLOR_FormatYUV420PackedSemiPlanar;
        } else if(strcmp(valstr, android::CameraParameters::PIXEL_FORMAT_RGB565) == 0) {
            CAMHAL_LOGDA("RGB565 format selected");
            pixFormat = OMX_COLOR_Format16bitRGB565;
        } else {
            CAMHAL_LOGDA("Invalid format, CbYCrY format selected as default");
            pixFormat = OMX_COLOR_FormatCbYCrY;
        }
    } else {
        CAMHAL_LOGEA("Preview format is NULL, defaulting to CbYCrY");
        pixFormat = OMX_COLOR_FormatCbYCrY;
    }

    OMXCameraPortParameters *cap;
    cap = &mCameraAdapterParameters.mCameraPortParams[mCameraAdapterParameters.mPrevPortIndex];

    params.getPreviewSize(&w, &h);
    frameRate = params.getPreviewFrameRate();
    params.getPreviewFpsRange(&minFramerate, &maxFramerate);
    minFramerate /= CameraHal::VFR_SCALE;
    maxFramerate /= CameraHal::VFR_SCALE;
    if ( ( 0 < minFramerate ) && ( 0 < maxFramerate ) ) {
        if ( minFramerate > maxFramerate ) {
            CAMHAL_LOGEA(" Min FPS set higher than MAX. So setting MIN and MAX to the higher value");
            maxFramerate = minFramerate;
        }

        if ( 0 >= frameRate ) {
            frameRate = maxFramerate;
        }

        if ( ( cap->mMinFrameRate != (OMX_U32) minFramerate ) ||
             ( cap->mMaxFrameRate != (OMX_U32) maxFramerate ) ) {
            cap->mMinFrameRate = minFramerate;
            cap->mMaxFrameRate = maxFramerate;
            setVFramerate(cap->mMinFrameRate, cap->mMaxFrameRate);
        }
    }

    if ( 0 < frameRate )
        {
        cap->mColorFormat = pixFormat;
        cap->mWidth = w;
        cap->mHeight = h;
        cap->mFrameRate = frameRate;

        CAMHAL_LOGVB("Prev: cap.mColorFormat = %d", (int)cap->mColorFormat);
        CAMHAL_LOGVB("Prev: cap.mWidth = %d", (int)cap->mWidth);
        CAMHAL_LOGVB("Prev: cap.mHeight = %d", (int)cap->mHeight);
        CAMHAL_LOGVB("Prev: cap.mFrameRate = %d", (int)cap->mFrameRate);

        //TODO: Add an additional parameter for video resolution
       //use preview resolution for now
        cap = &mCameraAdapterParameters.mCameraPortParams[mCameraAdapterParameters.mPrevPortIndex];
        cap->mColorFormat = pixFormat;
        cap->mWidth = w;
        cap->mHeight = h;
        cap->mFrameRate = frameRate;

        CAMHAL_LOGVB("Video: cap.mColorFormat = %d", (int)cap->mColorFormat);
        CAMHAL_LOGVB("Video: cap.mWidth = %d", (int)cap->mWidth);
        CAMHAL_LOGVB("Video: cap.mHeight = %d", (int)cap->mHeight);
        CAMHAL_LOGVB("Video: cap.mFrameRate = %d", (int)cap->mFrameRate);

        ///mStride is set from setBufs() while passing the APIs
        cap->mStride = 4096;
        cap->mBufSize = cap->mStride * cap->mHeight;
        }

    if ( ( cap->mWidth >= 1920 ) &&
         ( cap->mHeight >= 1080 ) &&
         ( cap->mFrameRate >= FRAME_RATE_FULL_HD ) &&
         ( !mSensorOverclock ) )
        {
        mOMXStateSwitch = true;
        }
    else if ( ( ( cap->mWidth < 1920 ) ||
               ( cap->mHeight < 1080 ) ||
               ( cap->mFrameRate < FRAME_RATE_FULL_HD ) ) &&
               ( mSensorOverclock ) )
        {
        mOMXStateSwitch = true;
        }

#ifdef CAMERAHAL_TUNA
    valstr = params.get(TICameraParameters::KEY_RECORDING_HINT);
    if (!valstr || (valstr && (strcmp(valstr, android::CameraParameters::FALSE)))) {
        mIternalRecordingHint = false;
    } else {
        mIternalRecordingHint = true;
    }
#endif

#ifdef OMAP_ENHANCEMENT
    if ( (valstr = params.get(TICameraParameters::KEY_MEASUREMENT_ENABLE)) != NULL )
        {
        if (strcmp(valstr, android::CameraParameters::TRUE) == 0)
            {
            mMeasurementEnabled = true;
            }
        else if (strcmp(valstr, android::CameraParameters::FALSE) == 0)
            {
            mMeasurementEnabled = false;
            }
        else
            {
            mMeasurementEnabled = false;
            }
        }
    else
        {
        //Disable measurement data by default
        mMeasurementEnabled = false;
        }
#endif

#ifdef OMAP_ENHANCEMENT_S3D
    setParamS3D(mCameraAdapterParameters.mPrevPortIndex,
               params.get(TICameraParameters::KEY_S3D_PRV_FRAME_LAYOUT));
#endif

    ret |= setParametersCapture(params, state);

    ret |= setParameters3A(params, state);

    ret |= setParametersAlgo(params, state);

    ret |= setParametersFocus(params, state);

    ret |= setParametersFD(params, state);

    ret |= setParametersZoom(params, state);

    ret |= setParametersEXIF(params, state);

    mParams = params;
    mFirstTimeInit = false;

    if ( MODE_MAX != mCapabilitiesOpMode ) {
        mCapabilities->setMode(mCapabilitiesOpMode);
    }

    LOG_FUNCTION_NAME_EXIT;
    return ret;
}

void saveFile(unsigned char   *buff, int width, int height, int format) {
    static int      counter = 1;
    int             fd = -1;
    char            fn[256];

    LOG_FUNCTION_NAME;

    fn[0] = 0;
    sprintf(fn, "/preview%03d.yuv", counter);
    fd = open(fn, O_CREAT | O_WRONLY | O_SYNC | O_TRUNC, 0777);
    if(fd < 0) {
        CAMHAL_LOGE("Unable to open file %s: %s", fn, strerror(fd));
        return;
    }

    CAMHAL_LOGVB("Copying from 0x%x, size=%d x %d", buff, width, height);

    //method currently supports only nv12 dumping
    int stride = width;
    uint8_t *bf = (uint8_t*) buff;
    for(int i=0;i<height;i++)
        {
        write(fd, bf, width);
        bf += 4096;
        }

    for(int i=0;i<height/2;i++)
        {
        write(fd, bf, stride);
        bf += 4096;
        }

    close(fd);


    counter++;

    LOG_FUNCTION_NAME_EXIT;
}


#ifdef CAMERAHAL_USE_RAW_IMAGE_SAVING
static status_t saveBufferToFile(const void *buf, int size, const char *filename)
{
    if (size < 0) {
        CAMHAL_LOGE("Wrong buffer size: %d", size);
        return BAD_VALUE;
    }

    const int fd = open(filename, O_CREAT | O_WRONLY | O_SYNC | O_TRUNC, 0644);
    if (fd < 0) {
        CAMHAL_LOGE("ERROR: %s, Unable to save raw file", strerror(fd));
        return BAD_VALUE;
    }

    if (write(fd, buf, size) != (signed)size) {
        CAMHAL_LOGE("ERROR: Unable to write to raw file: %s ", strerror(errno));
        close(fd);
        return NO_MEMORY;
    }

    CAMHAL_LOGD("buffer=%p, size=%d stored at %s", buf, size, filename);

    close(fd);
    return OK;
}
#endif


void OMXCameraAdapter::getParameters(android::CameraParameters& params)
{
    status_t ret = NO_ERROR;
    OMX_CONFIG_EXPOSUREVALUETYPE exp;
    OMX_ERRORTYPE eError = OMX_ErrorNone;
    BaseCameraAdapter::AdapterState state;
    BaseCameraAdapter::getState(state);
    const char *valstr = NULL;
    LOG_FUNCTION_NAME;

    if( mParameters3A.SceneMode != OMX_Manual ) {
       const char *valstr_supported = NULL;

       if (mCapabilities) {
           const SceneModesEntry* entry = NULL;
           entry = getSceneModeEntry(mCapabilities->get(CameraProperties::CAMERA_NAME),
                                    (OMX_SCENEMODETYPE) mParameters3A.SceneMode);
           if(entry) {
               mParameters3A.Focus = entry->focus;
               mParameters3A.FlashMode = entry->flash;
               mParameters3A.WhiteBallance = entry->wb;
           }
       }

       valstr = getLUTvalue_OMXtoHAL(mParameters3A.WhiteBallance, WBalLUT);
       valstr_supported = mParams.get(android::CameraParameters::KEY_SUPPORTED_WHITE_BALANCE);
       if (valstr && valstr_supported && strstr(valstr_supported, valstr))
           params.set(android::CameraParameters::KEY_WHITE_BALANCE , valstr);

       valstr = getLUTvalue_OMXtoHAL(mParameters3A.FlashMode, FlashLUT);
       valstr_supported = mParams.get(android::CameraParameters::KEY_SUPPORTED_FLASH_MODES);
       if (valstr && valstr_supported && strstr(valstr_supported, valstr))
           params.set(android::CameraParameters::KEY_FLASH_MODE, valstr);

       if ((mParameters3A.Focus == OMX_IMAGE_FocusControlAuto) &&
           ( (mCapMode != OMXCameraAdapter::VIDEO_MODE) &&
             (mCapMode != OMXCameraAdapter::VIDEO_MODE_HQ) ) ) {
           valstr = android::CameraParameters::FOCUS_MODE_CONTINUOUS_PICTURE;
       } else {
           valstr = getLUTvalue_OMXtoHAL(mParameters3A.Focus, FocusLUT);
       }
       valstr_supported = mParams.get(android::CameraParameters::KEY_SUPPORTED_FOCUS_MODES);
       if (valstr && valstr_supported && strstr(valstr_supported, valstr))
           params.set(android::CameraParameters::KEY_FOCUS_MODE, valstr);
    }

    //Query focus distances only when focus is running
    if ( ( AF_ACTIVE & state ) ||
         ( NULL == mParameters.get(android::CameraParameters::KEY_FOCUS_DISTANCES) ) )
        {
        updateFocusDistances(params);
        }
    else
        {
        params.set(android::CameraParameters::KEY_FOCUS_DISTANCES,
                   mParameters.get(android::CameraParameters::KEY_FOCUS_DISTANCES));
        }

#ifdef OMAP_ENHANCEMENT
    OMX_INIT_STRUCT_PTR (&exp, OMX_CONFIG_EXPOSUREVALUETYPE);
    exp.nPortIndex = OMX_ALL;

    eError = OMX_GetConfig(mCameraAdapterParameters.mHandleComp,
                           OMX_IndexConfigCommonExposureValue,
                           &exp);
    if ( OMX_ErrorNone == eError )
        {
        params.set(TICameraParameters::KEY_CURRENT_ISO, exp.nSensitivity);
        }
    else
        {
        CAMHAL_LOGEB("OMX error 0x%x, while retrieving current ISO value", eError);
        }
#endif

    {
    android::AutoMutex lock(mZoomLock);
    //Immediate zoom should not be avaialable while smooth zoom is running
    if ( ZOOM_ACTIVE & state )
        {
        if ( mZoomParameterIdx != mCurrentZoomIdx )
            {
            mZoomParameterIdx += mZoomInc;
            }
        params.set(android::CameraParameters::KEY_ZOOM, mZoomParameterIdx);
        if ( ( mCurrentZoomIdx == mTargetZoomIdx ) &&
             ( mZoomParameterIdx == mCurrentZoomIdx ) )
            {

            if ( NO_ERROR == ret )
                {

                ret =  BaseCameraAdapter::setState(CAMERA_STOP_SMOOTH_ZOOM);

                if ( NO_ERROR == ret )
                    {
                    ret = BaseCameraAdapter::commitState();
                    }
                else
                    {
                    ret |= BaseCameraAdapter::rollbackState();
                    }

                }

            }

        CAMHAL_LOGDB("CameraParameters Zoom = %d", mCurrentZoomIdx);
        }
    else
        {
        params.set(android::CameraParameters::KEY_ZOOM, mCurrentZoomIdx);
        }
    }

    //Populate current lock status
    if ( mUserSetExpLock || mParameters3A.ExposureLock ) {
        params.set(android::CameraParameters::KEY_AUTO_EXPOSURE_LOCK,
                android::CameraParameters::TRUE);
    } else {
        params.set(android::CameraParameters::KEY_AUTO_EXPOSURE_LOCK,
                android::CameraParameters::FALSE);
    }

    if ( mUserSetWbLock || mParameters3A.WhiteBalanceLock ) {
        params.set(android::CameraParameters::KEY_AUTO_WHITEBALANCE_LOCK,
                android::CameraParameters::TRUE);
    } else {
        params.set(android::CameraParameters::KEY_AUTO_WHITEBALANCE_LOCK,
                android::CameraParameters::FALSE);
    }

    // Update Picture size capabilities dynamically
    params.set(android::CameraParameters::KEY_SUPPORTED_PICTURE_SIZES,
                mCapabilities->get(CameraProperties::SUPPORTED_PICTURE_SIZES));

    // Update framerate capabilities dynamically
    params.set(android::CameraParameters::KEY_SUPPORTED_PREVIEW_FRAME_RATES,
               mCapabilities->get(CameraProperties::SUPPORTED_PREVIEW_FRAME_RATES));

    params.set(TICameraParameters::KEY_FRAMERATES_EXT_SUPPORTED,
               mCapabilities->get(CameraProperties::SUPPORTED_PREVIEW_FRAME_RATES_EXT));

    params.set(android::CameraParameters::KEY_SUPPORTED_PREVIEW_FPS_RANGE,
               mCapabilities->get(CameraProperties::FRAMERATE_RANGE_SUPPORTED));

    params.set(TICameraParameters::KEY_FRAMERATE_RANGES_EXT_SUPPORTED,
               mCapabilities->get(CameraProperties::FRAMERATE_RANGE_EXT_SUPPORTED));

    LOG_FUNCTION_NAME_EXIT;
}

status_t OMXCameraAdapter::setupTunnel(uint32_t SliceHeight, uint32_t EncoderHandle, uint32_t width, uint32_t height) {
    LOG_FUNCTION_NAME;

    status_t ret = NO_ERROR;
    OMX_ERRORTYPE eError = OMX_ErrorNone;
    OMX_HANDLETYPE *encoderHandle = (OMX_HANDLETYPE *)EncoderHandle;

    CAMHAL_LOGDB("\n %s: SliceHeight:%d, EncoderHandle:%d width:%d height:%d \n", __FUNCTION__, SliceHeight, EncoderHandle, width, height);

    if (SliceHeight == 0){
        CAMHAL_LOGEA("\n\n #### Encoder Slice Height Not received, Dont Setup Tunnel $$$$\n\n");
        return BAD_VALUE;
    }

    if (encoderHandle == NULL) {
        CAMHAL_LOGEA("Encoder Handle not set \n\n");
        return BAD_VALUE;
    }

    if ( 0 != mInitSem.Count() ) {
        CAMHAL_LOGEB("Error mInitSem semaphore count %d", mInitSem.Count());
        LOG_FUNCTION_NAME_EXIT;
        return NO_INIT;
    }

    // Register for port enable event
    ret = RegisterForEvent(mCameraAdapterParameters.mHandleComp,
            OMX_EventCmdComplete,
            OMX_CommandPortEnable,
            mCameraAdapterParameters.mVideoPortIndex,
            mInitSem);
    if(ret != NO_ERROR) {
        CAMHAL_LOGEB("Error in registering for event %d", ret);
        return UNKNOWN_ERROR;
    }

    // Enable VIDEO Port
    eError = OMX_SendCommand(mCameraAdapterParameters.mHandleComp,
            OMX_CommandPortEnable,
            mCameraAdapterParameters.mVideoPortIndex,
            NULL);
    if(eError != OMX_ErrorNone) {
        CAMHAL_LOGEB("OMX_SendCommand(OMX_CommandPortEnable) -0x%x", eError);
        return BAD_VALUE;
    }

    // Wait for the port enable event to occur
    ret = mInitSem.WaitTimeout(OMX_CMD_TIMEOUT);
    if ( NO_ERROR == ret ) {
        CAMHAL_LOGDA("-Port enable event arrived");
    } else {
        ret |= RemoveEvent(mCameraAdapterParameters.mHandleComp,
                OMX_EventCmdComplete,
                OMX_CommandPortEnable,
                mCameraAdapterParameters.mVideoPortIndex,
                NULL);
        CAMHAL_LOGEA("Timeout for enabling preview port expired!");
        return UNKNOWN_ERROR;
     }

    //Set the Video Port Params
    OMX_PARAM_PORTDEFINITIONTYPE portCheck;
    OMX_INIT_STRUCT_PTR (&portCheck, OMX_PARAM_PORTDEFINITIONTYPE);
    portCheck.nPortIndex = OMX_CAMERA_PORT_VIDEO_OUT_VIDEO;
    eError = OMX_GetParameter(mCameraAdapterParameters.mHandleComp,
                                OMX_IndexParamPortDefinition, &portCheck);
    if (eError!=OMX_ErrorNone) {
        CAMHAL_LOGEB("OMX_GetParameter OMX_IndexParamPortDefinition Error - %x", eError);
    }

    portCheck.format.video.nFrameWidth = width;
    portCheck.format.video.nFrameHeight = height;
    portCheck.format.video.eColorFormat = OMX_COLOR_FormatYUV420PackedSemiPlanar;
    eError = OMX_SetParameter(mCameraAdapterParameters.mHandleComp,
            OMX_IndexParamPortDefinition, &portCheck);
    if (eError!=OMX_ErrorNone) {
        CAMHAL_LOGEB("OMX_SetParameter OMX_IndexParamPortDefinition Error- %x", eError);
    }

    //Slice  Configuration
    OMX_TI_PARAM_VTCSLICE VTCSlice;
    OMX_INIT_STRUCT_PTR(&VTCSlice, OMX_TI_PARAM_VTCSLICE);
    eError = OMX_GetParameter(mCameraAdapterParameters.mHandleComp, (OMX_INDEXTYPE)OMX_TI_IndexParamVtcSlice, &VTCSlice);
    if (eError!=OMX_ErrorNone) {
        CAMHAL_LOGEB("OMX_GetParameter OMX_TI_IndexParamVtcSlice Error - %x", eError);
    }

    VTCSlice.nSliceHeight = SliceHeight;
    eError = OMX_SetParameter(mCameraAdapterParameters.mHandleComp, (OMX_INDEXTYPE)OMX_TI_IndexParamVtcSlice, &VTCSlice);
    if (OMX_ErrorNone != eError ) {
        CAMHAL_LOGEB("OMX_SetParameter on OMX_TI_IndexParamVtcSlice returned error: 0x%x", eError);
        return BAD_VALUE;
    }

    eError = OMX_SetupTunnel(mCameraAdapterParameters.mHandleComp,
            mCameraAdapterParameters.mVideoPortIndex, encoderHandle, 0);
    if (OMX_ErrorNone != eError ) {
        CAMHAL_LOGEB("OMX_SetupTunnel returned error: 0x%x", eError);
        return BAD_VALUE;
    }

    return NO_ERROR;
}

status_t OMXCameraAdapter::setSensorQuirks(int orientation,
                                           OMXCameraPortParameters &portParams,
                                           bool &portConfigured)
{
    status_t overclockStatus = NO_ERROR;
    int sensorID = -1;
    size_t overclockWidth;
    size_t overclockHeight;
    OMX_ERRORTYPE eError = OMX_ErrorNone;
    OMX_PARAM_PORTDEFINITIONTYPE portCheck;

    LOG_FUNCTION_NAME;

    portConfigured = false;
    OMX_INIT_STRUCT_PTR (&portCheck, OMX_PARAM_PORTDEFINITIONTYPE);

    portCheck.nPortIndex = mCameraAdapterParameters.mPrevPortIndex;

    eError = OMX_GetParameter (mCameraAdapterParameters.mHandleComp,
                               OMX_IndexParamPortDefinition,
                               &portCheck);

    if ( eError != OMX_ErrorNone ) {
        CAMHAL_LOGEB("OMX_GetParameter - %x", eError);
        return Utils::ErrorUtils::omxToAndroidError(eError);
    }

    if ( ( orientation == 90 ) || ( orientation == 270 ) ) {
        overclockWidth = 1080;
        overclockHeight = 1920;
    } else {
        overclockWidth = 1920;
        overclockHeight = 1080;
    }

    sensorID = mCapabilities->getInt(CameraProperties::CAMERA_SENSOR_ID);
    if( ( ( sensorID == SENSORID_IMX060 ) &&
          ( portParams.mWidth >= overclockWidth ) &&
          ( portParams.mHeight >= overclockHeight ) &&
          ( portParams.mFrameRate >= FRAME_RATE_FULL_HD ) ) ||
          (( sensorID == SENSORID_OV14825) &&
          ( portParams.mFrameRate >= FRAME_RATE_HIGH_HD ))||
        ( ( sensorID == SENSORID_OV5640 ) &&
          ( portParams.mWidth >= overclockWidth ) &&
          ( portParams.mHeight >= overclockHeight ) ) ) {
        overclockStatus = setSensorOverclock(true);
    } else {

        //WA: If the next port resolution doesn't require
        //    sensor overclocking, but the previous resolution
        //    needed it, then we have to first set new port
        //    resolution and then disable sensor overclocking.
        if( ( ( sensorID == SENSORID_IMX060 ) &&
              ( portCheck.format.video.nFrameWidth >= overclockWidth ) &&
              ( portCheck.format.video.nFrameHeight >= overclockHeight ) &&
              ( ( portCheck.format.video.xFramerate >> 16 ) >= FRAME_RATE_FULL_HD ) ) ||
              (( sensorID == SENSORID_OV14825) &&
              (( portCheck.format.video.xFramerate >> 16) >= FRAME_RATE_HIGH_HD ))||
             ( ( sensorID == SENSORID_OV5640 ) &&
              ( portCheck.format.video.nFrameWidth >= overclockWidth ) &&
              ( portCheck.format.video.nFrameHeight >= overclockHeight ) ) ) {
            status_t ret = setFormat(mCameraAdapterParameters.mPrevPortIndex,
                                     portParams);
            if ( NO_ERROR != ret ) {
                return ret;
            }

            // Another WA: Setting the port definition will reset the VFR
            //             configuration.
            setVFramerate(portParams.mMinFrameRate, portParams.mMaxFrameRate);

            portConfigured = true;
        }

        overclockStatus = setSensorOverclock(false);
    }

    LOG_FUNCTION_NAME_EXIT;

    return overclockStatus;
}
status_t OMXCameraAdapter::setFormat(OMX_U32 port, OMXCameraPortParameters &portParams)
{
    LOG_FUNCTION_NAME;

    status_t ret = NO_ERROR;
    size_t bufferCount;
    OMX_ERRORTYPE eError = OMX_ErrorNone;
    OMX_PARAM_PORTDEFINITIONTYPE portCheck;

    OMX_INIT_STRUCT_PTR (&portCheck, OMX_PARAM_PORTDEFINITIONTYPE);

    portCheck.nPortIndex = port;

    eError = OMX_GetParameter (mCameraAdapterParameters.mHandleComp,
                                OMX_IndexParamPortDefinition, &portCheck);
    if (eError!=OMX_ErrorNone) {
        CAMHAL_LOGEB("OMX_GetParameter - %x", eError);
    }
    GOTO_EXIT_IF((eError!=OMX_ErrorNone), eError);

    if (OMX_CAMERA_PORT_VIDEO_OUT_PREVIEW == port) {
        portCheck.format.video.nFrameWidth      = portParams.mWidth;
        portCheck.format.video.nFrameHeight     = portParams.mHeight;
        portCheck.format.video.eColorFormat     = portParams.mColorFormat;
        portCheck.format.video.nStride          = portParams.mStride;

        portCheck.format.video.xFramerate       = portParams.mFrameRate<<16;
        portCheck.nBufferSize                   = portParams.mStride * portParams.mHeight;
        portCheck.nBufferCountActual = portParams.mNumBufs;
        mFocusThreshold = FOCUS_THRESHOLD * portParams.mFrameRate;
        // Used for RAW capture
    } else if (OMX_CAMERA_PORT_VIDEO_OUT_VIDEO == port) {
        portCheck.format.video.nFrameWidth      = portParams.mWidth;
        portCheck.format.video.nFrameHeight     = portParams.mHeight;
        portCheck.format.video.eColorFormat     = OMX_COLOR_FormatRawBayer10bit; // portParams.mColorFormat;
        portCheck.nBufferCountActual            = 1; // portParams.mNumBufs;
    } else if (OMX_CAMERA_PORT_IMAGE_OUT_IMAGE == port) {
        portCheck.format.image.nFrameWidth      = portParams.mWidth;
        portCheck.format.image.nFrameHeight     = portParams.mHeight;
        if (OMX_COLOR_FormatUnused == portParams.mColorFormat) {
            portCheck.format.image.eColorFormat = OMX_COLOR_FormatCbYCrY;
            if (mCodingMode == CodingJPEG) {
                portCheck.format.image.eCompressionFormat = OMX_IMAGE_CodingJPEG;
            } else if (mCodingMode == CodingJPS) {
                portCheck.format.image.eCompressionFormat = (OMX_IMAGE_CODINGTYPE) OMX_TI_IMAGE_CodingJPS;
            } else if (mCodingMode == CodingMPO) {
                portCheck.format.image.eCompressionFormat = (OMX_IMAGE_CODINGTYPE) OMX_TI_IMAGE_CodingMPO;
            } else {
                portCheck.format.image.eCompressionFormat = OMX_IMAGE_CodingUnused;
            }
        } else {
            portCheck.format.image.eColorFormat       = portParams.mColorFormat;
            portCheck.format.image.eCompressionFormat = OMX_IMAGE_CodingUnused;
        }

#ifdef CAMERAHAL_USE_RAW_IMAGE_SAVING
        // RAW + YUV Capture
        if (mYuvCapture) {
            portCheck.format.image.eColorFormat       = OMX_COLOR_FormatCbYCrY;
            portCheck.format.image.eCompressionFormat = OMX_IMAGE_CodingUnused;
        }
#endif
        //Stride for 1D tiler buffer is zero
        portCheck.format.image.nStride          =  0;
        portCheck.nBufferCountActual = portParams.mNumBufs;
     } else if (OMX_CAMERA_PORT_VIDEO_IN_VIDEO == port) {
        portCheck.format.video.nFrameWidth      = portParams.mWidth;
        portCheck.format.video.nStride          = portParams.mStride;
        portCheck.format.video.nFrameHeight     = portParams.mHeight;
        portCheck.format.video.eColorFormat     = portParams.mColorFormat;
        portCheck.format.video.xFramerate       = 30 << 16;
        portCheck.nBufferCountActual            = portParams.mNumBufs;
    } else {
        CAMHAL_LOGEB("Unsupported port index (%lu)", port);
    }

    if (( mSensorIndex == OMX_TI_StereoSensor ) && (OMX_CAMERA_PORT_VIDEO_OUT_VIDEO != port)) {
        ret = setS3DFrameLayout(port);
        if ( NO_ERROR != ret )
            {
            CAMHAL_LOGEA("Error configuring stereo 3D frame layout");
            return ret;
            }
        }

    eError = OMX_SetParameter(mCameraAdapterParameters.mHandleComp,
            OMX_IndexParamPortDefinition, &portCheck);
    if (eError!=OMX_ErrorNone) {
        CAMHAL_LOGEB("OMX_SetParameter - %x", eError);
    }
    GOTO_EXIT_IF((eError!=OMX_ErrorNone), eError);

    /* check if parameters are set correctly by calling GetParameter() */
    eError = OMX_GetParameter(mCameraAdapterParameters.mHandleComp,
            OMX_IndexParamPortDefinition, &portCheck);
    if (eError!=OMX_ErrorNone) {
        CAMHAL_LOGEB("OMX_GetParameter - %x", eError);
    }
    GOTO_EXIT_IF((eError!=OMX_ErrorNone), eError);

    portParams.mBufSize = portCheck.nBufferSize;
    portParams.mStride = portCheck.format.image.nStride;

    if (OMX_CAMERA_PORT_IMAGE_OUT_IMAGE == port) {
        CAMHAL_LOGDB("\n *** IMG Width = %ld", portCheck.format.image.nFrameWidth);
        CAMHAL_LOGDB("\n *** IMG Height = %ld", portCheck.format.image.nFrameHeight);

        CAMHAL_LOGDB("\n *** IMG IMG FMT = %x", portCheck.format.image.eColorFormat);
        CAMHAL_LOGDB("\n *** IMG portCheck.nBufferSize = %ld\n",portCheck.nBufferSize);
        CAMHAL_LOGDB("\n *** IMG portCheck.nBufferCountMin = %ld\n",
                portCheck.nBufferCountMin);
        CAMHAL_LOGDB("\n *** IMG portCheck.nBufferCountActual = %ld\n",
                portCheck.nBufferCountActual);
        CAMHAL_LOGDB("\n *** IMG portCheck.format.image.nStride = %ld\n",
                portCheck.format.image.nStride);
    } else if (OMX_CAMERA_PORT_VIDEO_OUT_PREVIEW == port) {
        CAMHAL_LOGDB("\n *** PRV Width = %ld", portCheck.format.video.nFrameWidth);
        CAMHAL_LOGDB("\n *** PRV Height = %ld", portCheck.format.video.nFrameHeight);

        CAMHAL_LOGDB("\n *** PRV IMG FMT = %x", portCheck.format.video.eColorFormat);
        CAMHAL_LOGDB("\n *** PRV portCheck.nBufferSize = %ld\n",portCheck.nBufferSize);
        CAMHAL_LOGDB("\n *** PRV portCheck.nBufferCountMin = %ld\n",
                portCheck.nBufferCountMin);
        CAMHAL_LOGDB("\n *** PRV portCheck.nBufferCountActual = %ld\n",
                portCheck.nBufferCountActual);
        CAMHAL_LOGDB("\n ***PRV portCheck.format.video.nStride = %ld\n",
                portCheck.format.video.nStride);
    } else {
        CAMHAL_LOGDB("\n *** VID Width = %ld", portCheck.format.video.nFrameWidth);
        CAMHAL_LOGDB("\n *** VID Height = %ld", portCheck.format.video.nFrameHeight);

        CAMHAL_LOGDB("\n *** VID IMG FMT = %x", portCheck.format.video.eColorFormat);
        CAMHAL_LOGDB("\n *** VID portCheck.nBufferSize = %ld\n",portCheck.nBufferSize);
        CAMHAL_LOGDB("\n *** VID portCheck.nBufferCountMin = %ld\n",
                portCheck.nBufferCountMin);
        CAMHAL_LOGDB("\n *** VID portCheck.nBufferCountActual = %ld\n",
                portCheck.nBufferCountActual);
        CAMHAL_LOGDB("\n *** VID portCheck.format.video.nStride = %ld\n",
                portCheck.format.video.nStride);
    }

    mSetFormatDone = true;

    LOG_FUNCTION_NAME_EXIT;

    return Utils::ErrorUtils::omxToAndroidError(eError);

    EXIT:

    CAMHAL_LOGEB("Exiting function %s because of eError = 0x%x", __FUNCTION__, eError);

    LOG_FUNCTION_NAME_EXIT;

    return Utils::ErrorUtils::omxToAndroidError(eError);
}

status_t OMXCameraAdapter::flushBuffers(OMX_U32 nPort)
{
    LOG_FUNCTION_NAME;

    status_t ret = NO_ERROR;
    OMX_ERRORTYPE eError = OMX_ErrorNone;

    if ( 0 != mFlushSem.Count() )
        {
        CAMHAL_LOGEB("Error mFlushSem semaphore count %d", mFlushSem.Count());
        LOG_FUNCTION_NAME_EXIT;
        return NO_INIT;
        }

    OMXCameraPortParameters * mPreviewData = NULL;
    mPreviewData = &mCameraAdapterParameters.mCameraPortParams[nPort];

    ///Register for the FLUSH event
    ///This method just inserts a message in Event Q, which is checked in the callback
    ///The sempahore passed is signalled by the callback
    ret = RegisterForEvent(mCameraAdapterParameters.mHandleComp,
                                OMX_EventCmdComplete,
                                OMX_CommandFlush,
                                nPort,
                                mFlushSem);
    if(ret!=NO_ERROR)
        {
        CAMHAL_LOGEB("Error in registering for event %d", ret);
        goto EXIT;
        }

    ///Send FLUSH command to preview port
    eError = OMX_SendCommand (mCameraAdapterParameters.mHandleComp,
                              OMX_CommandFlush,
                              nPort,
                              NULL);

    if(eError!=OMX_ErrorNone)
        {
        CAMHAL_LOGEB("OMX_SendCommand(OMX_CommandFlush)-0x%x", eError);
        }
    GOTO_EXIT_IF((eError!=OMX_ErrorNone), eError);

    CAMHAL_LOGDA("Waiting for flush event");

    ///Wait for the FLUSH event to occur
    ret = mFlushSem.WaitTimeout(OMX_CMD_TIMEOUT);

    //If somethiing bad happened while we wait
    if (mComponentState == OMX_StateInvalid)
      {
        CAMHAL_LOGEA("Invalid State after Flush Exitting!!!");
        goto EXIT;
      }

    if ( NO_ERROR == ret )
        {
        CAMHAL_LOGDA("Flush event received");
        }
    else
        {
        ret |= RemoveEvent(mCameraAdapterParameters.mHandleComp,
                           OMX_EventCmdComplete,
                           OMX_CommandFlush,
                           nPort,
                           NULL);
        CAMHAL_LOGDA("Flush event timeout expired");
        goto EXIT;
        }

    mOMXCallbackHandler->flush();

    LOG_FUNCTION_NAME_EXIT;

    return (ret | Utils::ErrorUtils::omxToAndroidError(eError));

    EXIT:
    CAMHAL_LOGEB("Exiting function %s because of ret %d eError=%x", __FUNCTION__, ret, eError);
    performCleanupAfterError();
    LOG_FUNCTION_NAME_EXIT;
    return (ret | Utils::ErrorUtils::omxToAndroidError(eError));
}

///API to give the buffers to Adapter
status_t OMXCameraAdapter::useBuffers(CameraMode mode, CameraBuffer * bufArr, int num, size_t length, unsigned int queueable)
{
    OMX_ERRORTYPE eError = OMX_ErrorNone;
    status_t ret = NO_ERROR;

    LOG_FUNCTION_NAME;

    switch(mode)
        {
        case CAMERA_PREVIEW:
            mCameraAdapterParameters.mCameraPortParams[mCameraAdapterParameters.mPrevPortIndex].mNumBufs =  num;
            mCameraAdapterParameters.mCameraPortParams[mCameraAdapterParameters.mPrevPortIndex].mMaxQueueable = queueable;
            ret = UseBuffersPreview(bufArr, num);
            break;

        case CAMERA_IMAGE_CAPTURE:
            mCameraAdapterParameters.mCameraPortParams[mCameraAdapterParameters.mImagePortIndex].mMaxQueueable = queueable;
            ret = UseBuffersCapture(bufArr, num);
            mCameraAdapterParameters.mCameraPortParams[mCameraAdapterParameters.mImagePortIndex].mNumBufs = num;
            break;

        case CAMERA_VIDEO:
            mCameraAdapterParameters.mCameraPortParams[mCameraAdapterParameters.mVideoPortIndex].mNumBufs =  num;
            mCameraAdapterParameters.mCameraPortParams[mCameraAdapterParameters.mVideoPortIndex].mMaxQueueable = queueable;
            ret = UseBuffersRawCapture(bufArr, num);
            break;

        case CAMERA_MEASUREMENT:
            mCameraAdapterParameters.mCameraPortParams[mCameraAdapterParameters.mMeasurementPortIndex].mNumBufs = num;
            mCameraAdapterParameters.mCameraPortParams[mCameraAdapterParameters.mMeasurementPortIndex].mMaxQueueable = queueable;
            ret = UseBuffersPreviewData(bufArr, num);
            break;

        case CAMERA_REPROCESS:
            mCameraAdapterParameters.mCameraPortParams[mCameraAdapterParameters.mVideoInPortIndex].mNumBufs = num;
            mCameraAdapterParameters.mCameraPortParams[mCameraAdapterParameters.mVideoInPortIndex].mMaxQueueable = queueable;
            ret = UseBuffersReprocess(bufArr, num);
            break;
        }

    LOG_FUNCTION_NAME_EXIT;

    return ret;
}

status_t OMXCameraAdapter::UseBuffersPreviewData(CameraBuffer * bufArr, int num)
{
    status_t ret = NO_ERROR;
    OMX_ERRORTYPE eError = OMX_ErrorNone;
    OMXCameraPortParameters * measurementData = NULL;
    android::AutoMutex lock(mPreviewDataBufferLock);

    LOG_FUNCTION_NAME;

    if ( mComponentState != OMX_StateLoaded )
        {
        CAMHAL_LOGEA("Calling UseBuffersPreviewData() when not in LOADED state");
        return BAD_VALUE;
        }

    if ( NULL == bufArr )
        {
        CAMHAL_LOGEA("NULL pointer passed for buffArr");
        return BAD_VALUE;
        }

    if ( 0 != mUsePreviewDataSem.Count() )
        {
        CAMHAL_LOGEB("Error mUsePreviewDataSem semaphore count %d", mUsePreviewDataSem.Count());
        LOG_FUNCTION_NAME_EXIT;
        return NO_INIT;
        }

    if ( NO_ERROR == ret )
        {
        measurementData = &mCameraAdapterParameters.mCameraPortParams[mCameraAdapterParameters.mMeasurementPortIndex];
        measurementData->mNumBufs = num ;
        }

    if ( NO_ERROR == ret )
        {
         ///Register for port enable event on measurement port
        ret = RegisterForEvent(mCameraAdapterParameters.mHandleComp,
                                      OMX_EventCmdComplete,
                                      OMX_CommandPortEnable,
                                      mCameraAdapterParameters.mMeasurementPortIndex,
                                      mUsePreviewDataSem);

        if ( ret == NO_ERROR )
            {
            CAMHAL_LOGDB("Registering for event %d", ret);
            }
        else
            {
            CAMHAL_LOGEB("Error in registering for event %d", ret);
            goto EXIT;
            }
        }

    if ( NO_ERROR == ret )
        {
         ///Enable MEASUREMENT Port
         eError = OMX_SendCommand(mCameraAdapterParameters.mHandleComp,
                                      OMX_CommandPortEnable,
                                      mCameraAdapterParameters.mMeasurementPortIndex,
                                      NULL);

            if ( eError == OMX_ErrorNone )
                {
                CAMHAL_LOGDB("OMX_SendCommand(OMX_CommandPortEnable) -0x%x", eError);
                }
            else
                {
                CAMHAL_LOGEB("OMX_SendCommand(OMX_CommandPortEnable) -0x%x", eError);
                goto EXIT;
                }
        }

    if ( NO_ERROR == ret )
        {
        ret = mUsePreviewDataSem.WaitTimeout(OMX_CMD_TIMEOUT);

        //If somethiing bad happened while we wait
        if (mComponentState == OMX_StateInvalid)
          {
            CAMHAL_LOGEA("Invalid State after measurement port enable Exitting!!!");
            goto EXIT;
          }

        if ( NO_ERROR == ret )
            {
            CAMHAL_LOGDA("Port enable event arrived on measurement port");
            }
        else
            {
            ret |= RemoveEvent(mCameraAdapterParameters.mHandleComp,
                               OMX_EventCmdComplete,
                               OMX_CommandPortEnable,
                               mCameraAdapterParameters.mMeasurementPortIndex,
                               NULL);
            CAMHAL_LOGEA("Timeout expoired during port enable on measurement port");
            goto EXIT;
            }

        CAMHAL_LOGDA("Port enable event arrived on measurement port");
        }

    LOG_FUNCTION_NAME_EXIT;

    return ret;
EXIT:
    CAMHAL_LOGEB("Exiting function %s because of ret %d eError=%x", __FUNCTION__, ret, eError);
    performCleanupAfterError();
    LOG_FUNCTION_NAME_EXIT;
    return (ret | Utils::ErrorUtils::omxToAndroidError(eError));
}

status_t OMXCameraAdapter::switchToExecuting()
{
  status_t ret = NO_ERROR;
  Utils::Message msg;

  LOG_FUNCTION_NAME;

  mStateSwitchLock.lock();
  msg.command = CommandHandler::CAMERA_SWITCH_TO_EXECUTING;
  msg.arg1 = mErrorNotifier;
  ret = mCommandHandler->put(&msg);

  LOG_FUNCTION_NAME_EXIT;

  return ret;
}

status_t OMXCameraAdapter::doSwitchToExecuting()
{
  status_t ret = NO_ERROR;
  OMX_ERRORTYPE eError = OMX_ErrorNone;
  LOG_FUNCTION_NAME;

  if ( (mComponentState == OMX_StateExecuting) || (mComponentState == OMX_StateInvalid) ){
    CAMHAL_LOGDA("Already in OMX_Executing state or OMX_StateInvalid state");
    mStateSwitchLock.unlock();
    return NO_ERROR;
  }

  if ( 0 != mSwitchToExecSem.Count() ){
    CAMHAL_LOGEB("Error mSwitchToExecSem semaphore count %d", mSwitchToExecSem.Count());
    goto EXIT;
  }

  ///Register for Preview port DISABLE  event
  ret = RegisterForEvent(mCameraAdapterParameters.mHandleComp,
                         OMX_EventCmdComplete,
                         OMX_CommandPortDisable,
                         mCameraAdapterParameters.mPrevPortIndex,
                         mSwitchToExecSem);
  if ( NO_ERROR != ret ){
    CAMHAL_LOGEB("Error in registering Port Disable for event %d", ret);
    goto EXIT;
  }
  ///Disable Preview Port
  eError = OMX_SendCommand(mCameraAdapterParameters.mHandleComp,
                           OMX_CommandPortDisable,
                           mCameraAdapterParameters.mPrevPortIndex,
                           NULL);
  ret = mSwitchToExecSem.WaitTimeout(OMX_CMD_TIMEOUT);
  if (ret != NO_ERROR){
    CAMHAL_LOGEB("Timeout PREVIEW PORT DISABLE %d", ret);
  }

  CAMHAL_LOGVB("PREV PORT DISABLED %d", ret);

  ///Register for IDLE state switch event
  ret = RegisterForEvent(mCameraAdapterParameters.mHandleComp,
                         OMX_EventCmdComplete,
                         OMX_CommandStateSet,
                         OMX_StateIdle,
                         mSwitchToExecSem);
  if(ret!=NO_ERROR)
    {
      CAMHAL_LOGEB("Error in IDLE STATE SWITCH %d", ret);
      goto EXIT;
    }
  eError = OMX_SendCommand (mCameraAdapterParameters.mHandleComp ,
                            OMX_CommandStateSet,
                            OMX_StateIdle,
                            NULL);
  GOTO_EXIT_IF((eError!=OMX_ErrorNone), eError);
  ret = mSwitchToExecSem.WaitTimeout(OMX_CMD_TIMEOUT);
  if (ret != NO_ERROR){
    CAMHAL_LOGEB("Timeout IDLE STATE SWITCH %d", ret);
    goto EXIT;
  }
  mComponentState = OMX_StateIdle;
  CAMHAL_LOGVB("OMX_SendCommand(OMX_StateIdle) 0x%x", eError);

  ///Register for EXECUTING state switch event
  ret = RegisterForEvent(mCameraAdapterParameters.mHandleComp,
                         OMX_EventCmdComplete,
                         OMX_CommandStateSet,
                         OMX_StateExecuting,
                         mSwitchToExecSem);
  if(ret!=NO_ERROR)
    {
      CAMHAL_LOGEB("Error in EXECUTING STATE SWITCH %d", ret);
      goto EXIT;
    }
  eError = OMX_SendCommand (mCameraAdapterParameters.mHandleComp ,
                            OMX_CommandStateSet,
                            OMX_StateExecuting,
                            NULL);
  GOTO_EXIT_IF((eError!=OMX_ErrorNone), eError);
  ret = mSwitchToExecSem.WaitTimeout(OMX_CMD_TIMEOUT);
  if (ret != NO_ERROR){
    CAMHAL_LOGEB("Timeout EXEC STATE SWITCH %d", ret);
    goto EXIT;
  }
  mComponentState = OMX_StateExecuting;
  CAMHAL_LOGVB("OMX_SendCommand(OMX_StateExecuting) 0x%x", eError);

  mStateSwitchLock.unlock();

  LOG_FUNCTION_NAME_EXIT;
  return ret;

 EXIT:
  CAMHAL_LOGEB("Exiting function %s because of ret %d eError=%x", __FUNCTION__, ret, eError);
  performCleanupAfterError();
  mStateSwitchLock.unlock();
  LOG_FUNCTION_NAME_EXIT;
  return (ret | Utils::ErrorUtils::omxToAndroidError(eError));
}

status_t OMXCameraAdapter::switchToIdle() {
    status_t ret = NO_ERROR;
    OMX_ERRORTYPE eError = OMX_ErrorNone;

    LOG_FUNCTION_NAME;

    android::AutoMutex lock(mIdleStateSwitchLock);

    if ( mComponentState == OMX_StateIdle || mComponentState == OMX_StateLoaded  || mComponentState == OMX_StateInvalid) {
        CAMHAL_LOGDA("Already in OMX_StateIdle, OMX_Loaded state or OMX_StateInvalid state");
        return NO_ERROR;
    }

    if ( 0 != mSwitchToLoadedSem.Count() )
        {
        CAMHAL_LOGEB("Error mSwitchToLoadedSem semaphore count %d", mSwitchToLoadedSem.Count());
        goto EXIT;
        }

    ///Register for EXECUTING state transition.
    ///This method just inserts a message in Event Q, which is checked in the callback
    ///The sempahore passed is signalled by the callback
    ret = RegisterForEvent(mCameraAdapterParameters.mHandleComp,
                           OMX_EventCmdComplete,
                           OMX_CommandStateSet,
                           OMX_StateIdle,
                           mSwitchToLoadedSem);

    if(ret!=NO_ERROR)
        {
        CAMHAL_LOGEB("Error in registering for event %d", ret);
        goto EXIT;
        }

    eError = OMX_SendCommand (mCameraAdapterParameters.mHandleComp,
                              OMX_CommandStateSet,
                              OMX_StateIdle,
                              NULL);

    if(eError!=OMX_ErrorNone)
        {
        CAMHAL_LOGEB("OMX_SendCommand(OMX_StateIdle) - %x", eError);
        }

    GOTO_EXIT_IF((eError!=OMX_ErrorNone), eError);

    ///Wait for the EXECUTING ->IDLE transition to arrive

    CAMHAL_LOGDA("EXECUTING->IDLE state changed");
    ret = mSwitchToLoadedSem.WaitTimeout(OMX_CMD_TIMEOUT);

    //If somethiing bad happened while we wait
    if (mComponentState == OMX_StateInvalid)
      {
        CAMHAL_LOGEA("Invalid State after EXECUTING->IDLE Exitting!!!");
        goto EXIT;
      }

    if ( NO_ERROR == ret )
        {
        CAMHAL_LOGDA("EXECUTING->IDLE state changed");
        }
    else
        {
        ret |= RemoveEvent(mCameraAdapterParameters.mHandleComp,
                           OMX_EventCmdComplete,
                           OMX_CommandStateSet,
                           OMX_StateIdle,
                           NULL);
        CAMHAL_LOGEA("Timeout expired on EXECUTING->IDLE state change");
        goto EXIT;
        }

    mComponentState = OMX_StateIdle;

    return NO_ERROR;

EXIT:
    CAMHAL_LOGEB("Exiting function %s because of ret %d eError=%x", __FUNCTION__, ret, eError);
    performCleanupAfterError();
    LOG_FUNCTION_NAME_EXIT;
    return (ret | Utils::ErrorUtils::omxToAndroidError(eError));
}



status_t OMXCameraAdapter::prevPortEnable() {
    status_t ret = NO_ERROR;
    OMX_ERRORTYPE eError = OMX_ErrorNone;

    LOG_FUNCTION_NAME;

    ///Register for Preview port ENABLE event
    ret = RegisterForEvent(mCameraAdapterParameters.mHandleComp,
            OMX_EventCmdComplete,
            OMX_CommandPortEnable,
            mCameraAdapterParameters.mPrevPortIndex,
            mSwitchToLoadedSem);

    if ( NO_ERROR != ret )
    {
        CAMHAL_LOGEB("Error in registering for event %d", ret);
        goto EXIT;
    }

    ///Enable Preview Port
    eError = OMX_SendCommand(mCameraAdapterParameters.mHandleComp,
            OMX_CommandPortEnable,
            mCameraAdapterParameters.mPrevPortIndex,
            NULL);


    CAMHAL_LOGDB("OMX_SendCommand(OMX_CommandStateSet) 0x%x", eError);
    GOTO_EXIT_IF((eError!=OMX_ErrorNone), eError);

    CAMHAL_LOGDA("Enabling Preview port");
    ///Wait for state to switch to idle
    ret = mSwitchToLoadedSem.WaitTimeout(OMX_CMD_TIMEOUT);

    //If somethiing bad happened while we wait
    if (mComponentState == OMX_StateInvalid)
    {
        CAMHAL_LOGEA("Invalid State after Enabling Preview port Exitting!!!");
        goto EXIT;
    }

    if ( NO_ERROR == ret )
    {
        CAMHAL_LOGDA("Preview port enabled!");
    }
    else
    {
        ret |= RemoveEvent(mCameraAdapterParameters.mHandleComp,
                OMX_EventCmdComplete,
                OMX_CommandPortEnable,
                mCameraAdapterParameters.mPrevPortIndex,
                NULL);
        CAMHAL_LOGEA("Preview enable timedout");

        goto EXIT;
    }

    LOG_FUNCTION_NAME_EXIT;
    return (ret | Utils::ErrorUtils::omxToAndroidError(eError));

EXIT:
    CAMHAL_LOGEB("Exiting function %s because of ret %d eError=%x", __FUNCTION__, ret, eError);
    performCleanupAfterError();
    LOG_FUNCTION_NAME_EXIT;
    return (ret | Utils::ErrorUtils::omxToAndroidError(eError));
}

status_t OMXCameraAdapter::switchToLoaded(bool bPortEnableRequired) {
    status_t ret = NO_ERROR;
    OMX_ERRORTYPE eError = OMX_ErrorNone;

    LOG_FUNCTION_NAME;

    android::AutoMutex lock(mStateSwitchLock);
    if ( mComponentState == OMX_StateLoaded  || mComponentState == OMX_StateInvalid) {
        CAMHAL_LOGDA("Already in OMX_Loaded state or OMX_StateInvalid state");
        return NO_ERROR;
    }

    if ( mComponentState != OMX_StateIdle) {
        ret = switchToIdle();
        if (ret != NO_ERROR) return ret;
    }

    if ( 0 != mSwitchToLoadedSem.Count() ) {
        CAMHAL_LOGEB("Error mSwitchToLoadedSem semaphore count %d", mSwitchToLoadedSem.Count());
        goto EXIT;
    }

    ///Register for LOADED state transition.
    ///This method just inserts a message in Event Q, which is checked in the callback
    ///The sempahore passed is signalled by the callback
    ret = RegisterForEvent(mCameraAdapterParameters.mHandleComp,
                           OMX_EventCmdComplete,
                           OMX_CommandStateSet,
                           OMX_StateLoaded,
                           mSwitchToLoadedSem);

    if(ret!=NO_ERROR)
        {
        CAMHAL_LOGEB("Error in registering for event %d", ret);
        goto EXIT;
        }

    eError = OMX_SendCommand (mCameraAdapterParameters.mHandleComp,
                              OMX_CommandStateSet,
                              OMX_StateLoaded,
                              NULL);

    if(eError!=OMX_ErrorNone)
        {
        CAMHAL_LOGEB("OMX_SendCommand(OMX_StateLoaded) - %x", eError);
        }
    GOTO_EXIT_IF((eError!=OMX_ErrorNone), eError);

    if ( !bPortEnableRequired ) {
        OMXCameraPortParameters *mCaptureData , *mPreviewData, *measurementData;
        mCaptureData = mPreviewData = measurementData = NULL;

        mPreviewData = &mCameraAdapterParameters.mCameraPortParams[mCameraAdapterParameters.mPrevPortIndex];
        mCaptureData = &mCameraAdapterParameters.mCameraPortParams[mCameraAdapterParameters.mImagePortIndex];
        measurementData = &mCameraAdapterParameters.mCameraPortParams[mCameraAdapterParameters.mMeasurementPortIndex];

        ///Free the OMX Buffers
        for ( int i = 0 ; i < mPreviewData->mNumBufs ; i++ ) {
            eError = OMX_FreeBuffer(mCameraAdapterParameters.mHandleComp,
                    mCameraAdapterParameters.mPrevPortIndex,
                    mPreviewData->mBufferHeader[i]);

            if(eError!=OMX_ErrorNone) {
                CAMHAL_LOGEB("OMX_FreeBuffer - %x", eError);
            }
            GOTO_EXIT_IF((eError!=OMX_ErrorNone), eError);
        }

        if ( mMeasurementEnabled ) {

            for ( int i = 0 ; i < measurementData->mNumBufs ; i++ ) {
                eError = OMX_FreeBuffer(mCameraAdapterParameters.mHandleComp,
                        mCameraAdapterParameters.mMeasurementPortIndex,
                        measurementData->mBufferHeader[i]);
                if(eError!=OMX_ErrorNone) {
                    CAMHAL_LOGEB("OMX_FreeBuffer - %x", eError);
                }
                GOTO_EXIT_IF((eError!=OMX_ErrorNone), eError);
            }

            {
                android::AutoMutex lock(mPreviewDataBufferLock);
                mPreviewDataBuffersAvailable.clear();
            }

        }
    }

    CAMHAL_LOGDA("Switching IDLE->LOADED state");
    ret = mSwitchToLoadedSem.WaitTimeout(OMX_CMD_TIMEOUT);

    //If somethiing bad happened while we wait
    if (mComponentState == OMX_StateInvalid)
      {
        CAMHAL_LOGEA("Invalid State after IDLE->LOADED Exitting!!!");
        goto EXIT;
      }

    if ( NO_ERROR == ret )
        {
        CAMHAL_LOGDA("IDLE->LOADED state changed");
        }
    else
        {
        ret |= RemoveEvent(mCameraAdapterParameters.mHandleComp,
                           OMX_EventCmdComplete,
                           OMX_CommandStateSet,
                           OMX_StateLoaded,
                           NULL);
        CAMHAL_LOGEA("Timeout expired on IDLE->LOADED state change");
        goto EXIT;
        }

    mComponentState = OMX_StateLoaded;
    if (bPortEnableRequired == true) {
        prevPortEnable();
    }

    return (ret | Utils::ErrorUtils::omxToAndroidError(eError));

EXIT:
    CAMHAL_LOGEB("Exiting function %s because of ret %d eError=%x", __FUNCTION__, ret, eError);
    {
        android::AutoMutex lock(mPreviewBufferLock);
        ///Clear all the available preview buffers
        mPreviewBuffersAvailable.clear();
    }
    performCleanupAfterError();
    LOG_FUNCTION_NAME_EXIT;
    return (ret | Utils::ErrorUtils::omxToAndroidError(eError));
}

status_t OMXCameraAdapter::UseBuffersPreview(CameraBuffer * bufArr, int num)
{
    status_t ret = NO_ERROR;
    OMX_ERRORTYPE eError = OMX_ErrorNone;
    int tmpHeight, tmpWidth;

    LOG_FUNCTION_NAME;

    if(!bufArr)
        {
        CAMHAL_LOGEA("NULL pointer passed for buffArr");
        LOG_FUNCTION_NAME_EXIT;
        return BAD_VALUE;
        }

    OMXCameraPortParameters * mPreviewData = NULL;
    OMXCameraPortParameters *measurementData = NULL;
    mPreviewData = &mCameraAdapterParameters.mCameraPortParams[mCameraAdapterParameters.mPrevPortIndex];
    measurementData = &mCameraAdapterParameters.mCameraPortParams[mCameraAdapterParameters.mMeasurementPortIndex];
    mPreviewData->mNumBufs = num ;

    if ( 0 != mUsePreviewSem.Count() )
        {
        CAMHAL_LOGEB("Error mUsePreviewSem semaphore count %d", mUsePreviewSem.Count());
        LOG_FUNCTION_NAME_EXIT;
        return NO_INIT;
        }

    if(mPreviewData->mNumBufs != num)
        {
        CAMHAL_LOGEA("Current number of buffers doesnt equal new num of buffers passed!");
        LOG_FUNCTION_NAME_EXIT;
        return BAD_VALUE;
        }

    mStateSwitchLock.lock();

    if ( mComponentState == OMX_StateLoaded ) {

        if (mPendingPreviewSettings & SetLDC) {
            mPendingPreviewSettings &= ~SetLDC;
            ret = setLDC(mIPP);
            if ( NO_ERROR != ret ) {
                CAMHAL_LOGEB("setLDC() failed %d", ret);
            }
        }

        if (mPendingPreviewSettings & SetNSF) {
            mPendingPreviewSettings &= ~SetNSF;
            ret = setNSF(mIPP);
            if ( NO_ERROR != ret ) {
                CAMHAL_LOGEB("setNSF() failed %d", ret);
            }
        }

        if (mPendingPreviewSettings & SetCapMode) {
            mPendingPreviewSettings &= ~SetCapMode;
            ret = setCaptureMode(mCapMode);
            if ( NO_ERROR != ret ) {
                CAMHAL_LOGEB("setCaptureMode() failed %d", ret);
            }
        }

        if( (mCapMode == OMXCameraAdapter::VIDEO_MODE) ||
            (mCapMode == OMXCameraAdapter::VIDEO_MODE_HQ) ) {

            if (mPendingPreviewSettings & SetVNF) {
                mPendingPreviewSettings &= ~SetVNF;
                ret = enableVideoNoiseFilter(mVnfEnabled);
                if ( NO_ERROR != ret){
                    CAMHAL_LOGEB("Error configuring VNF %x", ret);
                }
            }

            if (mPendingPreviewSettings & SetVSTAB) {
                mPendingPreviewSettings &= ~SetVSTAB;
                ret = enableVideoStabilization(mVstabEnabled);
                if ( NO_ERROR != ret) {
                    CAMHAL_LOGEB("Error configuring VSTAB %x", ret);
                }
            }

        }
    }

    ret = setSensorOrientation(mSensorOrientation);
    if ( NO_ERROR != ret )
        {
        CAMHAL_LOGEB("Error configuring Sensor Orientation %x", ret);
        mSensorOrientation = 0;
        }

    if ( mComponentState == OMX_StateLoaded )
        {
        ///Register for IDLE state switch event
        ret = RegisterForEvent(mCameraAdapterParameters.mHandleComp,
                               OMX_EventCmdComplete,
                               OMX_CommandStateSet,
                               OMX_StateIdle,
                               mUsePreviewSem);

        if(ret!=NO_ERROR)
            {
            CAMHAL_LOGEB("Error in registering for event %d", ret);
            goto EXIT;
            }

        ///Once we get the buffers, move component state to idle state and pass the buffers to OMX comp using UseBuffer
        eError = OMX_SendCommand (mCameraAdapterParameters.mHandleComp ,
                                  OMX_CommandStateSet,
                                  OMX_StateIdle,
                                  NULL);

        CAMHAL_LOGDB("OMX_SendCommand(OMX_CommandStateSet) 0x%x", eError);

        GOTO_EXIT_IF((eError!=OMX_ErrorNone), eError);

        mComponentState = OMX_StateIdle;
        }
    else
        {
            ///Register for Preview port ENABLE event
            ret = RegisterForEvent(mCameraAdapterParameters.mHandleComp,
                                   OMX_EventCmdComplete,
                                   OMX_CommandPortEnable,
                                   mCameraAdapterParameters.mPrevPortIndex,
                                   mUsePreviewSem);

            if ( NO_ERROR != ret )
                {
                CAMHAL_LOGEB("Error in registering for event %d", ret);
                goto EXIT;
                }

            ///Enable Preview Port
            eError = OMX_SendCommand(mCameraAdapterParameters.mHandleComp,
                                     OMX_CommandPortEnable,
                                     mCameraAdapterParameters.mPrevPortIndex,
                                     NULL);
        }


    ///Configure DOMX to use either gralloc handles or vptrs
    OMX_TI_PARAMUSENATIVEBUFFER domxUseGrallocHandles;
    OMX_INIT_STRUCT_PTR (&domxUseGrallocHandles, OMX_TI_PARAMUSENATIVEBUFFER);

    domxUseGrallocHandles.nPortIndex = mCameraAdapterParameters.mPrevPortIndex;
    domxUseGrallocHandles.bEnable = OMX_TRUE;

    eError = OMX_SetParameter(mCameraAdapterParameters.mHandleComp,
                            (OMX_INDEXTYPE)OMX_TI_IndexUseNativeBuffers, &domxUseGrallocHandles);
    if(eError!=OMX_ErrorNone)
        {
        CAMHAL_LOGEB("OMX_SetParameter - %x", eError);
        }
    GOTO_EXIT_IF((eError!=OMX_ErrorNone), eError);

    OMX_BUFFERHEADERTYPE *pBufferHdr;
    for(int index=0;index<num;index++) {
        OMX_U8 *ptr;

        ptr = (OMX_U8 *)camera_buffer_get_omx_ptr (&bufArr[index]);
        eError = OMX_UseBuffer( mCameraAdapterParameters.mHandleComp,
                                &pBufferHdr,
                                mCameraAdapterParameters.mPrevPortIndex,
                                0,
                                mPreviewData->mBufSize,
                                ptr);
        if(eError!=OMX_ErrorNone)
            {
            CAMHAL_LOGEB("OMX_UseBuffer-0x%x", eError);
            }
        GOTO_EXIT_IF((eError!=OMX_ErrorNone), eError);

        pBufferHdr->pAppPrivate = (OMX_PTR)&bufArr[index];
        pBufferHdr->nSize = sizeof(OMX_BUFFERHEADERTYPE);
        pBufferHdr->nVersion.s.nVersionMajor = 1 ;
        pBufferHdr->nVersion.s.nVersionMinor = 1 ;
        pBufferHdr->nVersion.s.nRevision = 0 ;
        pBufferHdr->nVersion.s.nStep =  0;
        mPreviewData->mBufferHeader[index] = pBufferHdr;
    }

    if ( mMeasurementEnabled )
        {

        for( int i = 0; i < num; i++ )
            {
            OMX_BUFFERHEADERTYPE *pBufHdr;
            OMX_U8 *ptr;

            ptr = (OMX_U8 *)camera_buffer_get_omx_ptr (&mPreviewDataBuffers[i]);
            eError = OMX_UseBuffer( mCameraAdapterParameters.mHandleComp,
                                    &pBufHdr,
                                    mCameraAdapterParameters.mMeasurementPortIndex,
                                    0,
                                    measurementData->mBufSize,
                                    ptr);

             if ( eError == OMX_ErrorNone )
                {
                pBufHdr->pAppPrivate = (OMX_PTR *)&mPreviewDataBuffers[i];
                pBufHdr->nSize = sizeof(OMX_BUFFERHEADERTYPE);
                pBufHdr->nVersion.s.nVersionMajor = 1 ;
                pBufHdr->nVersion.s.nVersionMinor = 1 ;
                pBufHdr->nVersion.s.nRevision = 0 ;
                pBufHdr->nVersion.s.nStep =  0;
                measurementData->mBufferHeader[i] = pBufHdr;
                }
            else
                {
                CAMHAL_LOGEB("OMX_UseBuffer -0x%x", eError);
                ret = BAD_VALUE;
                break;
                }
            }

        }

    CAMHAL_LOGDA("Registering preview buffers");

    ret = mUsePreviewSem.WaitTimeout(OMX_CMD_TIMEOUT);

    //If somethiing bad happened while we wait
    if (mComponentState == OMX_StateInvalid)
      {
        CAMHAL_LOGEA("Invalid State after Registering preview buffers Exitting!!!");
        goto EXIT;
      }

    if ( NO_ERROR == ret )
        {
        CAMHAL_LOGDA("Preview buffer registration successfull");
        }
    else
        {
        if ( mComponentState == OMX_StateLoaded )
            {
            ret |= RemoveEvent(mCameraAdapterParameters.mHandleComp,
                               OMX_EventCmdComplete,
                               OMX_CommandStateSet,
                               OMX_StateIdle,
                               NULL);
            }
        else
            {
            ret |= SignalEvent(mCameraAdapterParameters.mHandleComp,
                               OMX_EventCmdComplete,
                               OMX_CommandPortEnable,
                               mCameraAdapterParameters.mPrevPortIndex,
                               NULL);
            }
        CAMHAL_LOGEA("Timeout expired on preview buffer registration");
        goto EXIT;
        }

    LOG_FUNCTION_NAME_EXIT;

    return (ret | Utils::ErrorUtils::omxToAndroidError(eError));

    ///If there is any failure, we reach here.
    ///Here, we do any resource freeing and convert from OMX error code to Camera Hal error code
EXIT:
    mStateSwitchLock.unlock();

    CAMHAL_LOGEB("Exiting function %s because of ret %d eError=%x", __FUNCTION__, ret, eError);
    performCleanupAfterError();
    CAMHAL_LOGEB("Exiting function %s because of ret %d eError=%x", __FUNCTION__, ret, eError);

    LOG_FUNCTION_NAME_EXIT;

    return (ret | Utils::ErrorUtils::omxToAndroidError(eError));
}

status_t OMXCameraAdapter::startPreview()
{
    status_t ret = NO_ERROR;
    OMX_ERRORTYPE eError = OMX_ErrorNone;
    OMXCameraPortParameters *mPreviewData = NULL;
    OMXCameraPortParameters *measurementData = NULL;

    LOG_FUNCTION_NAME;

    if( 0 != mStartPreviewSem.Count() )
        {
        CAMHAL_LOGEB("Error mStartPreviewSem semaphore count %d", mStartPreviewSem.Count());
        ret = NO_INIT;
        goto EXIT;
        }

    // Enable all preview mode extra data.
    if ( OMX_ErrorNone == eError) {
        ret |= setExtraData(true, mCameraAdapterParameters.mPrevPortIndex, OMX_AncillaryData);
        ret |= setExtraData(true, OMX_ALL, OMX_TI_VectShotInfo);
    }

    mPreviewData = &mCameraAdapterParameters.mCameraPortParams[mCameraAdapterParameters.mPrevPortIndex];
    measurementData = &mCameraAdapterParameters.mCameraPortParams[mCameraAdapterParameters.mMeasurementPortIndex];

    if( OMX_StateIdle == mComponentState )
        {
        ///Register for EXECUTING state transition.
        ///This method just inserts a message in Event Q, which is checked in the callback
        ///The sempahore passed is signalled by the callback
        ret = RegisterForEvent(mCameraAdapterParameters.mHandleComp,
                               OMX_EventCmdComplete,
                               OMX_CommandStateSet,
                               OMX_StateExecuting,
                               mStartPreviewSem);

        if(ret!=NO_ERROR)
            {
            CAMHAL_LOGEB("Error in registering for event %d", ret);
            goto EXIT;
            }

        ///Switch to EXECUTING state
        eError = OMX_SendCommand(mCameraAdapterParameters.mHandleComp,
                                 OMX_CommandStateSet,
                                 OMX_StateExecuting,
                                 NULL);

        if(eError!=OMX_ErrorNone)
            {
            CAMHAL_LOGEB("OMX_SendCommand(OMX_StateExecuting)-0x%x", eError);
            }

        CAMHAL_LOGDA("+Waiting for component to go into EXECUTING state");
        ret = mStartPreviewSem.WaitTimeout(OMX_CMD_TIMEOUT);

        //If somethiing bad happened while we wait
        if (mComponentState == OMX_StateInvalid)
          {
            CAMHAL_LOGEA("Invalid State after IDLE_EXECUTING Exitting!!!");
            goto EXIT;
          }

        if ( NO_ERROR == ret )
            {
            CAMHAL_LOGDA("+Great. Component went into executing state!!");
            }
        else
            {
            ret |= RemoveEvent(mCameraAdapterParameters.mHandleComp,
                               OMX_EventCmdComplete,
                               OMX_CommandStateSet,
                               OMX_StateExecuting,
                               NULL);
            CAMHAL_LOGDA("Timeout expired on executing state switch!");
            goto EXIT;
            }

        mComponentState = OMX_StateExecuting;

        }

    mStateSwitchLock.unlock();

    //Queue all the buffers on preview port
    for(int index=0;index< mPreviewData->mMaxQueueable;index++)
        {
        CAMHAL_LOGDB("Queuing buffer on Preview port - 0x%x", (uint32_t)mPreviewData->mBufferHeader[index]->pBuffer);
        mPreviewData->mStatus[index] = OMXCameraPortParameters::FILL;
        eError = OMX_FillThisBuffer(mCameraAdapterParameters.mHandleComp,
                    (OMX_BUFFERHEADERTYPE*)mPreviewData->mBufferHeader[index]);
        if(eError!=OMX_ErrorNone)
            {
            CAMHAL_LOGEB("OMX_FillThisBuffer-0x%x", eError);
            }
        mFramesWithDucati++;
#ifdef CAMERAHAL_DEBUG
<<<<<<< HEAD
        {
        android::AutoMutex locker(mBuffersWithDucatiLock);
        mBuffersWithDucati.add((int)mPreviewData->mBufferHeader[index]->pAppPrivate,1);
        }
=======
        mBuffersWithDucati.add((int)mPreviewData->mBufferHeader[index]->pBuffer,1);
>>>>>>> 005d358c
#endif
        GOTO_EXIT_IF((eError!=OMX_ErrorNone), eError);
        }

    if ( mMeasurementEnabled )
        {

        for(int index=0;index< mPreviewData->mNumBufs;index++)
            {
            CAMHAL_LOGDB("Queuing buffer on Measurement port - 0x%x", (uint32_t) measurementData->mBufferHeader[index]->pBuffer);
            measurementData->mStatus[index] = OMXCameraPortParameters::FILL;
            eError = OMX_FillThisBuffer(mCameraAdapterParameters.mHandleComp,
                            (OMX_BUFFERHEADERTYPE*) measurementData->mBufferHeader[index]);
            if(eError!=OMX_ErrorNone)
                {
                CAMHAL_LOGEB("OMX_FillThisBuffer-0x%x", eError);
                }
            GOTO_EXIT_IF((eError!=OMX_ErrorNone), eError);
            }

        }

    setFocusCallback(true);

    //reset frame rate estimates
    mFPS = 0.0f;
    mLastFPS = 0.0f;
    // start frame count from 0. i.e first frame after
    // startPreview will be the 0th reference frame
    // this way we will wait for second frame until
    // takePicture/autoFocus is allowed to run. we
    // are seeing SetConfig/GetConfig fail after
    // calling after the first frame and not failing
    // after the second frame
    mFrameCount = -1;
    mLastFrameCount = 0;
    mIter = 1;
    mLastFPSTime = systemTime();
    mTunnelDestroyed = false;

    LOG_FUNCTION_NAME_EXIT;

    return (ret | Utils::ErrorUtils::omxToAndroidError(eError));

    EXIT:

    CAMHAL_LOGEB("Exiting function %s because of ret %d eError=%x", __FUNCTION__, ret, eError);
    performCleanupAfterError();
    mStateSwitchLock.unlock();
    LOG_FUNCTION_NAME_EXIT;

    return (ret | Utils::ErrorUtils::omxToAndroidError(eError));

}

status_t OMXCameraAdapter::destroyTunnel()
{
    LOG_FUNCTION_NAME;

    OMX_ERRORTYPE eError = OMX_ErrorNone;
    status_t ret = NO_ERROR;

    OMXCameraPortParameters *mCaptureData , *mPreviewData, *measurementData;
    mCaptureData = mPreviewData = measurementData = NULL;

    mPreviewData = &mCameraAdapterParameters.mCameraPortParams[mCameraAdapterParameters.mPrevPortIndex];
    mCaptureData = &mCameraAdapterParameters.mCameraPortParams[mCameraAdapterParameters.mImagePortIndex];
    measurementData = &mCameraAdapterParameters.mCameraPortParams[mCameraAdapterParameters.mMeasurementPortIndex];

    if (mAdapterState == LOADED_PREVIEW_STATE) {
        // Something happened in CameraHal between UseBuffers and startPreview
        // this means that state switch is still locked..so we need to unlock else
        // deadlock will occur on the next start preview
        mStateSwitchLock.unlock();
        return ALREADY_EXISTS;
    }

    if ( mComponentState != OMX_StateExecuting )
        {
        CAMHAL_LOGEA("Calling StopPreview() when not in EXECUTING state");
        LOG_FUNCTION_NAME_EXIT;
        return NO_INIT;
        }

    {
        android::AutoMutex lock(mFrameCountMutex);
        // we should wait for the first frame to come before trying to stopPreview...if not
        // we might put OMXCamera in a bad state (IDLE->LOADED timeout). Seeing this a lot
        // after a capture
        if (mFrameCount < 1) {
            // I want to wait for at least two frames....
            mFrameCount = -1;

            // first frame may time some time to come...so wait for an adequate amount of time
            // which 2 * OMX_CAPTURE_TIMEOUT * 1000 will cover.
            ret = mFirstFrameCondition.waitRelative(mFrameCountMutex,
                                                    (nsecs_t) 2 * OMX_CAPTURE_TIMEOUT * 1000);
        }
        // even if we timeout waiting for the first frame...go ahead with trying to stop preview
        // signal anybody that might be waiting
        mFrameCount = 0;
        mFirstFrameCondition.broadcast();
    }

    {
        android::AutoMutex lock(mDoAFMutex);
        mDoAFCond.broadcast();
    }

    OMX_CONFIG_FOCUSASSISTTYPE focusAssist;
    OMX_INIT_STRUCT_PTR (&focusAssist, OMX_CONFIG_FOCUSASSISTTYPE);
    focusAssist.nPortIndex = OMX_ALL;
    focusAssist.bFocusAssist = OMX_FALSE;
    CAMHAL_LOGDB("Configuring AF Assist mode 0x%x", focusAssist.bFocusAssist);
    eError =  OMX_SetConfig(mCameraAdapterParameters.mHandleComp,
                            (OMX_INDEXTYPE) OMX_IndexConfigFocusAssist,
                            &focusAssist);
    if ( OMX_ErrorNone != eError )
        {
        CAMHAL_LOGEB("Error while configuring AF Assist mode 0x%x", eError);
        }
    else
        {
        CAMHAL_LOGDA("Camera AF Assist  mode configured successfully");
        }

    if ( 0 != mStopPreviewSem.Count() )
        {
        CAMHAL_LOGEB("Error mStopPreviewSem semaphore count %d", mStopPreviewSem.Count());
        LOG_FUNCTION_NAME_EXIT;
        return NO_INIT;
        }

    ret = disableImagePort();
    if ( NO_ERROR != ret ) {
        CAMHAL_LOGEB("disable image port failed 0x%x", ret);
        goto EXIT;
    }

    CAMHAL_LOGDB("Average framerate: %f", mFPS);

    //Avoid state switching of the OMX Component
    ret = flushBuffers();
    if ( NO_ERROR != ret )
        {
        CAMHAL_LOGEB("Flush Buffers failed 0x%x", ret);
        goto EXIT;
        }

    switchToIdle();

    mTunnelDestroyed = true;
    LOG_FUNCTION_NAME_EXIT;
    return (ret | Utils::ErrorUtils::omxToAndroidError(eError));

EXIT:
    CAMHAL_LOGEB("Exiting function %s because of ret %d eError=%x", __FUNCTION__, ret, eError);
    {
        android::AutoMutex lock(mPreviewBufferLock);
        ///Clear all the available preview buffers
        mPreviewBuffersAvailable.clear();
    }
    performCleanupAfterError();
    LOG_FUNCTION_NAME_EXIT;
    return (ret | Utils::ErrorUtils::omxToAndroidError(eError));

}

status_t OMXCameraAdapter::stopPreview() {
    LOG_FUNCTION_NAME;

    OMX_ERRORTYPE eError = OMX_ErrorNone;
    status_t ret = NO_ERROR;

    if (mTunnelDestroyed == false){
        ret = destroyTunnel();
        if (ret == ALREADY_EXISTS) {
            // Special case to handle invalid stopping preview in LOADED_PREVIEW_STATE
            return NO_ERROR;
        }
        if (ret != NO_ERROR) {
            CAMHAL_LOGEB(" destroyTunnel returned error ");
            return ret;
        }
    }

    mTunnelDestroyed = false;

    {
        android::AutoMutex lock(mPreviewBufferLock);
        ///Clear all the available preview buffers
        mPreviewBuffersAvailable.clear();
    }

    switchToLoaded();

    mFirstTimeInit = true;
    mPendingCaptureSettings = 0;
    mPendingReprocessSettings = 0;
    mFramesWithDucati = 0;
    mFramesWithDisplay = 0;
    mFramesWithEncoder = 0;

    LOG_FUNCTION_NAME_EXIT;

    return (ret | Utils::ErrorUtils::omxToAndroidError(eError));
}

status_t OMXCameraAdapter::setSensorOverclock(bool enable)
{
    status_t ret = NO_ERROR;
    OMX_ERRORTYPE eError = OMX_ErrorNone;
    OMX_CONFIG_BOOLEANTYPE bOMX;

    LOG_FUNCTION_NAME;

    if ( OMX_StateLoaded != mComponentState )
        {
        CAMHAL_LOGDA("OMX component is not in loaded state");
        return ret;
        }

    if ( NO_ERROR == ret )
        {
        OMX_INIT_STRUCT_PTR (&bOMX, OMX_CONFIG_BOOLEANTYPE);

        if ( enable )
            {
            bOMX.bEnabled = OMX_TRUE;
            }
        else
            {
            bOMX.bEnabled = OMX_FALSE;
            }

        CAMHAL_LOGDB("Configuring Sensor overclock mode 0x%x", bOMX.bEnabled);
        eError = OMX_SetParameter(mCameraAdapterParameters.mHandleComp, ( OMX_INDEXTYPE ) OMX_TI_IndexParamSensorOverClockMode, &bOMX);
        if ( OMX_ErrorNone != eError )
            {
            CAMHAL_LOGEB("Error while setting Sensor overclock 0x%x", eError);
            }
        else
            {
            mSensorOverclock = enable;
            }
        }

    LOG_FUNCTION_NAME_EXIT;

    return Utils::ErrorUtils::omxToAndroidError(eError);
}

status_t OMXCameraAdapter::printComponentVersion(OMX_HANDLETYPE handle)
{
    status_t ret = NO_ERROR;
    OMX_ERRORTYPE eError = OMX_ErrorNone;
    OMX_VERSIONTYPE compVersion;
    char compName[OMX_MAX_STRINGNAME_SIZE];
    char *currentUUID = NULL;
    size_t offset = 0;

    LOG_FUNCTION_NAME;

    if ( NULL == handle )
        {
        CAMHAL_LOGEB("Invalid OMX Handle =0x%x",  ( unsigned int ) handle);
        ret = -EINVAL;
        }

    mCompUUID[0] = 0;

    if ( NO_ERROR == ret )
        {
        eError = OMX_GetComponentVersion(handle,
                                      compName,
                                      &compVersion,
                                      &mCompRevision,
                                      &mCompUUID
                                    );
        if ( OMX_ErrorNone != eError )
            {
            CAMHAL_LOGEB("OMX_GetComponentVersion returned 0x%x", eError);
            ret = BAD_VALUE;
            }
        }

    if ( NO_ERROR == ret )
        {
        CAMHAL_LOGVB("OMX Component name: [%s]", compName);
        CAMHAL_LOGVB("OMX Component version: [%u]", ( unsigned int ) compVersion.nVersion);
        CAMHAL_LOGVB("Spec version: [%u]", ( unsigned int ) mCompRevision.nVersion);
        CAMHAL_LOGVB("Git Commit ID: [%s]", mCompUUID);
        currentUUID = ( char * ) mCompUUID;
        }

    if ( NULL != currentUUID )
        {
        offset = strlen( ( const char * ) mCompUUID) + 1;
        if ( (int)currentUUID + (int)offset - (int)mCompUUID < OMX_MAX_STRINGNAME_SIZE )
            {
            currentUUID += offset;
            CAMHAL_LOGVB("Git Branch: [%s]", currentUUID);
            }
        else
            {
            ret = BAD_VALUE;
            }
    }

    if ( NO_ERROR == ret )
        {
        offset = strlen( ( const char * ) currentUUID) + 1;

        if ( (int)currentUUID + (int)offset - (int)mCompUUID < OMX_MAX_STRINGNAME_SIZE )
            {
            currentUUID += offset;
            CAMHAL_LOGVB("Build date and time: [%s]", currentUUID);
            }
        else
            {
            ret = BAD_VALUE;
            }
        }

    if ( NO_ERROR == ret )
        {
        offset = strlen( ( const char * ) currentUUID) + 1;

        if ( (int)currentUUID + (int)offset - (int)mCompUUID < OMX_MAX_STRINGNAME_SIZE )
            {
            currentUUID += offset;
            CAMHAL_LOGVB("Build description: [%s]", currentUUID);
            }
        else
            {
            ret = BAD_VALUE;
            }
        }

    LOG_FUNCTION_NAME_EXIT;

    return ret;
}

status_t OMXCameraAdapter::setS3DFrameLayout(OMX_U32 port) const
{
    OMX_ERRORTYPE eError = OMX_ErrorNone;
    OMX_TI_FRAMELAYOUTTYPE frameLayout;
    const OMXCameraPortParameters *cap =
        &mCameraAdapterParameters.mCameraPortParams[port];

    LOG_FUNCTION_NAME;

    OMX_INIT_STRUCT_PTR (&frameLayout, OMX_TI_FRAMELAYOUTTYPE);
    frameLayout.nPortIndex = port;
    eError = OMX_GetParameter(mCameraAdapterParameters.mHandleComp,
            (OMX_INDEXTYPE)OMX_TI_IndexParamStereoFrmLayout, &frameLayout);
    if (eError != OMX_ErrorNone)
        {
        CAMHAL_LOGEB("Error while getting S3D frame layout: 0x%x", eError);
        return -EINVAL;
        }

    if (cap->mFrameLayoutType == OMX_TI_StereoFrameLayoutTopBottomSubsample)
        {
        frameLayout.eFrameLayout = OMX_TI_StereoFrameLayoutTopBottom;
        frameLayout.nSubsampleRatio = 2;
        }
    else if (cap->mFrameLayoutType ==
                OMX_TI_StereoFrameLayoutLeftRightSubsample)
        {
        frameLayout.eFrameLayout = OMX_TI_StereoFrameLayoutLeftRight;
        frameLayout.nSubsampleRatio = 2;
        }
    else
        {
        frameLayout.eFrameLayout = cap->mFrameLayoutType;
        frameLayout.nSubsampleRatio = 1;
        }
    frameLayout.nSubsampleRatio = frameLayout.nSubsampleRatio << 7;

    eError = OMX_SetParameter(mCameraAdapterParameters.mHandleComp,
            (OMX_INDEXTYPE)OMX_TI_IndexParamStereoFrmLayout, &frameLayout);
    if (eError != OMX_ErrorNone)
        {
        CAMHAL_LOGEB("Error while setting S3D frame layout: 0x%x", eError);
        return -EINVAL;
        }
    else
        {
        CAMHAL_LOGDB("S3D frame layout %d applied successfully on port %lu",
                        frameLayout.eFrameLayout, port);
        }

    LOG_FUNCTION_NAME_EXIT;

    return NO_ERROR;
}

status_t OMXCameraAdapter::autoFocus()
{
    status_t ret = NO_ERROR;
    Utils::Message msg;

    LOG_FUNCTION_NAME;

    {
        android::AutoMutex lock(mFrameCountMutex);
        if (mFrameCount < 1) {
            // first frame may time some time to come...so wait for an adequate amount of time
            // which 2 * OMX_CAPTURE_TIMEOUT * 1000 will cover.
            ret = mFirstFrameCondition.waitRelative(mFrameCountMutex,
                                                    (nsecs_t) 2 * OMX_CAPTURE_TIMEOUT * 1000);
            if ((NO_ERROR != ret) || (mFrameCount == 0)) {
                goto EXIT;
            }
        }
    }

    msg.command = CommandHandler::CAMERA_PERFORM_AUTOFOCUS;
    msg.arg1 = mErrorNotifier;
    ret = mCommandHandler->put(&msg);

 EXIT:

    LOG_FUNCTION_NAME_EXIT;

    return ret;
}

status_t OMXCameraAdapter::takePicture()
{
    status_t ret = NO_ERROR;
    Utils::Message msg;

    LOG_FUNCTION_NAME;

    if (mNextState != REPROCESS_STATE) {
        android::AutoMutex lock(mFrameCountMutex);
        if (mFrameCount < 1) {
            // first frame may time some time to come...so wait for an adequate amount of time
            // which 2 * OMX_CAPTURE_TIMEOUT * 1000 will cover.
            ret = mFirstFrameCondition.waitRelative(mFrameCountMutex,
                                                   (nsecs_t) 2 * OMX_CAPTURE_TIMEOUT * 1000);
            if ((NO_ERROR != ret) || (mFrameCount == 0)) {
                goto EXIT;
            }
        }
    }

    // TODO(XXX): re-using take picture to kick off reprocessing pipe
    // Need to rethink this approach during reimplementation
    if (mNextState == REPROCESS_STATE) {
        msg.command = CommandHandler::CAMERA_START_REPROCESS;
    } else {
        msg.command = CommandHandler::CAMERA_START_IMAGE_CAPTURE;
    }

    msg.arg1 = mErrorNotifier;
    msg.arg2 = cacheCaptureParameters();
    ret = mCommandHandler->put(&msg);

 EXIT:
    LOG_FUNCTION_NAME_EXIT;

    return ret;
}

status_t OMXCameraAdapter::startVideoCapture()
{
    return BaseCameraAdapter::startVideoCapture();
}

status_t OMXCameraAdapter::stopVideoCapture()
{
    return BaseCameraAdapter::stopVideoCapture();
}

//API to get the frame size required to be allocated. This size is used to override the size passed
//by camera service when VSTAB/VNF is turned ON for example
status_t OMXCameraAdapter::getFrameSize(size_t &width, size_t &height)
{
    status_t ret = NO_ERROR;
    OMX_ERRORTYPE eError = OMX_ErrorNone;
    OMX_CONFIG_RECTTYPE tFrameDim;

    LOG_FUNCTION_NAME;

    OMX_INIT_STRUCT_PTR (&tFrameDim, OMX_CONFIG_RECTTYPE);
    tFrameDim.nPortIndex = mCameraAdapterParameters.mPrevPortIndex;

    if ( mOMXStateSwitch )
        {
        ret = switchToLoaded(true);
        if ( NO_ERROR != ret )
            {
            CAMHAL_LOGEB("switchToLoaded() failed 0x%x", ret);
            goto exit;
            }

        mOMXStateSwitch = false;
        }

    if ( OMX_StateLoaded == mComponentState )
        {

        if (mPendingPreviewSettings & SetLDC) {
            mPendingPreviewSettings &= ~SetLDC;
            ret = setLDC(mIPP);
            if ( NO_ERROR != ret ) {
                CAMHAL_LOGEB("setLDC() failed %d", ret);
                LOG_FUNCTION_NAME_EXIT;
                goto exit;
            }
        }

        if (mPendingPreviewSettings & SetNSF) {
            mPendingPreviewSettings &= ~SetNSF;
            ret = setNSF(mIPP);
            if ( NO_ERROR != ret ) {
                CAMHAL_LOGEB("setNSF() failed %d", ret);
                LOG_FUNCTION_NAME_EXIT;
                goto exit;
            }
        }

        if (mPendingPreviewSettings & SetCapMode) {
            mPendingPreviewSettings &= ~SetCapMode;
            ret = setCaptureMode(mCapMode);
            if ( NO_ERROR != ret ) {
                CAMHAL_LOGEB("setCaptureMode() failed %d", ret);
            }
        }

        if((mCapMode == OMXCameraAdapter::VIDEO_MODE) ||
           (mCapMode == OMXCameraAdapter::VIDEO_MODE_HQ) ) {

            if (mPendingPreviewSettings & SetVNF) {
                mPendingPreviewSettings &= ~SetVNF;
                ret = enableVideoNoiseFilter(mVnfEnabled);
                if ( NO_ERROR != ret){
                    CAMHAL_LOGEB("Error configuring VNF %x", ret);
                }
            }

            if (mPendingPreviewSettings & SetVSTAB) {
                mPendingPreviewSettings &= ~SetVSTAB;
                ret = enableVideoStabilization(mVstabEnabled);
                if ( NO_ERROR != ret) {
                    CAMHAL_LOGEB("Error configuring VSTAB %x", ret);
                }
            }

        }
    }

    ret = setSensorOrientation(mSensorOrientation);
    if ( NO_ERROR != ret )
        {
        CAMHAL_LOGEB("Error configuring Sensor Orientation %x", ret);
        mSensorOrientation = 0;
        }

    if ( NO_ERROR == ret )
        {
        eError = OMX_GetParameter(mCameraAdapterParameters.mHandleComp, ( OMX_INDEXTYPE ) OMX_TI_IndexParam2DBufferAllocDimension, &tFrameDim);
        if ( OMX_ErrorNone == eError)
            {
            width = tFrameDim.nWidth;
            height = tFrameDim.nHeight;
            }
        }

exit:

    CAMHAL_LOGDB("Required frame size %dx%d", width, height);
    LOG_FUNCTION_NAME_EXIT;

    return ret;
}

status_t OMXCameraAdapter::getFrameDataSize(size_t &dataFrameSize, size_t bufferCount)
{
    status_t ret = NO_ERROR;
    OMX_PARAM_PORTDEFINITIONTYPE portCheck;
    OMX_ERRORTYPE eError = OMX_ErrorNone;

    LOG_FUNCTION_NAME;

    if ( OMX_StateLoaded != mComponentState )
        {
        CAMHAL_LOGEA("Calling getFrameDataSize() when not in LOADED state");
        dataFrameSize = 0;
        ret = BAD_VALUE;
        }

    if ( NO_ERROR == ret  )
        {
        OMX_INIT_STRUCT_PTR(&portCheck, OMX_PARAM_PORTDEFINITIONTYPE);
        portCheck.nPortIndex = mCameraAdapterParameters.mMeasurementPortIndex;

        eError = OMX_GetParameter(mCameraAdapterParameters.mHandleComp, OMX_IndexParamPortDefinition, &portCheck);
        if ( OMX_ErrorNone != eError )
            {
            CAMHAL_LOGEB("OMX_GetParameter on OMX_IndexParamPortDefinition returned: 0x%x", eError);
            dataFrameSize = 0;
            ret = BAD_VALUE;
            }
        }

    if ( NO_ERROR == ret )
        {
        portCheck.nBufferCountActual = bufferCount;
        eError = OMX_SetParameter(mCameraAdapterParameters.mHandleComp, OMX_IndexParamPortDefinition, &portCheck);
        if ( OMX_ErrorNone != eError )
            {
            CAMHAL_LOGEB("OMX_SetParameter on OMX_IndexParamPortDefinition returned: 0x%x", eError);
            dataFrameSize = 0;
            ret = BAD_VALUE;
            }
        }

    if ( NO_ERROR == ret  )
        {
        eError = OMX_GetParameter(mCameraAdapterParameters.mHandleComp, OMX_IndexParamPortDefinition, &portCheck);
        if ( OMX_ErrorNone != eError )
            {
            CAMHAL_LOGEB("OMX_GetParameter on OMX_IndexParamPortDefinition returned: 0x%x", eError);
            ret = BAD_VALUE;
            }
        else
            {
            mCameraAdapterParameters.mCameraPortParams[portCheck.nPortIndex].mBufSize = portCheck.nBufferSize;
            dataFrameSize = portCheck.nBufferSize;
            }
        }

    LOG_FUNCTION_NAME_EXIT;

    return ret;
}

void OMXCameraAdapter::onOrientationEvent(uint32_t orientation, uint32_t tilt)
{
    LOG_FUNCTION_NAME;

    static const unsigned int DEGREES_TILT_IGNORE = 45;

    // if tilt angle is greater than DEGREES_TILT_IGNORE
    // we are going to ignore the orientation returned from
    // sensor. the orientation returned from sensor is not
    // reliable. Value of DEGREES_TILT_IGNORE may need adjusting
    if (tilt > DEGREES_TILT_IGNORE) {
        return;
    }

    int mountOrientation = 0;
    bool isFront = false;
    if (mCapabilities) {
        const char * const mountOrientationString =
                mCapabilities->get(CameraProperties::ORIENTATION_INDEX);
        if (mountOrientationString) {
            mountOrientation = atoi(mountOrientationString);
        }

        const char * const facingString = mCapabilities->get(CameraProperties::FACING_INDEX);
        if (facingString) {
            isFront = strcmp(facingString, TICameraParameters::FACING_FRONT) == 0;
        }
    }

    // direction is a constant sign for facing, meaning the rotation direction relative to device
    // +1 (clockwise) for back sensor and -1 (counter-clockwise) for front sensor
    const int direction = isFront ? -1 : 1;

    int rotation = mountOrientation + direction*orientation;

    // crop the calculated value to [0..360) range
    while ( rotation < 0 ) rotation += 360;
    rotation %= 360;

    if (rotation != mDeviceOrientation) {
        mDeviceOrientation = rotation;

        // restart face detection with new rotation
        setFaceDetectionOrientation(mDeviceOrientation);
    }
    CAMHAL_LOGVB("orientation = %d tilt = %d device_orientation = %d", orientation, tilt, mDeviceOrientation);

    LOG_FUNCTION_NAME_EXIT;
}

/* Application callback Functions */
/*========================================================*/
/* @ fn SampleTest_EventHandler :: Application callback   */
/*========================================================*/
OMX_ERRORTYPE OMXCameraAdapterEventHandler(OMX_IN OMX_HANDLETYPE hComponent,
                                          OMX_IN OMX_PTR pAppData,
                                          OMX_IN OMX_EVENTTYPE eEvent,
                                          OMX_IN OMX_U32 nData1,
                                          OMX_IN OMX_U32 nData2,
                                          OMX_IN OMX_PTR pEventData)
{
    LOG_FUNCTION_NAME;

    CAMHAL_LOGDB("Event %d", eEvent);

    OMX_ERRORTYPE ret = OMX_ErrorNone;
    OMXCameraAdapter *oca = (OMXCameraAdapter*)pAppData;
    ret = oca->OMXCameraAdapterEventHandler(hComponent, eEvent, nData1, nData2, pEventData);

    LOG_FUNCTION_NAME_EXIT;
    return ret;
}

/* Application callback Functions */
/*========================================================*/
/* @ fn SampleTest_EventHandler :: Application callback   */
/*========================================================*/
OMX_ERRORTYPE OMXCameraAdapter::OMXCameraAdapterEventHandler(OMX_IN OMX_HANDLETYPE hComponent,
                                          OMX_IN OMX_EVENTTYPE eEvent,
                                          OMX_IN OMX_U32 nData1,
                                          OMX_IN OMX_U32 nData2,
                                          OMX_IN OMX_PTR pEventData)
{

    LOG_FUNCTION_NAME;

    OMX_ERRORTYPE eError = OMX_ErrorNone;
    CAMHAL_LOGDB("+OMX_Event %x, %d %d", eEvent, (int)nData1, (int)nData2);

    switch (eEvent) {
        case OMX_EventCmdComplete:
            CAMHAL_LOGDB("+OMX_EventCmdComplete %d %d", (int)nData1, (int)nData2);

            if (OMX_CommandStateSet == nData1) {
                mCameraAdapterParameters.mState = (OMX_STATETYPE) nData2;

            } else if (OMX_CommandFlush == nData1) {
                CAMHAL_LOGDB("OMX_CommandFlush received for port %d", (int)nData2);

            } else if (OMX_CommandPortDisable == nData1) {
                CAMHAL_LOGDB("OMX_CommandPortDisable received for port %d", (int)nData2);

            } else if (OMX_CommandPortEnable == nData1) {
                CAMHAL_LOGDB("OMX_CommandPortEnable received for port %d", (int)nData2);

            } else if (OMX_CommandMarkBuffer == nData1) {
                ///This is not used currently
            }

            CAMHAL_LOGDA("-OMX_EventCmdComplete");
        break;

        case OMX_EventIndexSettingChanged:
            CAMHAL_LOGDB("OMX_EventIndexSettingChanged event received data1 0x%x, data2 0x%x",
                            ( unsigned int ) nData1, ( unsigned int ) nData2);
            break;

        case OMX_EventError:
            CAMHAL_LOGDB("OMX interface failed to execute OMX command %d", (int)nData1);
            CAMHAL_LOGDA("See OMX_INDEXTYPE for reference");
            if ( NULL != mErrorNotifier && ( ( OMX_U32 ) OMX_ErrorHardware == nData1 ) && mComponentState != OMX_StateInvalid)
              {
                CAMHAL_LOGEA("***Got Fatal Error Notification***\n");
                mComponentState = OMX_StateInvalid;
                /*
                Remove any unhandled events and
                unblock any waiting semaphores
                */
                if ( !mEventSignalQ.isEmpty() )
                  {
                    for (unsigned int i = 0 ; i < mEventSignalQ.size(); i++ )
                      {
                        CAMHAL_LOGEB("***Removing %d EVENTS***** \n", mEventSignalQ.size());
                        //remove from queue and free msg
                        Utils::Message *msg = mEventSignalQ.itemAt(i);
                        if ( NULL != msg )
                          {
                            Utils::Semaphore *sem  = (Utils::Semaphore*) msg->arg3;
                            if ( sem )
                              {
                                sem->Signal();
                              }
                            free(msg);
                          }
                      }
                    mEventSignalQ.clear();
                  }
                ///Report Error to App
                mErrorNotifier->errorNotify(CAMERA_ERROR_FATAL);
              }
            break;

        case OMX_EventMark:
        break;

        case OMX_EventPortSettingsChanged:
        break;

        case OMX_EventBufferFlag:
        break;

        case OMX_EventResourcesAcquired:
        break;

        case OMX_EventComponentResumed:
        break;

        case OMX_EventDynamicResourcesAvailable:
        break;

        case OMX_EventPortFormatDetected:
        break;

        default:
        break;
    }

    ///Signal to the thread(s) waiting that the event has occured
    SignalEvent(hComponent, eEvent, nData1, nData2, pEventData);

   LOG_FUNCTION_NAME_EXIT;
   return eError;

    EXIT:

    CAMHAL_LOGEB("Exiting function %s because of eError=%x", __FUNCTION__, eError);
    LOG_FUNCTION_NAME_EXIT;
    return eError;
}

OMX_ERRORTYPE OMXCameraAdapter::SignalEvent(OMX_IN OMX_HANDLETYPE hComponent,
                                          OMX_IN OMX_EVENTTYPE eEvent,
                                          OMX_IN OMX_U32 nData1,
                                          OMX_IN OMX_U32 nData2,
                                          OMX_IN OMX_PTR pEventData)
{
    android::AutoMutex lock(mEventLock);
    Utils::Message *msg;
    bool eventSignalled = false;

    LOG_FUNCTION_NAME;

    if ( !mEventSignalQ.isEmpty() )
        {
        CAMHAL_LOGDA("Event queue not empty");

        for ( unsigned int i = 0 ; i < mEventSignalQ.size() ; i++ )
            {
            msg = mEventSignalQ.itemAt(i);
            if ( NULL != msg )
                {
                if( ( msg->command != 0 || msg->command == ( unsigned int ) ( eEvent ) )
                    && ( !msg->arg1 || ( OMX_U32 ) msg->arg1 == nData1 )
                    && ( !msg->arg2 || ( OMX_U32 ) msg->arg2 == nData2 )
                    && msg->arg3)
                    {
                    Utils::Semaphore *sem  = (Utils::Semaphore*) msg->arg3;
                    CAMHAL_LOGDA("Event matched, signalling sem");
                    mEventSignalQ.removeAt(i);
                    //Signal the semaphore provided
                    sem->Signal();
                    free(msg);
                    eventSignalled = true;
                    break;
                    }
                }
            }
        }
    else
        {
        CAMHAL_LOGDA("Event queue empty!!!");
        }

    // Special handling for any unregistered events
    if (!eventSignalled) {
        // Handling for focus callback
        if ((nData2 == OMX_IndexConfigCommonFocusStatus) &&
            (eEvent == (OMX_EVENTTYPE) OMX_EventIndexSettingChanged)) {
                Utils::Message msg;
                msg.command = OMXCallbackHandler::CAMERA_FOCUS_STATUS;
                msg.arg1 = NULL;
                msg.arg2 = NULL;
                mOMXCallbackHandler->put(&msg);
        }
    }

    LOG_FUNCTION_NAME_EXIT;

    return OMX_ErrorNone;
}

OMX_ERRORTYPE OMXCameraAdapter::RemoveEvent(OMX_IN OMX_HANDLETYPE hComponent,
                                            OMX_IN OMX_EVENTTYPE eEvent,
                                            OMX_IN OMX_U32 nData1,
                                            OMX_IN OMX_U32 nData2,
                                            OMX_IN OMX_PTR pEventData)
{
  android::AutoMutex lock(mEventLock);
  Utils::Message *msg;
  LOG_FUNCTION_NAME;

  if ( !mEventSignalQ.isEmpty() )
    {
      CAMHAL_LOGDA("Event queue not empty");

      for ( unsigned int i = 0 ; i < mEventSignalQ.size() ; i++ )
        {
          msg = mEventSignalQ.itemAt(i);
          if ( NULL != msg )
            {
              if( ( msg->command != 0 || msg->command == ( unsigned int ) ( eEvent ) )
                  && ( !msg->arg1 || ( OMX_U32 ) msg->arg1 == nData1 )
                  && ( !msg->arg2 || ( OMX_U32 ) msg->arg2 == nData2 )
                  && msg->arg3)
                {
                  Utils::Semaphore *sem  = (Utils::Semaphore*) msg->arg3;
                  CAMHAL_LOGDA("Event matched, signalling sem");
                  mEventSignalQ.removeAt(i);
                  free(msg);
                  break;
                }
            }
        }
    }
  else
    {
      CAMHAL_LOGEA("Event queue empty!!!");
    }
  LOG_FUNCTION_NAME_EXIT;

  return OMX_ErrorNone;
}


status_t OMXCameraAdapter::RegisterForEvent(OMX_IN OMX_HANDLETYPE hComponent,
                                          OMX_IN OMX_EVENTTYPE eEvent,
                                          OMX_IN OMX_U32 nData1,
                                          OMX_IN OMX_U32 nData2,
                                          OMX_IN Utils::Semaphore &semaphore)
{
    status_t ret = NO_ERROR;
    ssize_t res;
    android::AutoMutex lock(mEventLock);

    LOG_FUNCTION_NAME;
    Utils::Message * msg = ( struct Utils::Message * ) malloc(sizeof(struct Utils::Message));
    if ( NULL != msg )
        {
        msg->command = ( unsigned int ) eEvent;
        msg->arg1 = ( void * ) nData1;
        msg->arg2 = ( void * ) nData2;
        msg->arg3 = ( void * ) &semaphore;
        msg->arg4 =  ( void * ) hComponent;
        res = mEventSignalQ.add(msg);
        if ( NO_MEMORY == res )
            {
            CAMHAL_LOGEA("No ressources for inserting OMX events");
            free(msg);
            ret = -ENOMEM;
            }
        }

    LOG_FUNCTION_NAME_EXIT;

    return ret;
}

/*========================================================*/
/* @ fn SampleTest_EmptyBufferDone :: Application callback*/
/*========================================================*/
OMX_ERRORTYPE OMXCameraAdapterEmptyBufferDone(OMX_IN OMX_HANDLETYPE hComponent,
                                   OMX_IN OMX_PTR pAppData,
                                   OMX_IN OMX_BUFFERHEADERTYPE* pBuffHeader)
{
    LOG_FUNCTION_NAME;

    OMX_ERRORTYPE eError = OMX_ErrorNone;

    OMXCameraAdapter *oca = (OMXCameraAdapter*)pAppData;
    eError = oca->OMXCameraAdapterEmptyBufferDone(hComponent, pBuffHeader);

    LOG_FUNCTION_NAME_EXIT;
    return eError;
}


/*========================================================*/
/* @ fn SampleTest_EmptyBufferDone :: Application callback*/
/*========================================================*/
OMX_ERRORTYPE OMXCameraAdapter::OMXCameraAdapterEmptyBufferDone(OMX_IN OMX_HANDLETYPE hComponent,
                                   OMX_IN OMX_BUFFERHEADERTYPE* pBuffHeader)
{

    LOG_FUNCTION_NAME;
    status_t  stat = NO_ERROR;
    status_t  res1, res2;
    OMXCameraPortParameters  *pPortParam;
    CameraFrame::FrameType typeOfFrame = CameraFrame::ALL_FRAMES;
    unsigned int refCount = 0;
    unsigned int mask = 0xFFFF;
    CameraFrame cameraFrame;
    OMX_TI_PLATFORMPRIVATE *platformPrivate;

    res1 = res2 = NO_ERROR;

    if (!pBuffHeader || !pBuffHeader->pBuffer) {
        CAMHAL_LOGE("NULL Buffer from OMX");
        return OMX_ErrorNone;
    }

    pPortParam = &(mCameraAdapterParameters.mCameraPortParams[pBuffHeader->nInputPortIndex]);
    platformPrivate = (OMX_TI_PLATFORMPRIVATE*) pBuffHeader->pPlatformPrivate;

    if (pBuffHeader->nInputPortIndex == OMX_CAMERA_PORT_VIDEO_IN_VIDEO) {
        typeOfFrame = CameraFrame::REPROCESS_INPUT_FRAME;
        mask = (unsigned int)CameraFrame::REPROCESS_INPUT_FRAME;

        stat = sendCallBacks(cameraFrame, pBuffHeader, mask, pPortParam);
   }

    LOG_FUNCTION_NAME_EXIT;

    return OMX_ErrorNone;
}

static void debugShowFPS()
{
    static int mFrameCount = 0;
    static int mLastFrameCount = 0;
    static nsecs_t mLastFpsTime = 0;
    static float mFps = 0;
    mFrameCount++;
    if (!(mFrameCount & 0x1F)) {
        nsecs_t now = systemTime();
        nsecs_t diff = now - mLastFpsTime;
        mFps = ((mFrameCount - mLastFrameCount) * float(s2ns(1))) / diff;
        mLastFpsTime = now;
        mLastFrameCount = mFrameCount;
        CAMHAL_LOGI("Camera %d Frames, %f FPS", mFrameCount, mFps);
    }
    // XXX: mFPS has the value we want
}

/*========================================================*/
/* @ fn SampleTest_FillBufferDone ::  Application callback*/
/*========================================================*/
OMX_ERRORTYPE OMXCameraAdapterFillBufferDone(OMX_IN OMX_HANDLETYPE hComponent,
                                   OMX_IN OMX_PTR pAppData,
                                   OMX_IN OMX_BUFFERHEADERTYPE* pBuffHeader)
{
    Utils::Message msg;
    OMX_ERRORTYPE eError = OMX_ErrorNone;

    if (UNLIKELY(mDebugFps)) {
        debugShowFPS();
    }

    OMXCameraAdapter *adapter =  ( OMXCameraAdapter * ) pAppData;
    if ( NULL != adapter )
        {
        msg.command = OMXCameraAdapter::OMXCallbackHandler::CAMERA_FILL_BUFFER_DONE;
        msg.arg1 = ( void * ) hComponent;
        msg.arg2 = ( void * ) pBuffHeader;
        adapter->mOMXCallbackHandler->put(&msg);
        }

    return eError;
}

#ifdef CAMERAHAL_OMX_PROFILING

status_t OMXCameraAdapter::storeProfilingData(OMX_BUFFERHEADERTYPE* pBuffHeader) {
    OMX_TI_PLATFORMPRIVATE *platformPrivate = NULL;
    OMX_OTHER_EXTRADATATYPE *extraData = NULL;
    FILE *fd = NULL;

    LOG_FUNCTION_NAME

    if ( UNLIKELY( mDebugProfile ) ) {

        platformPrivate =  static_cast<OMX_TI_PLATFORMPRIVATE *> (pBuffHeader->pPlatformPrivate);
        extraData = getExtradata(platformPrivate->pMetaDataBuffer,
                static_cast<OMX_EXTRADATATYPE> (OMX_TI_ProfilerData));

        if ( NULL != extraData ) {
            if( extraData->eType == static_cast<OMX_EXTRADATATYPE> (OMX_TI_ProfilerData) ) {

                fd = fopen(DEFAULT_PROFILE_PATH, "ab");
                if ( NULL != fd ) {
                    fwrite(extraData->data, 1, extraData->nDataSize, fd);
                    fclose(fd);
                } else {
                    return -errno;
                }

            } else {
                return NOT_ENOUGH_DATA;
            }
        } else {
            return NOT_ENOUGH_DATA;
        }
    }

    LOG_FUNCTION_NAME_EXIT

    return NO_ERROR;
}

#endif

/*========================================================*/
/* @ fn SampleTest_FillBufferDone ::  Application callback*/
/*========================================================*/
OMX_ERRORTYPE OMXCameraAdapter::OMXCameraAdapterFillBufferDone(OMX_IN OMX_HANDLETYPE hComponent,
                                   OMX_IN OMX_BUFFERHEADERTYPE* pBuffHeader)
{

    status_t  stat = NO_ERROR;
    status_t  res1, res2;
    OMXCameraPortParameters  *pPortParam;
    OMX_ERRORTYPE eError = OMX_ErrorNone;
    CameraFrame::FrameType typeOfFrame = CameraFrame::ALL_FRAMES;
    unsigned int refCount = 0;
    BaseCameraAdapter::AdapterState state, nextState;
    BaseCameraAdapter::getState(state);
    BaseCameraAdapter::getNextState(nextState);
    android::sp<CameraMetadataResult> metadataResult = NULL;
    unsigned int mask = 0xFFFF;
    CameraFrame cameraFrame;
    OMX_OTHER_EXTRADATATYPE *extraData;
    OMX_TI_ANCILLARYDATATYPE *ancillaryData = NULL;
    bool snapshotFrame = false;

    if ( NULL == pBuffHeader ) {
        return OMX_ErrorBadParameter;
    }

#ifdef CAMERAHAL_OMX_PROFILING

    storeProfilingData(pBuffHeader);

#endif

    res1 = res2 = NO_ERROR;

    if ( !pBuffHeader || !pBuffHeader->pBuffer ) {
        CAMHAL_LOGEA("NULL Buffer from OMX");
        return OMX_ErrorNone;
    }

    pPortParam = &(mCameraAdapterParameters.mCameraPortParams[pBuffHeader->nOutputPortIndex]);

    // Find buffer and mark it as filled
    for (int i = 0; i < pPortParam->mNumBufs; i++) {
        if (pPortParam->mBufferHeader[i] == pBuffHeader) {
            pPortParam->mStatus[i] = OMXCameraPortParameters::DONE;
        }
    }

    if (pBuffHeader->nOutputPortIndex == OMX_CAMERA_PORT_VIDEO_OUT_PREVIEW)
        {

        if ( ( PREVIEW_ACTIVE & state ) != PREVIEW_ACTIVE )
            {
            return OMX_ErrorNone;
            }

        if ( mWaitingForSnapshot ) {
            extraData = getExtradata(pBuffHeader->pPlatformPrivate,
                                     (OMX_EXTRADATATYPE) OMX_AncillaryData);

            if ( NULL != extraData ) {
                ancillaryData = (OMX_TI_ANCILLARYDATATYPE*) extraData->data;
                if ((OMX_2D_Snap == ancillaryData->eCameraView)
                    || (OMX_3D_Left_Snap == ancillaryData->eCameraView)
                    || (OMX_3D_Right_Snap == ancillaryData->eCameraView)) {
                    snapshotFrame = OMX_TRUE;
                } else {
                    snapshotFrame = OMX_FALSE;
                }
                mPending3Asettings |= SetFocus;
            }
        }

        ///Prepare the frames to be sent - initialize CameraFrame object and reference count
        // TODO(XXX): ancillary data for snapshot frame is not being sent for video snapshot
        //            if we are waiting for a snapshot and in video mode...go ahead and send
        //            this frame as a snapshot
        if( mWaitingForSnapshot &&  (mCapturedFrames > 0) &&
            (snapshotFrame || (mCapMode == VIDEO_MODE) || (mCapMode == VIDEO_MODE_HQ ) ))
            {
            typeOfFrame = CameraFrame::SNAPSHOT_FRAME;
            mask = (unsigned int)CameraFrame::SNAPSHOT_FRAME;

            // video snapshot gets ancillary data and wb info from last snapshot frame
            mCaptureAncillaryData = ancillaryData;
            mWhiteBalanceData = NULL;
            extraData = getExtradata(pBuffHeader->pPlatformPrivate,
                                     (OMX_EXTRADATATYPE) OMX_WhiteBalance);
            if ( NULL != extraData )
                {
                mWhiteBalanceData = (OMX_TI_WHITEBALANCERESULTTYPE*) extraData->data;
                }
            }
        else
            {
            typeOfFrame = CameraFrame::PREVIEW_FRAME_SYNC;
            mask = (unsigned int)CameraFrame::PREVIEW_FRAME_SYNC;
            }

        if (mRecording)
            {
            mask |= (unsigned int)CameraFrame::VIDEO_FRAME_SYNC;
            mFramesWithEncoder++;
            }

        //CAMHAL_LOGV("FBD pBuffer = 0x%x", pBuffHeader->pBuffer);

        if( mWaitingForSnapshot )
            {
            if ( !mBracketingEnabled &&
                 ((HIGH_SPEED == mCapMode) ||
                  (VIDEO_MODE == mCapMode) ||
                  (VIDEO_MODE_HQ == mCapMode)) )
                {
                    notifyShutterSubscribers();
                }
            }

        stat = sendCallBacks(cameraFrame, pBuffHeader, mask, pPortParam);
        mFramesWithDisplay++;

        mFramesWithDucati--;

#ifdef CAMERAHAL_DEBUG
        {
        android::AutoMutex locker(mBuffersWithDucatiLock);
        if(mBuffersWithDucati.indexOfKey((uint32_t)pBuffHeader->pBuffer)<0)
            {
            CAMHAL_LOGE("Buffer was never with Ducati!! %p", pBuffHeader->pBuffer);
            for(unsigned int i=0;i<mBuffersWithDucati.size();i++) CAMHAL_LOGE("0x%x", mBuffersWithDucati.keyAt(i));
            }
        mBuffersWithDucati.removeItem((int)pBuffHeader->pBuffer);
        }
#endif

        if(mDebugFcs)
            CAMHAL_LOGEB("C[%d] D[%d] E[%d]", mFramesWithDucati, mFramesWithDisplay, mFramesWithEncoder);

        recalculateFPS();

        createPreviewMetadata(pBuffHeader, metadataResult, pPortParam->mWidth, pPortParam->mHeight);
        if ( NULL != metadataResult.get() ) {
            notifyMetadataSubscribers(metadataResult);
            metadataResult.clear();
        }

        {
            android::AutoMutex lock(mFaceDetectionLock);
            if ( mFDSwitchAlgoPriority ) {

                 //Disable region priority and enable face priority for AF
                 setAlgoPriority(REGION_PRIORITY, FOCUS_ALGO, false);
                 setAlgoPriority(FACE_PRIORITY, FOCUS_ALGO , true);

                 //Disable Region priority and enable Face priority
                 setAlgoPriority(REGION_PRIORITY, EXPOSURE_ALGO, false);
                 setAlgoPriority(FACE_PRIORITY, EXPOSURE_ALGO, true);
                 mFDSwitchAlgoPriority = false;
            }
        }

        sniffDccFileDataSave(pBuffHeader);

        stat |= advanceZoom();

        // On the fly update to 3A settings not working
        // Do not update 3A here if we are in the middle of a capture
        // or in the middle of transitioning to it
        if( mPending3Asettings &&
                ( (nextState & CAPTURE_ACTIVE) == 0 ) &&
                ( (state & CAPTURE_ACTIVE) == 0 ) ) {
            apply3Asettings(mParameters3A);
        }

        }
    else if( pBuffHeader->nOutputPortIndex == OMX_CAMERA_PORT_VIDEO_OUT_MEASUREMENT )
        {
        typeOfFrame = CameraFrame::FRAME_DATA_SYNC;
        mask = (unsigned int)CameraFrame::FRAME_DATA_SYNC;

        stat = sendCallBacks(cameraFrame, pBuffHeader, mask, pPortParam);
       }
    else if( pBuffHeader->nOutputPortIndex == OMX_CAMERA_PORT_IMAGE_OUT_IMAGE )
    {
        OMX_COLOR_FORMATTYPE pixFormat;
        const char *valstr = NULL;

        pixFormat = pPortParam->mColorFormat;

        if ( OMX_COLOR_FormatUnused == pixFormat )
            {
            typeOfFrame = CameraFrame::IMAGE_FRAME;
            mask = (unsigned int) CameraFrame::IMAGE_FRAME;
        } else if ( pixFormat == OMX_COLOR_FormatCbYCrY &&
                  ((mPictureFormatFromClient &&
                          !strcmp(mPictureFormatFromClient,
                                  android::CameraParameters::PIXEL_FORMAT_JPEG)) ||
                   !mPictureFormatFromClient) ) {
            // signals to callbacks that this needs to be coverted to jpeg
            // before returning to framework
            typeOfFrame = CameraFrame::IMAGE_FRAME;
            mask = (unsigned int) CameraFrame::IMAGE_FRAME;
            cameraFrame.mQuirks |= CameraFrame::ENCODE_RAW_YUV422I_TO_JPEG;
            cameraFrame.mQuirks |= CameraFrame::FORMAT_YUV422I_UYVY;

            // populate exif data and pass to subscribers via quirk
            // subscriber is in charge of freeing exif data
            ExifElementsTable* exif = new ExifElementsTable();
            setupEXIF_libjpeg(exif, mCaptureAncillaryData, mWhiteBalanceData);
            cameraFrame.mQuirks |= CameraFrame::HAS_EXIF_DATA;
            cameraFrame.mCookie2 = (void*) exif;
        } else {
            typeOfFrame = CameraFrame::RAW_FRAME;
            mask = (unsigned int) CameraFrame::RAW_FRAME;
        }

            pPortParam->mImageType = typeOfFrame;

            if((mCapturedFrames>0) && !mCaptureSignalled)
                {
                mCaptureSignalled = true;
                mCaptureSem.Signal();
                }

            if( ( CAPTURE_ACTIVE & state ) != CAPTURE_ACTIVE )
                {
                goto EXIT;
                }

            {
            android::AutoMutex lock(mBracketingLock);
            if ( mBracketingEnabled )
                {
                doBracketing(pBuffHeader, typeOfFrame);
                return eError;
                }
            }

            if (mZoomBracketingEnabled) {
                doZoom(mZoomBracketingValues[mCurrentZoomBracketing]);
                CAMHAL_LOGDB("Current Zoom Bracketing: %d", mZoomBracketingValues[mCurrentZoomBracketing]);
                mCurrentZoomBracketing++;
                if (mCurrentZoomBracketing == ARRAY_SIZE(mZoomBracketingValues)) {
                    mZoomBracketingEnabled = false;
                }
            }

        if ( 1 > mCapturedFrames )
            {
            goto EXIT;
            }

#ifdef OMAP_ENHANCEMENT_CPCAM
        if ( NULL != mSharedAllocator ) {
            cameraFrame.mMetaData = new CameraMetadataResult(getMetaData(pBuffHeader->pPlatformPrivate, mSharedAllocator));
        }
#endif

        CAMHAL_LOGDB("Captured Frames: %d", mCapturedFrames);

        mCapturedFrames--;

#ifdef CAMERAHAL_USE_RAW_IMAGE_SAVING
        if (mYuvCapture) {
            struct timeval timeStampUsec;
            gettimeofday(&timeStampUsec, NULL);

            time_t saveTime;
            time(&saveTime);
            const struct tm * const timeStamp = gmtime(&saveTime);

            char filename[256];
            snprintf(filename,256, "%s/yuv_%d_%d_%d_%lu.yuv",
                    kYuvImagesOutputDirPath,
                    timeStamp->tm_hour,
                    timeStamp->tm_min,
                    timeStamp->tm_sec,
                    timeStampUsec.tv_usec);

            const status_t saveBufferStatus = saveBufferToFile(((CameraBuffer*)pBuffHeader->pAppPrivate)->mapped,
                                               pBuffHeader->nFilledLen, filename);

            if (saveBufferStatus != OK) {
                CAMHAL_LOGE("ERROR: %d, while saving yuv!", saveBufferStatus);
            } else {
                CAMHAL_LOGD("yuv_%d_%d_%d_%lu.yuv successfully saved in %s",
                        timeStamp->tm_hour,
                        timeStamp->tm_min,
                        timeStamp->tm_sec,
                        timeStampUsec.tv_usec,
                        kYuvImagesOutputDirPath);
            }
        }
#endif

        stat = sendCallBacks(cameraFrame, pBuffHeader, mask, pPortParam);
#ifdef OMAP_ENHANCEMENT_CPCAM
        if ( NULL != cameraFrame.mMetaData.get() ) {
            cameraFrame.mMetaData.clear();
        }
#endif

        }
        else if (pBuffHeader->nOutputPortIndex == OMX_CAMERA_PORT_VIDEO_OUT_VIDEO) {
            typeOfFrame = CameraFrame::RAW_FRAME;
            pPortParam->mImageType = typeOfFrame;
            {
                android::AutoMutex lock(mLock);
                if( ( CAPTURE_ACTIVE & state ) != CAPTURE_ACTIVE ) {
                    goto EXIT;
                }
            }

            CAMHAL_LOGD("RAW buffer done on video port, length = %d", pBuffHeader->nFilledLen);

            mask = (unsigned int) CameraFrame::RAW_FRAME;

#ifdef CAMERAHAL_USE_RAW_IMAGE_SAVING
            if ( mRawCapture ) {
                struct timeval timeStampUsec;
                gettimeofday(&timeStampUsec, NULL);

                time_t saveTime;
                time(&saveTime);
                const struct tm * const timeStamp = gmtime(&saveTime);

                char filename[256];
                snprintf(filename,256, "%s/raw_%d_%d_%d_%lu.raw",
                         kRawImagesOutputDirPath,
                         timeStamp->tm_hour,
                         timeStamp->tm_min,
                         timeStamp->tm_sec,
                         timeStampUsec.tv_usec);

                const status_t saveBufferStatus = saveBufferToFile( ((CameraBuffer*)pBuffHeader->pAppPrivate)->mapped,
                                                   pBuffHeader->nFilledLen, filename);

                if (saveBufferStatus != OK) {
                    CAMHAL_LOGE("ERROR: %d , while saving raw!", saveBufferStatus);
                } else {
                    CAMHAL_LOGD("raw_%d_%d_%d_%lu.raw successfully saved in %s",
                                timeStamp->tm_hour,
                                timeStamp->tm_min,
                                timeStamp->tm_sec,
                                timeStampUsec.tv_usec,
                                kRawImagesOutputDirPath);
                    stat = sendCallBacks(cameraFrame, pBuffHeader, mask, pPortParam);
                }
            }
#endif
        } else {
            CAMHAL_LOGEA("Frame received for non-(preview/capture/measure) port. This is yet to be supported");
            goto EXIT;
        }

    if ( NO_ERROR != stat )
        {
        CameraBuffer *camera_buffer;

        camera_buffer = (CameraBuffer *)pBuffHeader->pAppPrivate;

        CAMHAL_LOGDB("sendFrameToSubscribers error: %d", stat);
        returnFrame(camera_buffer, typeOfFrame);
        }

    return eError;

    EXIT:

    CAMHAL_LOGEB("Exiting function %s because of ret %d eError=%x", __FUNCTION__, stat, eError);

    if ( NO_ERROR != stat )
        {
        if ( NULL != mErrorNotifier )
            {
            mErrorNotifier->errorNotify(CAMERA_ERROR_UNKNOWN);
            }
        }

    return eError;
}

status_t OMXCameraAdapter::recalculateFPS()
{
    float currentFPS;

    {
        android::AutoMutex lock(mFrameCountMutex);
        mFrameCount++;
        if (mFrameCount == 1) {
            mFirstFrameCondition.broadcast();
        }
    }

    if ( ( mFrameCount % FPS_PERIOD ) == 0 )
        {
        nsecs_t now = systemTime();
        nsecs_t diff = now - mLastFPSTime;
        currentFPS =  ((mFrameCount - mLastFrameCount) * float(s2ns(1))) / diff;
        mLastFPSTime = now;
        mLastFrameCount = mFrameCount;

        if ( 1 == mIter )
            {
            mFPS = currentFPS;
            }
        else
            {
            //cumulative moving average
            mFPS = mLastFPS + (currentFPS - mLastFPS)/mIter;
            }

        mLastFPS = mFPS;
        mIter++;
        }

    return NO_ERROR;
}

status_t OMXCameraAdapter::sendCallBacks(CameraFrame frame, OMX_IN OMX_BUFFERHEADERTYPE *pBuffHeader, unsigned int mask, OMXCameraPortParameters *port)
{
  status_t ret = NO_ERROR;

  LOG_FUNCTION_NAME;

  if ( NULL == port)
    {
      CAMHAL_LOGEA("Invalid portParam");
      return -EINVAL;
    }

  if ( NULL == pBuffHeader )
    {
      CAMHAL_LOGEA("Invalid Buffer header");
      return -EINVAL;
    }

  android::AutoMutex lock(mSubscriberLock);

  //frame.mFrameType = typeOfFrame;
  frame.mFrameMask = mask;
  frame.mBuffer = (CameraBuffer *)pBuffHeader->pAppPrivate;
  frame.mLength = pBuffHeader->nFilledLen;
  frame.mAlignment = port->mStride;
  frame.mOffset = pBuffHeader->nOffset;
  frame.mWidth = port->mWidth;
  frame.mHeight = port->mHeight;
  frame.mYuv[0] = NULL;
  frame.mYuv[1] = NULL;

  if ( onlyOnce && mRecording )
    {
      mTimeSourceDelta = (pBuffHeader->nTimeStamp * 1000) - systemTime(SYSTEM_TIME_MONOTONIC);
      onlyOnce = false;
    }

  frame.mTimestamp = (pBuffHeader->nTimeStamp * 1000) - mTimeSourceDelta;

  ret = setInitFrameRefCount(frame.mBuffer, mask);

  if (ret != NO_ERROR) {
     CAMHAL_LOGDB("Error in setInitFrameRefCount %d", ret);
  } else {
      ret = sendFrameToSubscribers(&frame);
  }

  CAMHAL_LOGVB("B 0x%x T %llu", frame.mBuffer, pBuffHeader->nTimeStamp);

  LOG_FUNCTION_NAME_EXIT;

  return ret;
}

bool OMXCameraAdapter::CommandHandler::Handler()
{
    Utils::Message msg;
    volatile int forever = 1;
    status_t stat;
    ErrorNotifier *errorNotify = NULL;

    LOG_FUNCTION_NAME;

    while ( forever )
        {
        stat = NO_ERROR;
        CAMHAL_LOGDA("Handler: waiting for messsage...");
        Utils::MessageQueue::waitForMsg(&mCommandMsgQ, NULL, NULL, -1);
        {
        android::AutoMutex lock(mLock);
        mCommandMsgQ.get(&msg);
        }
        CAMHAL_LOGDB("msg.command = %d", msg.command);
        switch ( msg.command ) {
            case CommandHandler::CAMERA_START_IMAGE_CAPTURE:
            {
                OMXCameraAdapter::CachedCaptureParameters* cap_params =
                        static_cast<OMXCameraAdapter::CachedCaptureParameters*>(msg.arg2);
                stat = mCameraAdapter->startImageCapture(false, cap_params);
                delete cap_params;
                break;
            }
            case CommandHandler::CAMERA_PERFORM_AUTOFOCUS:
            {
                stat = mCameraAdapter->doAutoFocus();
                break;
            }
            case CommandHandler::COMMAND_EXIT:
            {
                CAMHAL_LOGDA("Exiting command handler");
                forever = 0;
                break;
            }
            case CommandHandler::CAMERA_SWITCH_TO_EXECUTING:
            {
                stat = mCameraAdapter->doSwitchToExecuting();
                break;
            }
            case CommandHandler::CAMERA_START_REPROCESS:
            {
                OMXCameraAdapter::CachedCaptureParameters* cap_params =
                        static_cast<OMXCameraAdapter::CachedCaptureParameters*>(msg.arg2);
                stat = mCameraAdapter->startReprocess();
                stat = mCameraAdapter->startImageCapture(false, cap_params);
                delete cap_params;
                break;
            }
        }

        }

    LOG_FUNCTION_NAME_EXIT;

    return false;
}

bool OMXCameraAdapter::OMXCallbackHandler::Handler()
{
    Utils::Message msg;
    volatile int forever = 1;
    status_t ret = NO_ERROR;

    LOG_FUNCTION_NAME;

    while(forever){
        Utils::MessageQueue::waitForMsg(&mCommandMsgQ, NULL, NULL, -1);
        {
        android::AutoMutex lock(mLock);
        mCommandMsgQ.get(&msg);
        mIsProcessed = false;
        }

        switch ( msg.command ) {
            case OMXCallbackHandler::CAMERA_FILL_BUFFER_DONE:
            {
                ret = mCameraAdapter->OMXCameraAdapterFillBufferDone(( OMX_HANDLETYPE ) msg.arg1,
                                                                     ( OMX_BUFFERHEADERTYPE *) msg.arg2);
                break;
            }
            case OMXCallbackHandler::CAMERA_FOCUS_STATUS:
            {
                mCameraAdapter->handleFocusCallback();
                break;
            }
            case CommandHandler::COMMAND_EXIT:
            {
                CAMHAL_LOGDA("Exiting OMX callback handler");
                forever = 0;
                break;
            }
        }

        {
            android::AutoMutex locker(mLock);
            CAMHAL_UNUSED(locker);

            mIsProcessed = mCommandMsgQ.isEmpty();
            if ( mIsProcessed )
                mCondition.signal();
        }
    }

    // force the condition to wake
    {
        android::AutoMutex locker(mLock);
        CAMHAL_UNUSED(locker);

        mIsProcessed = true;
        mCondition.signal();
    }

    LOG_FUNCTION_NAME_EXIT;
    return false;
}

void OMXCameraAdapter::OMXCallbackHandler::flush()
{
    LOG_FUNCTION_NAME;

    android::AutoMutex locker(mLock);
    CAMHAL_UNUSED(locker);

    if ( mIsProcessed )
        return;

    mCondition.wait(mLock);
}

status_t OMXCameraAdapter::setExtraData(bool enable, OMX_U32 nPortIndex, OMX_EXT_EXTRADATATYPE eType) {
    status_t ret = NO_ERROR;
    OMX_ERRORTYPE eError = OMX_ErrorNone;
    OMX_CONFIG_EXTRADATATYPE extraDataControl;

    LOG_FUNCTION_NAME;

    if ( ( OMX_StateInvalid == mComponentState ) ||
         ( NULL == mCameraAdapterParameters.mHandleComp ) ) {
        CAMHAL_LOGEA("OMX component is in invalid state");
        return -EINVAL;
    }

    OMX_INIT_STRUCT_PTR (&extraDataControl, OMX_CONFIG_EXTRADATATYPE);

    extraDataControl.nPortIndex = nPortIndex;
    extraDataControl.eExtraDataType = eType;
#ifdef CAMERAHAL_TUNA
    extraDataControl.eCameraView = OMX_2D;
#endif

    if (enable) {
        extraDataControl.bEnable = OMX_TRUE;
    } else {
        extraDataControl.bEnable = OMX_FALSE;
    }

    eError =  OMX_SetConfig(mCameraAdapterParameters.mHandleComp,
                           (OMX_INDEXTYPE) OMX_IndexConfigOtherExtraDataControl,
                            &extraDataControl);

    LOG_FUNCTION_NAME_EXIT;

    return (ret | Utils::ErrorUtils::omxToAndroidError(eError));
}

OMX_OTHER_EXTRADATATYPE *OMXCameraAdapter::getExtradata(const OMX_PTR ptrPrivate, OMX_EXTRADATATYPE type) const
{
    if ( NULL != ptrPrivate ) {
        const OMX_TI_PLATFORMPRIVATE *platformPrivate = (const OMX_TI_PLATFORMPRIVATE *) ptrPrivate;

        CAMHAL_LOGVB("Size = %d, sizeof = %d, pAuxBuf = 0x%x, pAuxBufSize= %d, pMetaDataBufer = 0x%x, nMetaDataSize = %d",
                      platformPrivate->nSize,
                      sizeof(OMX_TI_PLATFORMPRIVATE),
                      platformPrivate->pAuxBuf1,
                      platformPrivate->pAuxBufSize1,
                      platformPrivate->pMetaDataBuffer,
                      platformPrivate->nMetaDataSize);
        if ( sizeof(OMX_TI_PLATFORMPRIVATE) == platformPrivate->nSize ) {
            if ( 0 < platformPrivate->nMetaDataSize ) {
                OMX_U32 remainingSize = platformPrivate->nMetaDataSize;
                OMX_OTHER_EXTRADATATYPE *extraData = (OMX_OTHER_EXTRADATATYPE *) platformPrivate->pMetaDataBuffer;
                if ( NULL != extraData ) {
                    while ( extraData->eType && extraData->nDataSize && extraData->data &&
                        (remainingSize >= extraData->nSize)) {
                        if ( type == extraData->eType ) {
                            return extraData;
                        }
                        remainingSize -= extraData->nSize;
                        extraData = (OMX_OTHER_EXTRADATATYPE*) ((char*)extraData + extraData->nSize);
                    }
                } else {
                    CAMHAL_LOGEB("OMX_TI_PLATFORMPRIVATE pMetaDataBuffer is NULL");
                }
            } else {
                CAMHAL_LOGEB("OMX_TI_PLATFORMPRIVATE nMetaDataSize is size is %d",
                             ( unsigned int ) platformPrivate->nMetaDataSize);
            }
        } else {
            CAMHAL_LOGEB("OMX_TI_PLATFORMPRIVATE size mismatch: expected = %d, received = %d",
                         ( unsigned int ) sizeof(OMX_TI_PLATFORMPRIVATE),
                         ( unsigned int ) platformPrivate->nSize);
        }
    }  else {
        CAMHAL_LOGEA("Invalid OMX_TI_PLATFORMPRIVATE");
    }

    // Required extradata type wasn't found
    return NULL;
}

OMXCameraAdapter::CachedCaptureParameters* OMXCameraAdapter::cacheCaptureParameters() {
    CachedCaptureParameters* params = new CachedCaptureParameters();

    params->mPendingCaptureSettings = mPendingCaptureSettings;
    params->mPictureRotation = mPictureRotation;
    memcpy(params->mExposureBracketingValues,
           mExposureBracketingValues,
           sizeof(mExposureBracketingValues));
    memcpy(params->mExposureGainBracketingValues,
           mExposureGainBracketingValues,
           sizeof(mExposureGainBracketingValues));
    memcpy(params->mExposureGainBracketingModes,
           mExposureGainBracketingModes,
           sizeof(mExposureGainBracketingModes));
    params->mExposureBracketingValidEntries = mExposureBracketingValidEntries;
    params->mExposureBracketMode = mExposureBracketMode;
    params->mBurstFrames = mBurstFrames;
    params->mFlushShotConfigQueue = mFlushShotConfigQueue;

   return params;
}

OMXCameraAdapter::OMXCameraAdapter(size_t sensor_index)
{
    LOG_FUNCTION_NAME;

    mOmxInitialized = false;
    mComponentState = OMX_StateInvalid;
    mSensorIndex = sensor_index;
    mPictureRotation = 0;
    // Initial values
    mTimeSourceDelta = 0;
    onlyOnce = true;
    mDccData.pData = NULL;

    mInitSem.Create(0);
    mFlushSem.Create(0);
    mUsePreviewDataSem.Create(0);
    mUsePreviewSem.Create(0);
    mUseCaptureSem.Create(0);
    mUseReprocessSem.Create(0);
    mStartPreviewSem.Create(0);
    mStopPreviewSem.Create(0);
    mStartCaptureSem.Create(0);
    mStopCaptureSem.Create(0);
    mStopReprocSem.Create(0);
    mSwitchToLoadedSem.Create(0);
    mCaptureSem.Create(0);

    mSwitchToExecSem.Create(0);

    mCameraAdapterParameters.mHandleComp = 0;

    mUserSetExpLock = OMX_FALSE;
    mUserSetWbLock = OMX_FALSE;

    mFramesWithDucati = 0;
    mFramesWithDisplay = 0;
    mFramesWithEncoder = 0;

#ifdef CAMERAHAL_OMX_PROFILING

    mDebugProfile = 0;

#endif

    mPreviewPortInitialized = false;

    LOG_FUNCTION_NAME_EXIT;
}

OMXCameraAdapter::~OMXCameraAdapter()
{
    LOG_FUNCTION_NAME;

    android::AutoMutex lock(gAdapterLock);

    if ( mOmxInitialized ) {
        // return to OMX Loaded state
        switchToLoaded();

        saveDccFileDataSave();

        closeDccFileDataSave();
        // deinit the OMX
        if ( mComponentState == OMX_StateLoaded || mComponentState == OMX_StateInvalid ) {
            // free the handle for the Camera component
            if ( mCameraAdapterParameters.mHandleComp ) {
                OMX_FreeHandle(mCameraAdapterParameters.mHandleComp);
                mCameraAdapterParameters.mHandleComp = NULL;
            }
        }

        OMX_Deinit();
        mOmxInitialized = false;
    }

    //Remove any unhandled events
    if ( !mEventSignalQ.isEmpty() )
      {
        for (unsigned int i = 0 ; i < mEventSignalQ.size() ; i++ )
          {
            Utils::Message *msg = mEventSignalQ.itemAt(i);
            //remove from queue and free msg
            if ( NULL != msg )
              {
                Utils::Semaphore *sem  = (Utils::Semaphore*) msg->arg3;
                sem->Signal();
                free(msg);

              }
          }
       mEventSignalQ.clear();
      }

    //Exit and free ref to command handling thread
    if ( NULL != mCommandHandler.get() )
    {
        Utils::Message msg;
        msg.command = CommandHandler::COMMAND_EXIT;
        msg.arg1 = mErrorNotifier;
        mCommandHandler->clearCommandQ();
        mCommandHandler->put(&msg);
        mCommandHandler->requestExitAndWait();
        mCommandHandler.clear();
    }

    //Exit and free ref to callback handling thread
    if ( NULL != mOMXCallbackHandler.get() )
    {
        Utils::Message msg;
        msg.command = OMXCallbackHandler::COMMAND_EXIT;
        //Clear all messages pending first
        mOMXCallbackHandler->clearCommandQ();
        mOMXCallbackHandler->put(&msg);
        mOMXCallbackHandler->requestExitAndWait();
        mOMXCallbackHandler.clear();
    }

    LOG_FUNCTION_NAME_EXIT;
}

extern "C" CameraAdapter* OMXCameraAdapter_Factory(size_t sensor_index)
{
    CameraAdapter *adapter = NULL;
    android::AutoMutex lock(gAdapterLock);

    LOG_FUNCTION_NAME;

    adapter = new OMXCameraAdapter(sensor_index);
    if ( adapter ) {
        CAMHAL_LOGDB("New OMX Camera adapter instance created for sensor %d",sensor_index);
    } else {
        CAMHAL_LOGEA("OMX Camera adapter create failed for sensor index = %d!",sensor_index);
    }

    LOG_FUNCTION_NAME_EXIT;

    return adapter;
}

OMX_ERRORTYPE OMXCameraAdapter::OMXCameraGetHandle(OMX_HANDLETYPE *handle, OMX_PTR pAppData,
        const OMX_CALLBACKTYPE & callbacks)
{
    OMX_ERRORTYPE eError = OMX_ErrorUndefined;

    for ( int i = 0; i < 5; ++i ) {
        if ( i > 0 ) {
            // sleep for 100 ms before next attempt
            usleep(100000);
        }

        // setup key parameters to send to Ducati during init
        OMX_CALLBACKTYPE oCallbacks = callbacks;

        // get handle
        eError = OMX_GetHandle(handle, (OMX_STRING)"OMX.TI.DUCATI1.VIDEO.CAMERA", pAppData, &oCallbacks);
        if ( eError == OMX_ErrorNone ) {
            return OMX_ErrorNone;
        }

        CAMHAL_LOGEB("OMX_GetHandle() failed, error: 0x%x", eError);
    }

    *handle = 0;
    return eError;
}


class CapabilitiesHandler
{
public:
    CapabilitiesHandler()
    {
        mComponent = 0;
    }

    const OMX_HANDLETYPE & component() const
    {
        return mComponent;
    }

    OMX_HANDLETYPE & componentRef()
    {
        return mComponent;
    }

    status_t fetchCapabiltiesForMode(OMX_CAMOPERATINGMODETYPE mode,
                                     int sensorId,
                                     CameraProperties::Properties * properties)
    {
        OMX_CONFIG_CAMOPERATINGMODETYPE camMode;

        OMX_INIT_STRUCT_PTR (&camMode, OMX_CONFIG_CAMOPERATINGMODETYPE);
        camMode.eCamOperatingMode = mode;

        OMX_ERRORTYPE eError =  OMX_SetParameter(component(),
                           ( OMX_INDEXTYPE ) OMX_IndexCameraOperatingMode,
                           &camMode);

        if ( OMX_ErrorNone != eError ) {
            CAMHAL_LOGE("Error while configuring camera mode in CameraAdapter_Capabilities 0x%x", eError);
            return BAD_VALUE;
        }

        // get and fill capabilities
        OMXCameraAdapter::getCaps(sensorId, properties, component());

        return NO_ERROR;
    }

    status_t fetchCapabilitiesForSensor(int sensorId,
                                        CameraProperties::Properties * properties)
    {
        // sensor select
        OMX_CONFIG_SENSORSELECTTYPE sensorSelect;
        OMX_INIT_STRUCT_PTR (&sensorSelect, OMX_CONFIG_SENSORSELECTTYPE);
        sensorSelect.eSensor = (OMX_SENSORSELECT)sensorId;

        CAMHAL_LOGD("Selecting sensor %d...", sensorId);
        const OMX_ERRORTYPE sensorSelectError = OMX_SetConfig(component(),
                (OMX_INDEXTYPE)OMX_TI_IndexConfigSensorSelect, &sensorSelect);
        CAMHAL_LOGD("Selecting sensor %d... DONE", sensorId);

        if ( sensorSelectError != OMX_ErrorNone ) {
            CAMHAL_LOGD("Max supported sensor number reached: %d", sensorId);
            return BAD_VALUE;
        }

        status_t err = NO_ERROR;
        if ( sensorId == 2 ) {
            CAMHAL_LOGD("Camera mode: STEREO");
            properties->setMode(MODE_STEREO);
            err = fetchCapabiltiesForMode(OMX_CaptureStereoImageCapture,
                                          sensorId,
                                          properties);
        } else {
            CAMHAL_LOGD("Camera MONO");

            CAMHAL_LOGD("Camera mode: HQ ");
            properties->setMode(MODE_HIGH_QUALITY);
            err = fetchCapabiltiesForMode(OMX_CaptureImageProfileBase,
                                          sensorId,
                                          properties);
            if ( NO_ERROR != err ) {
                return err;
            }

            CAMHAL_LOGD("Camera mode: VIDEO ");
            properties->setMode(MODE_VIDEO);
            err = fetchCapabiltiesForMode(OMX_CaptureVideo,
                                          sensorId,
                                          properties);
            if ( NO_ERROR != err ) {
                return err;
            }

            CAMHAL_LOGD("Camera mode: ZSL ");
            properties->setMode(MODE_ZEROSHUTTERLAG);
            err = fetchCapabiltiesForMode(OMX_TI_CaptureImageProfileZeroShutterLag,
                                          sensorId,
                                          properties);
            if ( NO_ERROR != err ) {
                return err;
            }

            CAMHAL_LOGD("Camera mode: HS ");
            properties->setMode(MODE_HIGH_SPEED);
            err = fetchCapabiltiesForMode(OMX_CaptureImageHighSpeedTemporalBracketing,
                                          sensorId,
                                          properties);
            if ( NO_ERROR != err ) {
                return err;
            }

            CAMHAL_LOGD("Camera mode: CPCAM ");
            properties->setMode(MODE_CPCAM);
            err = fetchCapabiltiesForMode(OMX_TI_CPCam,
                                          sensorId,
                                          properties);
            if ( NO_ERROR != err ) {
                return err;
            }

#ifdef CAMERAHAL_OMAP5_CAPTURE_MODES

            CAMHAL_LOGD("Camera mode: VIDEO HQ ");
            properties->setMode(MODE_VIDEO_HIGH_QUALITY);
            err = fetchCapabiltiesForMode(OMX_CaptureHighQualityVideo,
                                          sensorId,
                                          properties);
            if ( NO_ERROR != err ) {
                return err;
            }

#endif

        }

        return err;
    }

private:
    OMX_HANDLETYPE mComponent;
    OMX_STATETYPE mState;
};

extern "C" status_t OMXCameraAdapter_Capabilities(
        CameraProperties::Properties * const properties_array,
        const int starting_camera, const int max_camera, int & supportedCameras)
{
    LOG_FUNCTION_NAME;

    supportedCameras = 0;

    int num_cameras_supported = 0;
    OMX_ERRORTYPE eError = OMX_ErrorNone;

    android::AutoMutex lock(gAdapterLock);

    if (!properties_array) {
        CAMHAL_LOGEB("invalid param: properties = 0x%p", properties_array);
        LOG_FUNCTION_NAME_EXIT;
        return BAD_VALUE;
    }

    eError = OMX_Init();
    if (eError != OMX_ErrorNone) {
      CAMHAL_LOGEB("Error OMX_Init -0x%x", eError);
      return Utils::ErrorUtils::omxToAndroidError(eError);
    }

    CapabilitiesHandler handler;
    OMX_CALLBACKTYPE callbacks;
    callbacks.EventHandler = 0;
    callbacks.EmptyBufferDone = 0;
    callbacks.FillBufferDone = 0;

    eError = OMXCameraAdapter::OMXCameraGetHandle(&handler.componentRef(), &handler, callbacks);
    if (eError != OMX_ErrorNone) {
        CAMHAL_LOGEB("OMX_GetHandle -0x%x", eError);
        goto EXIT;
    }

    DCCHandler dcc_handler;
    dcc_handler.loadDCC(handler.componentRef());

    // Continue selecting sensor and then querying OMX Camera for it's capabilities
    // When sensor select returns an error, we know to break and stop
    while (eError == OMX_ErrorNone &&
           (starting_camera + num_cameras_supported) < max_camera) {

        const int sensorId = num_cameras_supported;
        CameraProperties::Properties * properties = properties_array + starting_camera + sensorId;
        const status_t err = handler.fetchCapabilitiesForSensor(sensorId, properties);

        if ( err != NO_ERROR )
            break;

        num_cameras_supported++;
        CAMHAL_LOGEB("Number of OMX Cameras detected = %d \n",num_cameras_supported);
    }

     // clean up
     if(handler.component()) {
         CAMHAL_LOGD("Freeing the component...");
         OMX_FreeHandle(handler.component());
         CAMHAL_LOGD("Freeing the component... DONE");
         handler.componentRef() = NULL;
     }

 EXIT:
    CAMHAL_LOGD("Deinit...");
    OMX_Deinit();
    CAMHAL_LOGD("Deinit... DONE");

    if ( eError != OMX_ErrorNone )
    {
        CAMHAL_LOGE("Error: 0x%x", eError);
        LOG_FUNCTION_NAME_EXIT;
        return Utils::ErrorUtils::omxToAndroidError(eError);
    }

    supportedCameras = num_cameras_supported;

    LOG_FUNCTION_NAME_EXIT;

    return NO_ERROR;
}

} // namespace Camera
} // namespace Ti


/*--------------------Camera Adapter Class ENDS here-----------------------------*/
<|MERGE_RESOLUTION|>--- conflicted
+++ resolved
@@ -2297,14 +2297,10 @@
             }
         mFramesWithDucati++;
 #ifdef CAMERAHAL_DEBUG
-<<<<<<< HEAD
         {
         android::AutoMutex locker(mBuffersWithDucatiLock);
-        mBuffersWithDucati.add((int)mPreviewData->mBufferHeader[index]->pAppPrivate,1);
-        }
-=======
         mBuffersWithDucati.add((int)mPreviewData->mBufferHeader[index]->pBuffer,1);
->>>>>>> 005d358c
+        }
 #endif
         GOTO_EXIT_IF((eError!=OMX_ErrorNone), eError);
         }
