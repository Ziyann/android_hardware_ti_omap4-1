/*
 * Copyright (C) Texas Instruments - http://www.ti.com/
 *
 * Licensed under the Apache License, Version 2.0 (the "License");
 * you may not use this file except in compliance with the License.
 * You may obtain a copy of the License at
 *
 *      http://www.apache.org/licenses/LICENSE-2.0
 *
 * Unless required by applicable law or agreed to in writing, software
 * distributed under the License is distributed on an "AS IS" BASIS,
 * WITHOUT WARRANTIES OR CONDITIONS OF ANY KIND, either express or implied.
 * See the License for the specific language governing permissions and
 * limitations under the License.
 */

/**
* @file OMXCameraAdapter.cpp
*
* This file maps the Camera Hardware Interface to OMX.
*
*/

#include "CameraHal.h"
#include "OMXCameraAdapter.h"
#include "ErrorUtils.h"
#include "TICameraParameters.h"
#include <signal.h>
#include <math.h>

#include <cutils/properties.h>
#define UNLIKELY( exp ) (__builtin_expect( (exp) != 0, false ))
static int mDebugFps = 0;
static int mDebugFcs = 0;

#define HERE(Msg) {CAMHAL_LOGEB("--===line %d, %s===--\n", __LINE__, Msg);}

namespace Ti {
namespace Camera {

#ifdef CAMERAHAL_OMX_PROFILING

const char OMXCameraAdapter::DEFAULT_PROFILE_PATH[] = "/data/dbg/profile_data.bin";

#endif

//frames skipped before recalculating the framerate
#define FPS_PERIOD 30

android::Mutex gAdapterLock;
/*--------------------Camera Adapter Class STARTS here-----------------------------*/

status_t OMXCameraAdapter::initialize(CameraProperties::Properties* caps)
{
    LOG_FUNCTION_NAME;

    char value[PROPERTY_VALUE_MAX];
    const char *mountOrientationString = NULL;

    property_get("debug.camera.showfps", value, "0");
    mDebugFps = atoi(value);
    property_get("debug.camera.framecounts", value, "0");
    mDebugFcs = atoi(value);

#ifdef CAMERAHAL_OMX_PROFILING

    property_get("debug.camera.profile", value, "0");
    mDebugProfile = atoi(value);

#endif

    TIMM_OSAL_ERRORTYPE osalError = OMX_ErrorNone;
    OMX_ERRORTYPE eError = OMX_ErrorNone;
    status_t ret = NO_ERROR;

    mLocalVersionParam.s.nVersionMajor = 0x1;
    mLocalVersionParam.s.nVersionMinor = 0x1;
    mLocalVersionParam.s.nRevision = 0x0 ;
    mLocalVersionParam.s.nStep =  0x0;

    mPending3Asettings = 0;//E3AsettingsAll;
    mPendingCaptureSettings = 0;
    mPendingPreviewSettings = 0;

    if ( 0 != mInitSem.Count() )
        {
        CAMHAL_LOGEB("Error mInitSem semaphore count %d", mInitSem.Count());
        LOG_FUNCTION_NAME_EXIT;
        return NO_INIT;
        }

    ///Update the preview and image capture port indexes
    mCameraAdapterParameters.mPrevPortIndex = OMX_CAMERA_PORT_VIDEO_OUT_PREVIEW;
    // temp changed in order to build OMX_CAMERA_PORT_VIDEO_OUT_IMAGE;
    mCameraAdapterParameters.mImagePortIndex = OMX_CAMERA_PORT_IMAGE_OUT_IMAGE;
    mCameraAdapterParameters.mMeasurementPortIndex = OMX_CAMERA_PORT_VIDEO_OUT_MEASUREMENT;
    //currently not supported use preview port instead
    mCameraAdapterParameters.mVideoPortIndex = OMX_CAMERA_PORT_VIDEO_OUT_VIDEO;
    mCameraAdapterParameters.mVideoInPortIndex = OMX_CAMERA_PORT_VIDEO_IN_VIDEO;

    eError = OMX_Init();
    if (eError != OMX_ErrorNone) {
        CAMHAL_LOGEB("OMX_Init() failed, error: 0x%x", eError);
        return Utils::ErrorUtils::omxToAndroidError(eError);
    }
    mOmxInitialized = true;

    // Initialize the callback handles
    OMX_CALLBACKTYPE callbacks;
    callbacks.EventHandler    = Camera::OMXCameraAdapterEventHandler;
    callbacks.EmptyBufferDone = Camera::OMXCameraAdapterEmptyBufferDone;
    callbacks.FillBufferDone  = Camera::OMXCameraAdapterFillBufferDone;

    ///Get the handle to the OMX Component
    eError = OMXCameraAdapter::OMXCameraGetHandle(&mCameraAdapterParameters.mHandleComp, this, callbacks);
    if(eError != OMX_ErrorNone) {
        CAMHAL_LOGEB("OMX_GetHandle -0x%x", eError);
    }
    GOTO_EXIT_IF((eError != OMX_ErrorNone), eError);

    mComponentState = OMX_StateLoaded;

    CAMHAL_LOGVB("OMX_GetHandle -0x%x sensor_index = %lu", eError, mSensorIndex);
    initDccFileDataSave(&mCameraAdapterParameters.mHandleComp, mCameraAdapterParameters.mPrevPortIndex);

    eError = OMX_SendCommand(mCameraAdapterParameters.mHandleComp,
                                  OMX_CommandPortDisable,
                                  OMX_ALL,
                                  NULL);

    if(eError != OMX_ErrorNone) {
         CAMHAL_LOGEB("OMX_SendCommand(OMX_CommandPortDisable) -0x%x", eError);
    }
    GOTO_EXIT_IF((eError != OMX_ErrorNone), eError);

    // Register for port enable event
    ret = RegisterForEvent(mCameraAdapterParameters.mHandleComp,
                                 OMX_EventCmdComplete,
                                 OMX_CommandPortEnable,
                                 mCameraAdapterParameters.mPrevPortIndex,
                                 mInitSem);
    if(ret != NO_ERROR) {
         CAMHAL_LOGEB("Error in registering for event %d", ret);
         goto EXIT;
    }

    // Enable PREVIEW Port
    eError = OMX_SendCommand(mCameraAdapterParameters.mHandleComp,
                                 OMX_CommandPortEnable,
                                 mCameraAdapterParameters.mPrevPortIndex,
                                 NULL);
    if(eError != OMX_ErrorNone) {
        CAMHAL_LOGEB("OMX_SendCommand(OMX_CommandPortEnable) -0x%x", eError);
    }
    GOTO_EXIT_IF((eError!=OMX_ErrorNone), eError);

    // Wait for the port enable event to occur
    ret = mInitSem.WaitTimeout(OMX_CMD_TIMEOUT);
    if ( NO_ERROR == ret ) {
         CAMHAL_LOGDA("-Port enable event arrived");
    } else {
         ret |= RemoveEvent(mCameraAdapterParameters.mHandleComp,
                            OMX_EventCmdComplete,
                            OMX_CommandPortEnable,
                            mCameraAdapterParameters.mPrevPortIndex,
                            NULL);
         CAMHAL_LOGEA("Timeout for enabling preview port expired!");
         goto EXIT;
     }

    // Select the sensor
    OMX_CONFIG_SENSORSELECTTYPE sensorSelect;
    OMX_INIT_STRUCT_PTR (&sensorSelect, OMX_CONFIG_SENSORSELECTTYPE);
    sensorSelect.eSensor = (OMX_SENSORSELECT) mSensorIndex;
    eError = OMX_SetConfig(mCameraAdapterParameters.mHandleComp, ( OMX_INDEXTYPE ) OMX_TI_IndexConfigSensorSelect, &sensorSelect);
    if ( OMX_ErrorNone != eError ) {
        CAMHAL_LOGEB("Error while selecting the sensor index as %d - 0x%x", mSensorIndex, eError);
        return BAD_VALUE;
    } else {
        CAMHAL_LOGDB("Sensor %d selected successfully", mSensorIndex);
    }

#ifdef CAMERAHAL_DEBUG

    printComponentVersion(mCameraAdapterParameters.mHandleComp);

#endif

    mBracketingEnabled = false;
    mZoomBracketingEnabled = false;
    mBracketingBuffersQueuedCount = 0;
    mBracketingRange = 1;
    mLastBracetingBufferIdx = 0;
    mBracketingBuffersQueued = NULL;
    mOMXStateSwitch = false;
    mBracketingSet = false;
#ifdef CAMERAHAL_USE_RAW_IMAGE_SAVING
    mRawCapture = false;
    mYuvCapture = false;
#endif

    mCaptureSignalled = false;
    mCaptureConfigured = false;
    mReprocConfigured = false;
    mRecording = false;
    mWaitingForSnapshot = false;
    mSnapshotCount = 0;
    mPictureFormatFromClient = NULL;

    mCapabilitiesOpMode = MODE_MAX;
    mCapMode = INITIAL_MODE;
    mIPP = IPP_NULL;
    mVstabEnabled = false;
    mVnfEnabled = false;
    mBurstFrames = 1;
    mBurstFramesAccum = 0;
    mCapturedFrames = 0;
    mFlushShotConfigQueue = false;
    mPictureQuality = 100;
    mCurrentZoomIdx = 0;
    mTargetZoomIdx = 0;
    mPreviousZoomIndx = 0;
    mReturnZoomStatus = false;
    mZoomInc = 1;
    mZoomParameterIdx = 0;
    mExposureBracketingValidEntries = 0;
    mZoomBracketingValidEntries = 0;
    mSensorOverclock = false;
    mAutoConv = OMX_TI_AutoConvergenceModeMax;
    mManualConv = 0;
    mDeviceOrientation = 0;
    mCapabilities = caps;
    mZoomUpdating = false;
    mZoomUpdate = false;
    mGBCE = BRIGHTNESS_OFF;
    mGLBCE = BRIGHTNESS_OFF;
    mParameters3A.ExposureLock = OMX_FALSE;
    mParameters3A.WhiteBalanceLock = OMX_FALSE;

    mEXIFData.mGPSData.mAltitudeValid = false;
    mEXIFData.mGPSData.mDatestampValid = false;
    mEXIFData.mGPSData.mLatValid = false;
    mEXIFData.mGPSData.mLongValid = false;
    mEXIFData.mGPSData.mMapDatumValid = false;
    mEXIFData.mGPSData.mProcMethodValid = false;
    mEXIFData.mGPSData.mVersionIdValid = false;
    mEXIFData.mGPSData.mTimeStampValid = false;
    mEXIFData.mModelValid = false;
    mEXIFData.mMakeValid = false;

    //update the mDeviceOrientation with the sensor mount orientation.
    //So that the face detect will work before onOrientationEvent()
    //get triggered.
    CAMHAL_ASSERT(mCapabilities);
    mountOrientationString = mCapabilities->get(CameraProperties::ORIENTATION_INDEX);
    CAMHAL_ASSERT(mountOrientationString);
    mDeviceOrientation = atoi(mountOrientationString);

    if (mSensorIndex != 2) {
        mCapabilities->setMode(MODE_HIGH_SPEED);
    }

    if (mCapabilities->get(CameraProperties::SUPPORTED_ZOOM_STAGES) != NULL) {
        mMaxZoomSupported = mCapabilities->getInt(CameraProperties::SUPPORTED_ZOOM_STAGES) + 1;
    } else {
        mMaxZoomSupported = 1;
    }

    // initialize command handling thread
    if(mCommandHandler.get() == NULL)
        mCommandHandler = new CommandHandler(this);

    if ( NULL == mCommandHandler.get() )
    {
        CAMHAL_LOGEA("Couldn't create command handler");
        return NO_MEMORY;
    }

    ret = mCommandHandler->run("CallbackThread", android::PRIORITY_URGENT_DISPLAY);
    if ( ret != NO_ERROR )
    {
        if( ret == INVALID_OPERATION){
            CAMHAL_LOGDA("command handler thread already runnning!!");
            ret = NO_ERROR;
        } else {
            CAMHAL_LOGEA("Couldn't run command handlerthread");
            return ret;
        }
    }

    // initialize omx callback handling thread
    if(mOMXCallbackHandler.get() == NULL)
        mOMXCallbackHandler = new OMXCallbackHandler(this);

    if ( NULL == mOMXCallbackHandler.get() )
    {
        CAMHAL_LOGEA("Couldn't create omx callback handler");
        return NO_MEMORY;
    }

    ret = mOMXCallbackHandler->run("OMXCallbackThread", android::PRIORITY_URGENT_DISPLAY);
    if ( ret != NO_ERROR )
    {
        if( ret == INVALID_OPERATION){
            CAMHAL_LOGDA("omx callback handler thread already runnning!!");
            ret = NO_ERROR;
        } else {
            CAMHAL_LOGEA("Couldn't run omx callback handler thread");
            return ret;
        }
    }

    OMX_INIT_STRUCT_PTR (&mRegionPriority, OMX_TI_CONFIG_3A_REGION_PRIORITY);
    OMX_INIT_STRUCT_PTR (&mFacePriority, OMX_TI_CONFIG_3A_FACE_PRIORITY);
    mRegionPriority.nPortIndex = OMX_ALL;
    mFacePriority.nPortIndex = OMX_ALL;

    //Setting this flag will that the first setParameter call will apply all 3A settings
    //and will not conditionally apply based on current values.
    mFirstTimeInit = true;

    //Flag to avoid calling setVFramerate() before OMX_SetParameter(OMX_IndexParamPortDefinition)
    //Ducati will return an error otherwise.
    mSetFormatDone = false;

    memset(mExposureBracketingValues, 0, EXP_BRACKET_RANGE*sizeof(int));
    memset(mZoomBracketingValues, 0, ZOOM_BRACKET_RANGE*sizeof(int));
    mMeasurementEnabled = false;
    mFaceDetectionRunning = false;
    mFaceDetectionPaused = false;
    mFDSwitchAlgoPriority = false;

    memset(&mCameraAdapterParameters.mCameraPortParams[mCameraAdapterParameters.mImagePortIndex], 0, sizeof(OMXCameraPortParameters));
    memset(&mCameraAdapterParameters.mCameraPortParams[mCameraAdapterParameters.mPrevPortIndex], 0, sizeof(OMXCameraPortParameters));
    memset(&mCameraAdapterParameters.mCameraPortParams[mCameraAdapterParameters.mVideoPortIndex], 0, sizeof(OMXCameraPortParameters));
    memset(&mCameraAdapterParameters.mCameraPortParams[mCameraAdapterParameters.mVideoInPortIndex], 0, sizeof(OMXCameraPortParameters));

    // initialize 3A defaults
    mParameters3A.Effect = getLUTvalue_HALtoOMX(OMXCameraAdapter::DEFAULT_EFFECT, EffLUT);
    mParameters3A.FlashMode = getLUTvalue_HALtoOMX(OMXCameraAdapter::DEFAULT_FLASH_MODE, FlashLUT);
    mParameters3A.SceneMode = getLUTvalue_HALtoOMX(OMXCameraAdapter::DEFAULT_SCENE_MODE, SceneLUT);
    mParameters3A.EVCompensation = atoi(OMXCameraAdapter::DEFAULT_EV_COMPENSATION);
    mParameters3A.Focus = getLUTvalue_HALtoOMX(OMXCameraAdapter::DEFAULT_FOCUS_MODE, FocusLUT);
    mParameters3A.ISO = getLUTvalue_HALtoOMX(OMXCameraAdapter::DEFAULT_ISO_MODE, IsoLUT);
    mParameters3A.Flicker = getLUTvalue_HALtoOMX(OMXCameraAdapter::DEFAULT_ANTIBANDING, FlickerLUT);
    mParameters3A.Brightness = atoi(OMXCameraAdapter::DEFAULT_BRIGHTNESS);
    mParameters3A.Saturation = atoi(OMXCameraAdapter::DEFAULT_SATURATION) - SATURATION_OFFSET;
    mParameters3A.Sharpness = atoi(OMXCameraAdapter::DEFAULT_SHARPNESS) - SHARPNESS_OFFSET;
    mParameters3A.Contrast = atoi(OMXCameraAdapter::DEFAULT_CONTRAST) - CONTRAST_OFFSET;
    mParameters3A.WhiteBallance = getLUTvalue_HALtoOMX(OMXCameraAdapter::DEFAULT_WB, WBalLUT);
    mParameters3A.Exposure = getLUTvalue_HALtoOMX(OMXCameraAdapter::DEFAULT_EXPOSURE_MODE, ExpLUT);
    mParameters3A.ExposureLock = OMX_FALSE;
    mParameters3A.FocusLock = OMX_FALSE;
    mParameters3A.WhiteBalanceLock = OMX_FALSE;

    mParameters3A.ManualExposure = 0;
    mParameters3A.ManualExposureRight = 0;
    mParameters3A.ManualGain = 0;
    mParameters3A.ManualGainRight = 0;

    mParameters3A.AlgoFixedGamma = OMX_TRUE;
    mParameters3A.AlgoNSF1 = OMX_TRUE;
    mParameters3A.AlgoNSF2 = OMX_TRUE;
    mParameters3A.AlgoSharpening = OMX_TRUE;
    mParameters3A.AlgoThreeLinColorMap = OMX_TRUE;
    mParameters3A.AlgoGIC = OMX_TRUE;

    LOG_FUNCTION_NAME_EXIT;
    return Utils::ErrorUtils::omxToAndroidError(eError);

    EXIT:

    CAMHAL_LOGDB("Exiting function %s because of ret %d eError=%x", __FUNCTION__, ret, eError);
    performCleanupAfterError();
    LOG_FUNCTION_NAME_EXIT;
    return Utils::ErrorUtils::omxToAndroidError(eError);
}

void OMXCameraAdapter::performCleanupAfterError()
{
    if(mCameraAdapterParameters.mHandleComp)
        {
        ///Free the OMX component handle in case of error
        OMX_FreeHandle(mCameraAdapterParameters.mHandleComp);
        mCameraAdapterParameters.mHandleComp = NULL;
        }

    ///De-init the OMX
    OMX_Deinit();
    mComponentState = OMX_StateInvalid;
}

OMXCameraAdapter::OMXCameraPortParameters *OMXCameraAdapter::getPortParams(CameraFrame::FrameType frameType)
{
    OMXCameraAdapter::OMXCameraPortParameters *ret = NULL;

    switch ( frameType )
    {
    case CameraFrame::IMAGE_FRAME:
        ret = &mCameraAdapterParameters.mCameraPortParams[mCameraAdapterParameters.mImagePortIndex];
        break;
    case CameraFrame::RAW_FRAME:
        if (mRawCapture) {
            ret = &mCameraAdapterParameters.mCameraPortParams[mCameraAdapterParameters.mVideoPortIndex];
        } else {
            ret = &mCameraAdapterParameters.mCameraPortParams[mCameraAdapterParameters.mImagePortIndex];
        }
        break;
    case CameraFrame::PREVIEW_FRAME_SYNC:
    case CameraFrame::SNAPSHOT_FRAME:
    case CameraFrame::VIDEO_FRAME_SYNC:
        ret = &mCameraAdapterParameters.mCameraPortParams[mCameraAdapterParameters.mPrevPortIndex];
        break;
    case CameraFrame::FRAME_DATA_SYNC:
        ret = &mCameraAdapterParameters.mCameraPortParams[mCameraAdapterParameters.mMeasurementPortIndex];
        break;
    default:
        break;
    };

    return ret;
}

status_t OMXCameraAdapter::fillThisBuffer(CameraBuffer * frameBuf, CameraFrame::FrameType frameType)
{
    LOG_FUNCTION_NAME;

    status_t ret = NO_ERROR;
    OMXCameraPortParameters *port = NULL;
    OMX_ERRORTYPE eError = OMX_ErrorNone;
    BaseCameraAdapter::AdapterState state;
    BaseCameraAdapter::getState(state);
    bool isCaptureFrame = false;

    if ( ( PREVIEW_ACTIVE & state ) != PREVIEW_ACTIVE )
        {
        return NO_INIT;
        }

    if ( NULL == frameBuf )
        {
        return -EINVAL;
        }

    isCaptureFrame = (CameraFrame::IMAGE_FRAME == frameType) ||
                     (CameraFrame::RAW_FRAME == frameType);

    if ( isCaptureFrame && (NO_ERROR == ret) ) {
        // In CP_CAM mode, end image capture will be signalled when application starts preview
        if ((1 > mCapturedFrames) && !mBracketingEnabled && (mCapMode != CP_CAM)) {
            // Signal end of image capture
            if ( NULL != mEndImageCaptureCallback) {
                mEndImageCaptureCallback(mEndCaptureData);
            }
            return NO_ERROR;
        }
    }

    if ( NO_ERROR == ret )
        {
        port = getPortParams(frameType);
        if ( NULL == port )
            {
            CAMHAL_LOGEB("Invalid frameType 0x%x", frameType);
            ret = -EINVAL;
            }
        }

    if ( NO_ERROR == ret ) {
        for ( int i = 0 ; i < port->mNumBufs ; i++) {
            if ((CameraBuffer *) port->mBufferHeader[i]->pAppPrivate == frameBuf) {
                if ( isCaptureFrame && !mBracketingEnabled ) {
                    android::AutoMutex lock(mBurstLock);
                    if (mBurstFramesQueued >= mBurstFramesAccum) {
                        port->mStatus[i] = OMXCameraPortParameters::IDLE;
                        return NO_ERROR;
                    }
                    mBurstFramesQueued++;
                }
                port->mStatus[i] = OMXCameraPortParameters::FILL;
                eError = OMX_FillThisBuffer(mCameraAdapterParameters.mHandleComp, port->mBufferHeader[i]);
                if ( eError != OMX_ErrorNone )
                {
                    CAMHAL_LOGEB("OMX_FillThisBuffer 0x%x", eError);
                    goto EXIT;
                }
                mFramesWithDucati++;
                break;
           }
       }
    }

    LOG_FUNCTION_NAME_EXIT;
    return ret;

EXIT:
    CAMHAL_LOGEB("Exiting function %s because of ret %d eError=%x", __FUNCTION__, ret, eError);
    performCleanupAfterError();
    //Since fillthisbuffer is called asynchronously, make sure to signal error to the app
    mErrorNotifier->errorNotify(CAMERA_ERROR_HARD);
    LOG_FUNCTION_NAME_EXIT;
    return (ret | Utils::ErrorUtils::omxToAndroidError(eError));
}

void OMXCameraAdapter::setParamS3D(OMX_U32 port, const char *valstr)
{
    OMXCameraPortParameters *cap;

    LOG_FUNCTION_NAME;

    cap = &mCameraAdapterParameters.mCameraPortParams[port];
    if (valstr != NULL)
        {
        if (strcmp(valstr, TICameraParameters::S3D_TB_FULL) == 0)
            {
            cap->mFrameLayoutType = OMX_TI_StereoFrameLayoutTopBottom;
            }
        else if (strcmp(valstr, TICameraParameters::S3D_SS_FULL) == 0)
            {
            cap->mFrameLayoutType = OMX_TI_StereoFrameLayoutLeftRight;
            }
        else if (strcmp(valstr, TICameraParameters::S3D_TB_SUBSAMPLED) == 0)
            {
            cap->mFrameLayoutType = OMX_TI_StereoFrameLayoutTopBottomSubsample;
            }
        else if (strcmp(valstr, TICameraParameters::S3D_SS_SUBSAMPLED) == 0)
            {
            cap->mFrameLayoutType = OMX_TI_StereoFrameLayoutLeftRightSubsample;
            }
        else
            {
            cap->mFrameLayoutType = OMX_TI_StereoFrameLayout2D;
            }
        }
    else
        {
        cap->mFrameLayoutType = OMX_TI_StereoFrameLayout2D;
        }

    LOG_FUNCTION_NAME_EXIT;
}

status_t OMXCameraAdapter::setParameters(const android::CameraParameters &params)
{
    LOG_FUNCTION_NAME;

    int mode = 0;
    status_t ret = NO_ERROR;
    bool updateImagePortParams = false;
    int minFramerate, maxFramerate, frameRate;
    const char *valstr = NULL;
    int w, h;
    OMX_COLOR_FORMATTYPE pixFormat;
    BaseCameraAdapter::AdapterState state;
    BaseCameraAdapter::getState(state);

    ///@todo Include more camera parameters
    if ( (valstr = params.getPreviewFormat()) != NULL ) {
        if(strcmp(valstr, android::CameraParameters::PIXEL_FORMAT_YUV420SP) == 0 ||
           strcmp(valstr, android::CameraParameters::PIXEL_FORMAT_YUV420P) == 0 ||
           strcmp(valstr, android::CameraParameters::PIXEL_FORMAT_YUV422I) == 0) {
            CAMHAL_LOGDA("YUV420SP format selected");
            pixFormat = OMX_COLOR_FormatYUV420PackedSemiPlanar;
        } else if(strcmp(valstr, android::CameraParameters::PIXEL_FORMAT_RGB565) == 0) {
            CAMHAL_LOGDA("RGB565 format selected");
            pixFormat = OMX_COLOR_Format16bitRGB565;
        } else {
            CAMHAL_LOGDA("Invalid format, CbYCrY format selected as default");
            pixFormat = OMX_COLOR_FormatCbYCrY;
        }
    } else {
        CAMHAL_LOGEA("Preview format is NULL, defaulting to CbYCrY");
        pixFormat = OMX_COLOR_FormatCbYCrY;
    }

    OMXCameraPortParameters *cap;
    cap = &mCameraAdapterParameters.mCameraPortParams[mCameraAdapterParameters.mPrevPortIndex];

    params.getPreviewSize(&w, &h);
    frameRate = params.getPreviewFrameRate();
    params.getPreviewFpsRange(&minFramerate, &maxFramerate);
    minFramerate /= CameraHal::VFR_SCALE;
    maxFramerate /= CameraHal::VFR_SCALE;
    if ( ( 0 < minFramerate ) && ( 0 < maxFramerate ) ) {
        if ( minFramerate > maxFramerate ) {
            CAMHAL_LOGEA(" Min FPS set higher than MAX. So setting MIN and MAX to the higher value");
            maxFramerate = minFramerate;
        }

        if ( 0 >= frameRate ) {
            frameRate = maxFramerate;
        }

        if ( ( cap->mMinFrameRate != (OMX_U32) minFramerate ) ||
             ( cap->mMaxFrameRate != (OMX_U32) maxFramerate ) ) {
            cap->mMinFrameRate = minFramerate;
            cap->mMaxFrameRate = maxFramerate;
            setVFramerate(cap->mMinFrameRate, cap->mMaxFrameRate);
        }
    }

    if ( 0 < frameRate )
        {
        cap->mColorFormat = pixFormat;
        cap->mWidth = w;
        cap->mHeight = h;
        cap->mFrameRate = frameRate;

        CAMHAL_LOGVB("Prev: cap.mColorFormat = %d", (int)cap->mColorFormat);
        CAMHAL_LOGVB("Prev: cap.mWidth = %d", (int)cap->mWidth);
        CAMHAL_LOGVB("Prev: cap.mHeight = %d", (int)cap->mHeight);
        CAMHAL_LOGVB("Prev: cap.mFrameRate = %d", (int)cap->mFrameRate);

        //TODO: Add an additional parameter for video resolution
       //use preview resolution for now
        cap = &mCameraAdapterParameters.mCameraPortParams[mCameraAdapterParameters.mPrevPortIndex];
        cap->mColorFormat = pixFormat;
        cap->mWidth = w;
        cap->mHeight = h;
        cap->mFrameRate = frameRate;

        CAMHAL_LOGVB("Video: cap.mColorFormat = %d", (int)cap->mColorFormat);
        CAMHAL_LOGVB("Video: cap.mWidth = %d", (int)cap->mWidth);
        CAMHAL_LOGVB("Video: cap.mHeight = %d", (int)cap->mHeight);
        CAMHAL_LOGVB("Video: cap.mFrameRate = %d", (int)cap->mFrameRate);

        ///mStride is set from setBufs() while passing the APIs
        cap->mStride = 4096;
        cap->mBufSize = cap->mStride * cap->mHeight;
        }

    if ( ( cap->mWidth >= 1920 ) &&
         ( cap->mHeight >= 1080 ) &&
         ( cap->mFrameRate >= FRAME_RATE_FULL_HD ) &&
         ( !mSensorOverclock ) )
        {
        mOMXStateSwitch = true;
        }
    else if ( ( ( cap->mWidth < 1920 ) ||
               ( cap->mHeight < 1080 ) ||
               ( cap->mFrameRate < FRAME_RATE_FULL_HD ) ) &&
               ( mSensorOverclock ) )
        {
        mOMXStateSwitch = true;
        }

    if ( (valstr = params.get(TICameraParameters::KEY_MEASUREMENT_ENABLE)) != NULL )
        {
        if (strcmp(valstr, android::CameraParameters::TRUE) == 0)
            {
            mMeasurementEnabled = true;
            }
        else if (strcmp(valstr, android::CameraParameters::FALSE) == 0)
            {
            mMeasurementEnabled = false;
            }
        else
            {
            mMeasurementEnabled = false;
            }
        }
    else
        {
        //Disable measurement data by default
        mMeasurementEnabled = false;
        }

    setParamS3D(mCameraAdapterParameters.mPrevPortIndex,
               params.get(TICameraParameters::KEY_S3D_PRV_FRAME_LAYOUT));

    ret |= setParametersCapture(params, state);

    ret |= setParameters3A(params, state);

    ret |= setParametersAlgo(params, state);

    ret |= setParametersFocus(params, state);

    ret |= setParametersFD(params, state);

    ret |= setParametersZoom(params, state);

    ret |= setParametersEXIF(params, state);

    mParams = params;
    mFirstTimeInit = false;

    if ( MODE_MAX != mCapabilitiesOpMode ) {
        mCapabilities->setMode(mCapabilitiesOpMode);
    }

    LOG_FUNCTION_NAME_EXIT;
    return ret;
}

void saveFile(unsigned char   *buff, int width, int height, int format) {
    static int      counter = 1;
    int             fd = -1;
    char            fn[256];

    LOG_FUNCTION_NAME;

    fn[0] = 0;
    sprintf(fn, "/preview%03d.yuv", counter);
    fd = open(fn, O_CREAT | O_WRONLY | O_SYNC | O_TRUNC, 0777);
    if(fd < 0) {
        CAMHAL_LOGE("Unable to open file %s: %s", fn, strerror(fd));
        return;
    }

    CAMHAL_LOGVB("Copying from 0x%x, size=%d x %d", buff, width, height);

    //method currently supports only nv12 dumping
    int stride = width;
    uint8_t *bf = (uint8_t*) buff;
    for(int i=0;i<height;i++)
        {
        write(fd, bf, width);
        bf += 4096;
        }

    for(int i=0;i<height/2;i++)
        {
        write(fd, bf, stride);
        bf += 4096;
        }

    close(fd);


    counter++;

    LOG_FUNCTION_NAME_EXIT;
}


#ifdef CAMERAHAL_USE_RAW_IMAGE_SAVING
static status_t saveBufferToFile(const void *buf, int size, const char *filename)
{
    if (size < 0) {
        CAMHAL_LOGE("Wrong buffer size: %d", size);
        return BAD_VALUE;
    }

    const int fd = open(filename, O_CREAT | O_WRONLY | O_SYNC | O_TRUNC, 0644);
    if (fd < 0) {
        CAMHAL_LOGE("ERROR: %s, Unable to save raw file", strerror(fd));
        return BAD_VALUE;
    }

    if (write(fd, buf, size) != (signed)size) {
        CAMHAL_LOGE("ERROR: Unable to write to raw file: %s ", strerror(errno));
        close(fd);
        return NO_MEMORY;
    }

    CAMHAL_LOGD("buffer=%p, size=%d stored at %s", buf, size, filename);

    close(fd);
    return OK;
}
#endif


void OMXCameraAdapter::getParameters(android::CameraParameters& params)
{
    status_t ret = NO_ERROR;
    OMX_CONFIG_EXPOSUREVALUETYPE exp;
    OMX_ERRORTYPE eError = OMX_ErrorNone;
    BaseCameraAdapter::AdapterState state;
    BaseCameraAdapter::getState(state);
    const char *valstr = NULL;
    LOG_FUNCTION_NAME;

    if( mParameters3A.SceneMode != OMX_Manual ) {
       const char *valstr_supported = NULL;

       if (mCapabilities) {
           const SceneModesEntry* entry = NULL;
           entry = getSceneModeEntry(mCapabilities->get(CameraProperties::CAMERA_NAME),
                                    (OMX_SCENEMODETYPE) mParameters3A.SceneMode);
           if(entry) {
               mParameters3A.Focus = entry->focus;
               mParameters3A.FlashMode = entry->flash;
               mParameters3A.WhiteBallance = entry->wb;
           }
       }

       valstr = getLUTvalue_OMXtoHAL(mParameters3A.WhiteBallance, WBalLUT);
       valstr_supported = mParams.get(android::CameraParameters::KEY_SUPPORTED_WHITE_BALANCE);
       if (valstr && valstr_supported && strstr(valstr_supported, valstr))
           params.set(android::CameraParameters::KEY_WHITE_BALANCE , valstr);

       valstr = getLUTvalue_OMXtoHAL(mParameters3A.FlashMode, FlashLUT);
       valstr_supported = mParams.get(android::CameraParameters::KEY_SUPPORTED_FLASH_MODES);
       if (valstr && valstr_supported && strstr(valstr_supported, valstr))
           params.set(android::CameraParameters::KEY_FLASH_MODE, valstr);

       if ((mParameters3A.Focus == OMX_IMAGE_FocusControlAuto) &&
           (mCapMode != OMXCameraAdapter::VIDEO_MODE)) {
           valstr = android::CameraParameters::FOCUS_MODE_CONTINUOUS_PICTURE;
       } else {
           valstr = getLUTvalue_OMXtoHAL(mParameters3A.Focus, FocusLUT);
       }
       valstr_supported = mParams.get(android::CameraParameters::KEY_SUPPORTED_FOCUS_MODES);
       if (valstr && valstr_supported && strstr(valstr_supported, valstr))
           params.set(android::CameraParameters::KEY_FOCUS_MODE, valstr);
    }

    //Query focus distances only when focus is running
    if ( ( AF_ACTIVE & state ) ||
         ( NULL == mParameters.get(android::CameraParameters::KEY_FOCUS_DISTANCES) ) )
        {
        updateFocusDistances(params);
        }
    else
        {
        params.set(android::CameraParameters::KEY_FOCUS_DISTANCES,
                   mParameters.get(android::CameraParameters::KEY_FOCUS_DISTANCES));
        }

    OMX_INIT_STRUCT_PTR (&exp, OMX_CONFIG_EXPOSUREVALUETYPE);
    exp.nPortIndex = OMX_ALL;

    eError = OMX_GetConfig(mCameraAdapterParameters.mHandleComp,
                           OMX_IndexConfigCommonExposureValue,
                           &exp);
    if ( OMX_ErrorNone == eError )
        {
        params.set(TICameraParameters::KEY_CURRENT_ISO, exp.nSensitivity);
        }
    else
        {
        CAMHAL_LOGEB("OMX error 0x%x, while retrieving current ISO value", eError);
        }

    {
    android::AutoMutex lock(mZoomLock);
    //Immediate zoom should not be avaialable while smooth zoom is running
    if ( ZOOM_ACTIVE & state )
        {
        if ( mZoomParameterIdx != mCurrentZoomIdx )
            {
            mZoomParameterIdx += mZoomInc;
            }
        params.set(android::CameraParameters::KEY_ZOOM, mZoomParameterIdx);
        if ( ( mCurrentZoomIdx == mTargetZoomIdx ) &&
             ( mZoomParameterIdx == mCurrentZoomIdx ) )
            {

            if ( NO_ERROR == ret )
                {

                ret =  BaseCameraAdapter::setState(CAMERA_STOP_SMOOTH_ZOOM);

                if ( NO_ERROR == ret )
                    {
                    ret = BaseCameraAdapter::commitState();
                    }
                else
                    {
                    ret |= BaseCameraAdapter::rollbackState();
                    }

                }

            }

        CAMHAL_LOGDB("CameraParameters Zoom = %d", mCurrentZoomIdx);
        }
    else
        {
        params.set(android::CameraParameters::KEY_ZOOM, mCurrentZoomIdx);
        }
    }

    //Populate current lock status
    if ( mUserSetExpLock || mParameters3A.ExposureLock ) {
        params.set(android::CameraParameters::KEY_AUTO_EXPOSURE_LOCK,
                android::CameraParameters::TRUE);
    } else {
        params.set(android::CameraParameters::KEY_AUTO_EXPOSURE_LOCK,
                android::CameraParameters::FALSE);
    }

    if ( mUserSetWbLock || mParameters3A.WhiteBalanceLock ) {
        params.set(android::CameraParameters::KEY_AUTO_WHITEBALANCE_LOCK,
                android::CameraParameters::TRUE);
    } else {
        params.set(android::CameraParameters::KEY_AUTO_WHITEBALANCE_LOCK,
                android::CameraParameters::FALSE);
    }

    // Update Picture size capabilities dynamically
    params.set(android::CameraParameters::KEY_SUPPORTED_PICTURE_SIZES,
                mCapabilities->get(CameraProperties::SUPPORTED_PICTURE_SIZES));

    // Update framerate capabilities dynamically
    params.set(android::CameraParameters::KEY_SUPPORTED_PREVIEW_FRAME_RATES,
               mCapabilities->get(CameraProperties::SUPPORTED_PREVIEW_FRAME_RATES));

    params.set(TICameraParameters::KEY_FRAMERATES_EXT_SUPPORTED,
               mCapabilities->get(CameraProperties::SUPPORTED_PREVIEW_FRAME_RATES_EXT));

    params.set(android::CameraParameters::KEY_SUPPORTED_PREVIEW_FPS_RANGE,
               mCapabilities->get(CameraProperties::FRAMERATE_RANGE_SUPPORTED));

    params.set(TICameraParameters::KEY_FRAMERATE_RANGES_EXT_SUPPORTED,
               mCapabilities->get(CameraProperties::FRAMERATE_RANGE_EXT_SUPPORTED));

    LOG_FUNCTION_NAME_EXIT;
}

status_t OMXCameraAdapter::setupTunnel(uint32_t SliceHeight, uint32_t EncoderHandle, uint32_t width, uint32_t height) {
    LOG_FUNCTION_NAME;

    status_t ret = NO_ERROR;
    OMX_ERRORTYPE eError = OMX_ErrorNone;
    OMX_HANDLETYPE *encoderHandle = (OMX_HANDLETYPE *)EncoderHandle;

    CAMHAL_LOGDB("\n %s: SliceHeight:%d, EncoderHandle:%d width:%d height:%d \n", __FUNCTION__, SliceHeight, EncoderHandle, width, height);

    if (SliceHeight == 0){
        CAMHAL_LOGEA("\n\n #### Encoder Slice Height Not received, Dont Setup Tunnel $$$$\n\n");
        return BAD_VALUE;
    }

    if (encoderHandle == NULL) {
        CAMHAL_LOGEA("Encoder Handle not set \n\n");
        return BAD_VALUE;
    }

    if ( 0 != mInitSem.Count() ) {
        CAMHAL_LOGEB("Error mInitSem semaphore count %d", mInitSem.Count());
        LOG_FUNCTION_NAME_EXIT;
        return NO_INIT;
    }

    // Register for port enable event
    ret = RegisterForEvent(mCameraAdapterParameters.mHandleComp,
            OMX_EventCmdComplete,
            OMX_CommandPortEnable,
            mCameraAdapterParameters.mVideoPortIndex,
            mInitSem);
    if(ret != NO_ERROR) {
        CAMHAL_LOGEB("Error in registering for event %d", ret);
        return UNKNOWN_ERROR;
    }

    // Enable VIDEO Port
    eError = OMX_SendCommand(mCameraAdapterParameters.mHandleComp,
            OMX_CommandPortEnable,
            mCameraAdapterParameters.mVideoPortIndex,
            NULL);
    if(eError != OMX_ErrorNone) {
        CAMHAL_LOGEB("OMX_SendCommand(OMX_CommandPortEnable) -0x%x", eError);
        return BAD_VALUE;
    }

    // Wait for the port enable event to occur
    ret = mInitSem.WaitTimeout(OMX_CMD_TIMEOUT);
    if ( NO_ERROR == ret ) {
        CAMHAL_LOGDA("-Port enable event arrived");
    } else {
        ret |= RemoveEvent(mCameraAdapterParameters.mHandleComp,
                OMX_EventCmdComplete,
                OMX_CommandPortEnable,
                mCameraAdapterParameters.mVideoPortIndex,
                NULL);
        CAMHAL_LOGEA("Timeout for enabling preview port expired!");
        return UNKNOWN_ERROR;
     }

    //Set the Video Port Params
    OMX_PARAM_PORTDEFINITIONTYPE portCheck;
    OMX_INIT_STRUCT_PTR (&portCheck, OMX_PARAM_PORTDEFINITIONTYPE);
    portCheck.nPortIndex = OMX_CAMERA_PORT_VIDEO_OUT_VIDEO;
    eError = OMX_GetParameter(mCameraAdapterParameters.mHandleComp,
                                OMX_IndexParamPortDefinition, &portCheck);
    if (eError!=OMX_ErrorNone) {
        CAMHAL_LOGEB("OMX_GetParameter OMX_IndexParamPortDefinition Error - %x", eError);
    }

    portCheck.format.video.nFrameWidth = width;
    portCheck.format.video.nFrameHeight = height;
    portCheck.format.video.eColorFormat = OMX_COLOR_FormatYUV420PackedSemiPlanar;
    eError = OMX_SetParameter(mCameraAdapterParameters.mHandleComp,
            OMX_IndexParamPortDefinition, &portCheck);
    if (eError!=OMX_ErrorNone) {
        CAMHAL_LOGEB("OMX_SetParameter OMX_IndexParamPortDefinition Error- %x", eError);
    }

    //Slice  Configuration
    OMX_TI_PARAM_VTCSLICE VTCSlice;
    OMX_INIT_STRUCT_PTR(&VTCSlice, OMX_TI_PARAM_VTCSLICE);
    eError = OMX_GetParameter(mCameraAdapterParameters.mHandleComp, (OMX_INDEXTYPE)OMX_TI_IndexParamVtcSlice, &VTCSlice);
    if (eError!=OMX_ErrorNone) {
        CAMHAL_LOGEB("OMX_GetParameter OMX_TI_IndexParamVtcSlice Error - %x", eError);
    }

    VTCSlice.nSliceHeight = SliceHeight;
    eError = OMX_SetParameter(mCameraAdapterParameters.mHandleComp, (OMX_INDEXTYPE)OMX_TI_IndexParamVtcSlice, &VTCSlice);
    if (OMX_ErrorNone != eError ) {
        CAMHAL_LOGEB("OMX_SetParameter on OMX_TI_IndexParamVtcSlice returned error: 0x%x", eError);
        return BAD_VALUE;
    }

    eError = OMX_SetupTunnel(mCameraAdapterParameters.mHandleComp,
            mCameraAdapterParameters.mVideoPortIndex, encoderHandle, 0);
    if (OMX_ErrorNone != eError ) {
        CAMHAL_LOGEB("OMX_SetupTunnel returned error: 0x%x", eError);
        return BAD_VALUE;
    }

    return NO_ERROR;
}

status_t OMXCameraAdapter::setSensorQuirks(int orientation,
                                           OMXCameraPortParameters &portParams,
                                           bool &portConfigured)
{
    status_t overclockStatus = NO_ERROR;
    int sensorID = -1;
    size_t overclockWidth;
    size_t overclockHeight;
    OMX_ERRORTYPE eError = OMX_ErrorNone;
    OMX_PARAM_PORTDEFINITIONTYPE portCheck;

    LOG_FUNCTION_NAME;

    portConfigured = false;
    OMX_INIT_STRUCT_PTR (&portCheck, OMX_PARAM_PORTDEFINITIONTYPE);

    portCheck.nPortIndex = mCameraAdapterParameters.mPrevPortIndex;

    eError = OMX_GetParameter (mCameraAdapterParameters.mHandleComp,
                               OMX_IndexParamPortDefinition,
                               &portCheck);

    if ( eError != OMX_ErrorNone ) {
        CAMHAL_LOGEB("OMX_GetParameter - %x", eError);
        return Utils::ErrorUtils::omxToAndroidError(eError);
    }

    if ( ( orientation == 90 ) || ( orientation == 270 ) ) {
        overclockWidth = 1080;
        overclockHeight = 1920;
    } else {
        overclockWidth = 1920;
        overclockHeight = 1080;
    }

    sensorID = mCapabilities->getInt(CameraProperties::CAMERA_SENSOR_ID);
    if( ( ( sensorID == SENSORID_IMX060 ) &&
          ( portParams.mWidth >= overclockWidth ) &&
          ( portParams.mHeight >= overclockHeight ) &&
          ( portParams.mFrameRate >= FRAME_RATE_FULL_HD ) ) ||
          (( sensorID == SENSORID_OV14825) &&
          ( portParams.mFrameRate >= FRAME_RATE_HIGH_HD ))||
        ( ( sensorID == SENSORID_OV5640 ) &&
          ( portParams.mWidth >= overclockWidth ) &&
          ( portParams.mHeight >= overclockHeight ) ) ) {
        overclockStatus = setSensorOverclock(true);
    } else {

        //WA: If the next port resolution doesn't require
        //    sensor overclocking, but the previous resolution
        //    needed it, then we have to first set new port
        //    resolution and then disable sensor overclocking.
        if( ( ( sensorID == SENSORID_IMX060 ) &&
              ( portCheck.format.video.nFrameWidth >= overclockWidth ) &&
              ( portCheck.format.video.nFrameHeight >= overclockHeight ) &&
              ( ( portCheck.format.video.xFramerate >> 16 ) >= FRAME_RATE_FULL_HD ) ) ||
              (( sensorID == SENSORID_OV14825) &&
              (( portCheck.format.video.xFramerate >> 16) >= FRAME_RATE_HIGH_HD ))||
             ( ( sensorID == SENSORID_OV5640 ) &&
              ( portCheck.format.video.nFrameWidth >= overclockWidth ) &&
              ( portCheck.format.video.nFrameHeight >= overclockHeight ) ) ) {
            status_t ret = setFormat(mCameraAdapterParameters.mPrevPortIndex,
                                     portParams);
            if ( NO_ERROR != ret ) {
                return ret;
            }

            // Another WA: Setting the port definition will reset the VFR
            //             configuration.
            setVFramerate(portParams.mMinFrameRate, portParams.mMaxFrameRate);

            portConfigured = true;
        }

        overclockStatus = setSensorOverclock(false);
    }

    LOG_FUNCTION_NAME_EXIT;

    return overclockStatus;
}
status_t OMXCameraAdapter::setFormat(OMX_U32 port, OMXCameraPortParameters &portParams)
{
    LOG_FUNCTION_NAME;

    status_t ret = NO_ERROR;
    size_t bufferCount;
    OMX_ERRORTYPE eError = OMX_ErrorNone;
    OMX_PARAM_PORTDEFINITIONTYPE portCheck;

    OMX_INIT_STRUCT_PTR (&portCheck, OMX_PARAM_PORTDEFINITIONTYPE);

    portCheck.nPortIndex = port;

    eError = OMX_GetParameter (mCameraAdapterParameters.mHandleComp,
                                OMX_IndexParamPortDefinition, &portCheck);
    if (eError!=OMX_ErrorNone) {
        CAMHAL_LOGEB("OMX_GetParameter - %x", eError);
    }
    GOTO_EXIT_IF((eError!=OMX_ErrorNone), eError);

    if (OMX_CAMERA_PORT_VIDEO_OUT_PREVIEW == port) {
        portCheck.format.video.nFrameWidth      = portParams.mWidth;
        portCheck.format.video.nFrameHeight     = portParams.mHeight;
        portCheck.format.video.eColorFormat     = portParams.mColorFormat;
        portCheck.format.video.nStride          = portParams.mStride;

        portCheck.format.video.xFramerate       = portParams.mFrameRate<<16;
        portCheck.nBufferSize                   = portParams.mStride * portParams.mHeight;
        portCheck.nBufferCountActual = portParams.mNumBufs;
        mFocusThreshold = FOCUS_THRESHOLD * portParams.mFrameRate;
        // Used for RAW capture
    } else if (OMX_CAMERA_PORT_VIDEO_OUT_VIDEO == port) {
        portCheck.format.video.nFrameWidth      = portParams.mWidth;
        portCheck.format.video.nFrameHeight     = portParams.mHeight;
        portCheck.format.video.eColorFormat     = OMX_COLOR_FormatRawBayer10bit; // portParams.mColorFormat;
        portCheck.nBufferCountActual            = 1; // portParams.mNumBufs;
    } else if (OMX_CAMERA_PORT_IMAGE_OUT_IMAGE == port) {
        portCheck.format.image.nFrameWidth      = portParams.mWidth;
        portCheck.format.image.nFrameHeight     = portParams.mHeight;
        if (OMX_COLOR_FormatUnused == portParams.mColorFormat) {
            portCheck.format.image.eColorFormat = OMX_COLOR_FormatCbYCrY;
            if (mCodingMode == CodingJPEG) {
                portCheck.format.image.eCompressionFormat = OMX_IMAGE_CodingJPEG;
            } else if (mCodingMode == CodingJPS) {
                portCheck.format.image.eCompressionFormat = (OMX_IMAGE_CODINGTYPE) OMX_TI_IMAGE_CodingJPS;
            } else if (mCodingMode == CodingMPO) {
                portCheck.format.image.eCompressionFormat = (OMX_IMAGE_CODINGTYPE) OMX_TI_IMAGE_CodingMPO;
            } else {
                portCheck.format.image.eCompressionFormat = OMX_IMAGE_CodingUnused;
            }
        } else {
            portCheck.format.image.eColorFormat       = portParams.mColorFormat;
            portCheck.format.image.eCompressionFormat = OMX_IMAGE_CodingUnused;
        }

#ifdef CAMERAHAL_USE_RAW_IMAGE_SAVING
        // RAW + YUV Capture
        if (mYuvCapture) {
            portCheck.format.image.eColorFormat       = OMX_COLOR_FormatCbYCrY;
            portCheck.format.image.eCompressionFormat = OMX_IMAGE_CodingUnused;
        }
#endif
        //Stride for 1D tiler buffer is zero
        portCheck.format.image.nStride          =  0;
        portCheck.nBufferCountActual = portParams.mNumBufs;
     } else if (OMX_CAMERA_PORT_VIDEO_IN_VIDEO == port) {
        portCheck.format.video.nFrameWidth      = portParams.mWidth;
        portCheck.format.video.nStride          = portParams.mStride;
        portCheck.format.video.nFrameHeight     = portParams.mHeight;
        portCheck.format.video.eColorFormat     = portParams.mColorFormat;
        portCheck.format.video.xFramerate       = 30 << 16;
        portCheck.nBufferCountActual            = portParams.mNumBufs;
    } else {
        CAMHAL_LOGEB("Unsupported port index (%lu)", port);
    }

    if (( mSensorIndex == OMX_TI_StereoSensor ) && (OMX_CAMERA_PORT_VIDEO_OUT_VIDEO != port)) {
        ret = setS3DFrameLayout(port);
        if ( NO_ERROR != ret )
            {
            CAMHAL_LOGEA("Error configuring stereo 3D frame layout");
            return ret;
            }
        }

    eError = OMX_SetParameter(mCameraAdapterParameters.mHandleComp,
            OMX_IndexParamPortDefinition, &portCheck);
    if (eError!=OMX_ErrorNone) {
        CAMHAL_LOGEB("OMX_SetParameter - %x", eError);
    }
    GOTO_EXIT_IF((eError!=OMX_ErrorNone), eError);

    /* check if parameters are set correctly by calling GetParameter() */
    eError = OMX_GetParameter(mCameraAdapterParameters.mHandleComp,
            OMX_IndexParamPortDefinition, &portCheck);
    if (eError!=OMX_ErrorNone) {
        CAMHAL_LOGEB("OMX_GetParameter - %x", eError);
    }
    GOTO_EXIT_IF((eError!=OMX_ErrorNone), eError);

    portParams.mBufSize = portCheck.nBufferSize;
    portParams.mStride = portCheck.format.image.nStride;

    if (OMX_CAMERA_PORT_IMAGE_OUT_IMAGE == port) {
        CAMHAL_LOGDB("\n *** IMG Width = %ld", portCheck.format.image.nFrameWidth);
        CAMHAL_LOGDB("\n *** IMG Height = %ld", portCheck.format.image.nFrameHeight);

        CAMHAL_LOGDB("\n *** IMG IMG FMT = %x", portCheck.format.image.eColorFormat);
        CAMHAL_LOGDB("\n *** IMG portCheck.nBufferSize = %ld\n",portCheck.nBufferSize);
        CAMHAL_LOGDB("\n *** IMG portCheck.nBufferCountMin = %ld\n",
                portCheck.nBufferCountMin);
        CAMHAL_LOGDB("\n *** IMG portCheck.nBufferCountActual = %ld\n",
                portCheck.nBufferCountActual);
        CAMHAL_LOGDB("\n *** IMG portCheck.format.image.nStride = %ld\n",
                portCheck.format.image.nStride);
    } else if (OMX_CAMERA_PORT_VIDEO_OUT_PREVIEW == port) {
        CAMHAL_LOGDB("\n *** PRV Width = %ld", portCheck.format.video.nFrameWidth);
        CAMHAL_LOGDB("\n *** PRV Height = %ld", portCheck.format.video.nFrameHeight);

        CAMHAL_LOGDB("\n *** PRV IMG FMT = %x", portCheck.format.video.eColorFormat);
        CAMHAL_LOGDB("\n *** PRV portCheck.nBufferSize = %ld\n",portCheck.nBufferSize);
        CAMHAL_LOGDB("\n *** PRV portCheck.nBufferCountMin = %ld\n",
                portCheck.nBufferCountMin);
        CAMHAL_LOGDB("\n *** PRV portCheck.nBufferCountActual = %ld\n",
                portCheck.nBufferCountActual);
        CAMHAL_LOGDB("\n ***PRV portCheck.format.video.nStride = %ld\n",
                portCheck.format.video.nStride);
    } else {
        CAMHAL_LOGDB("\n *** VID Width = %ld", portCheck.format.video.nFrameWidth);
        CAMHAL_LOGDB("\n *** VID Height = %ld", portCheck.format.video.nFrameHeight);

        CAMHAL_LOGDB("\n *** VID IMG FMT = %x", portCheck.format.video.eColorFormat);
        CAMHAL_LOGDB("\n *** VID portCheck.nBufferSize = %ld\n",portCheck.nBufferSize);
        CAMHAL_LOGDB("\n *** VID portCheck.nBufferCountMin = %ld\n",
                portCheck.nBufferCountMin);
        CAMHAL_LOGDB("\n *** VID portCheck.nBufferCountActual = %ld\n",
                portCheck.nBufferCountActual);
        CAMHAL_LOGDB("\n *** VID portCheck.format.video.nStride = %ld\n",
                portCheck.format.video.nStride);
    }

    mSetFormatDone = true;

    LOG_FUNCTION_NAME_EXIT;

    return Utils::ErrorUtils::omxToAndroidError(eError);

    EXIT:

    CAMHAL_LOGEB("Exiting function %s because of eError = 0x%x", __FUNCTION__, eError);

    LOG_FUNCTION_NAME_EXIT;

    return Utils::ErrorUtils::omxToAndroidError(eError);
}

status_t OMXCameraAdapter::flushBuffers(OMX_U32 nPort)
{
    LOG_FUNCTION_NAME;

    status_t ret = NO_ERROR;
    OMX_ERRORTYPE eError = OMX_ErrorNone;

    if ( 0 != mFlushSem.Count() )
        {
        CAMHAL_LOGEB("Error mFlushSem semaphore count %d", mFlushSem.Count());
        LOG_FUNCTION_NAME_EXIT;
        return NO_INIT;
        }

    OMXCameraPortParameters * mPreviewData = NULL;
    mPreviewData = &mCameraAdapterParameters.mCameraPortParams[nPort];

    ///Register for the FLUSH event
    ///This method just inserts a message in Event Q, which is checked in the callback
    ///The sempahore passed is signalled by the callback
    ret = RegisterForEvent(mCameraAdapterParameters.mHandleComp,
                                OMX_EventCmdComplete,
                                OMX_CommandFlush,
                                nPort,
                                mFlushSem);
    if(ret!=NO_ERROR)
        {
        CAMHAL_LOGEB("Error in registering for event %d", ret);
        goto EXIT;
        }

    ///Send FLUSH command to preview port
    eError = OMX_SendCommand (mCameraAdapterParameters.mHandleComp,
                              OMX_CommandFlush,
                              nPort,
                              NULL);

    if(eError!=OMX_ErrorNone)
        {
        CAMHAL_LOGEB("OMX_SendCommand(OMX_CommandFlush)-0x%x", eError);
        }
    GOTO_EXIT_IF((eError!=OMX_ErrorNone), eError);

    CAMHAL_LOGDA("Waiting for flush event");

    ///Wait for the FLUSH event to occur
    ret = mFlushSem.WaitTimeout(OMX_CMD_TIMEOUT);

    //If somethiing bad happened while we wait
    if (mComponentState == OMX_StateInvalid)
      {
        CAMHAL_LOGEA("Invalid State after Flush Exitting!!!");
        goto EXIT;
      }

    if ( NO_ERROR == ret )
        {
        CAMHAL_LOGDA("Flush event received");
        }
    else
        {
        ret |= RemoveEvent(mCameraAdapterParameters.mHandleComp,
                           OMX_EventCmdComplete,
                           OMX_CommandFlush,
                           nPort,
                           NULL);
        CAMHAL_LOGDA("Flush event timeout expired");
        goto EXIT;
        }

    mOMXCallbackHandler->flush();

    LOG_FUNCTION_NAME_EXIT;

    return (ret | Utils::ErrorUtils::omxToAndroidError(eError));

    EXIT:
    CAMHAL_LOGEB("Exiting function %s because of ret %d eError=%x", __FUNCTION__, ret, eError);
    performCleanupAfterError();
    LOG_FUNCTION_NAME_EXIT;
    return (ret | Utils::ErrorUtils::omxToAndroidError(eError));
}

///API to give the buffers to Adapter
status_t OMXCameraAdapter::useBuffers(CameraMode mode, CameraBuffer * bufArr, int num, size_t length, unsigned int queueable)
{
    OMX_ERRORTYPE eError = OMX_ErrorNone;
    status_t ret = NO_ERROR;

    LOG_FUNCTION_NAME;

    switch(mode)
        {
        case CAMERA_PREVIEW:
            mCameraAdapterParameters.mCameraPortParams[mCameraAdapterParameters.mPrevPortIndex].mNumBufs =  num;
            mCameraAdapterParameters.mCameraPortParams[mCameraAdapterParameters.mPrevPortIndex].mMaxQueueable = queueable;
            ret = UseBuffersPreview(bufArr, num);
            break;

        case CAMERA_IMAGE_CAPTURE:
            mCameraAdapterParameters.mCameraPortParams[mCameraAdapterParameters.mImagePortIndex].mNumBufs = num;
            mCameraAdapterParameters.mCameraPortParams[mCameraAdapterParameters.mImagePortIndex].mMaxQueueable = queueable;
            ret = UseBuffersCapture(bufArr, num);
            break;

        case CAMERA_VIDEO:
            mCameraAdapterParameters.mCameraPortParams[mCameraAdapterParameters.mVideoPortIndex].mNumBufs =  num;
            mCameraAdapterParameters.mCameraPortParams[mCameraAdapterParameters.mVideoPortIndex].mMaxQueueable = queueable;
            ret = UseBuffersRawCapture(bufArr, num);
            break;

        case CAMERA_MEASUREMENT:
            mCameraAdapterParameters.mCameraPortParams[mCameraAdapterParameters.mMeasurementPortIndex].mNumBufs = num;
            mCameraAdapterParameters.mCameraPortParams[mCameraAdapterParameters.mMeasurementPortIndex].mMaxQueueable = queueable;
            ret = UseBuffersPreviewData(bufArr, num);
            break;

        case CAMERA_REPROCESS:
            mCameraAdapterParameters.mCameraPortParams[mCameraAdapterParameters.mVideoInPortIndex].mNumBufs = num;
            mCameraAdapterParameters.mCameraPortParams[mCameraAdapterParameters.mVideoInPortIndex].mMaxQueueable = queueable;
            ret = UseBuffersReprocess(bufArr, num);
            break;
        }

    LOG_FUNCTION_NAME_EXIT;

    return ret;
}

status_t OMXCameraAdapter::UseBuffersPreviewData(CameraBuffer * bufArr, int num)
{
    status_t ret = NO_ERROR;
    OMX_ERRORTYPE eError = OMX_ErrorNone;
    OMXCameraPortParameters * measurementData = NULL;
    android::AutoMutex lock(mPreviewDataBufferLock);

    LOG_FUNCTION_NAME;

    if ( mComponentState != OMX_StateLoaded )
        {
        CAMHAL_LOGEA("Calling UseBuffersPreviewData() when not in LOADED state");
        return BAD_VALUE;
        }

    if ( NULL == bufArr )
        {
        CAMHAL_LOGEA("NULL pointer passed for buffArr");
        return BAD_VALUE;
        }

    if ( 0 != mUsePreviewDataSem.Count() )
        {
        CAMHAL_LOGEB("Error mUsePreviewDataSem semaphore count %d", mUsePreviewDataSem.Count());
        LOG_FUNCTION_NAME_EXIT;
        return NO_INIT;
        }

    if ( NO_ERROR == ret )
        {
        measurementData = &mCameraAdapterParameters.mCameraPortParams[mCameraAdapterParameters.mMeasurementPortIndex];
        measurementData->mNumBufs = num ;
        }

    if ( NO_ERROR == ret )
        {
         ///Register for port enable event on measurement port
        ret = RegisterForEvent(mCameraAdapterParameters.mHandleComp,
                                      OMX_EventCmdComplete,
                                      OMX_CommandPortEnable,
                                      mCameraAdapterParameters.mMeasurementPortIndex,
                                      mUsePreviewDataSem);

        if ( ret == NO_ERROR )
            {
            CAMHAL_LOGDB("Registering for event %d", ret);
            }
        else
            {
            CAMHAL_LOGEB("Error in registering for event %d", ret);
            goto EXIT;
            }
        }

    if ( NO_ERROR == ret )
        {
         ///Enable MEASUREMENT Port
         eError = OMX_SendCommand(mCameraAdapterParameters.mHandleComp,
                                      OMX_CommandPortEnable,
                                      mCameraAdapterParameters.mMeasurementPortIndex,
                                      NULL);

            if ( eError == OMX_ErrorNone )
                {
                CAMHAL_LOGDB("OMX_SendCommand(OMX_CommandPortEnable) -0x%x", eError);
                }
            else
                {
                CAMHAL_LOGEB("OMX_SendCommand(OMX_CommandPortEnable) -0x%x", eError);
                goto EXIT;
                }
        }

    if ( NO_ERROR == ret )
        {
        ret = mUsePreviewDataSem.WaitTimeout(OMX_CMD_TIMEOUT);

        //If somethiing bad happened while we wait
        if (mComponentState == OMX_StateInvalid)
          {
            CAMHAL_LOGEA("Invalid State after measurement port enable Exitting!!!");
            goto EXIT;
          }

        if ( NO_ERROR == ret )
            {
            CAMHAL_LOGDA("Port enable event arrived on measurement port");
            }
        else
            {
            ret |= RemoveEvent(mCameraAdapterParameters.mHandleComp,
                               OMX_EventCmdComplete,
                               OMX_CommandPortEnable,
                               mCameraAdapterParameters.mMeasurementPortIndex,
                               NULL);
            CAMHAL_LOGEA("Timeout expoired during port enable on measurement port");
            goto EXIT;
            }

        CAMHAL_LOGDA("Port enable event arrived on measurement port");
        }

    LOG_FUNCTION_NAME_EXIT;

    return ret;
EXIT:
    CAMHAL_LOGEB("Exiting function %s because of ret %d eError=%x", __FUNCTION__, ret, eError);
    performCleanupAfterError();
    LOG_FUNCTION_NAME_EXIT;
    return (ret | Utils::ErrorUtils::omxToAndroidError(eError));
}

status_t OMXCameraAdapter::switchToExecuting()
{
  status_t ret = NO_ERROR;
  Utils::Message msg;

  LOG_FUNCTION_NAME;

  mStateSwitchLock.lock();
  msg.command = CommandHandler::CAMERA_SWITCH_TO_EXECUTING;
  msg.arg1 = mErrorNotifier;
  ret = mCommandHandler->put(&msg);

  LOG_FUNCTION_NAME_EXIT;

  return ret;
}

status_t OMXCameraAdapter::doSwitchToExecuting()
{
  status_t ret = NO_ERROR;
  OMX_ERRORTYPE eError = OMX_ErrorNone;
  LOG_FUNCTION_NAME;

  if ( (mComponentState == OMX_StateExecuting) || (mComponentState == OMX_StateInvalid) ){
    CAMHAL_LOGDA("Already in OMX_Executing state or OMX_StateInvalid state");
    mStateSwitchLock.unlock();
    return NO_ERROR;
  }

  if ( 0 != mSwitchToExecSem.Count() ){
    CAMHAL_LOGEB("Error mSwitchToExecSem semaphore count %d", mSwitchToExecSem.Count());
    goto EXIT;
  }

  ///Register for Preview port DISABLE  event
  ret = RegisterForEvent(mCameraAdapterParameters.mHandleComp,
                         OMX_EventCmdComplete,
                         OMX_CommandPortDisable,
                         mCameraAdapterParameters.mPrevPortIndex,
                         mSwitchToExecSem);
  if ( NO_ERROR != ret ){
    CAMHAL_LOGEB("Error in registering Port Disable for event %d", ret);
    goto EXIT;
  }
  ///Disable Preview Port
  eError = OMX_SendCommand(mCameraAdapterParameters.mHandleComp,
                           OMX_CommandPortDisable,
                           mCameraAdapterParameters.mPrevPortIndex,
                           NULL);
  ret = mSwitchToExecSem.WaitTimeout(OMX_CMD_TIMEOUT);
  if (ret != NO_ERROR){
    CAMHAL_LOGEB("Timeout PREVIEW PORT DISABLE %d", ret);
  }

  CAMHAL_LOGVB("PREV PORT DISABLED %d", ret);

  ///Register for IDLE state switch event
  ret = RegisterForEvent(mCameraAdapterParameters.mHandleComp,
                         OMX_EventCmdComplete,
                         OMX_CommandStateSet,
                         OMX_StateIdle,
                         mSwitchToExecSem);
  if(ret!=NO_ERROR)
    {
      CAMHAL_LOGEB("Error in IDLE STATE SWITCH %d", ret);
      goto EXIT;
    }
  eError = OMX_SendCommand (mCameraAdapterParameters.mHandleComp ,
                            OMX_CommandStateSet,
                            OMX_StateIdle,
                            NULL);
  GOTO_EXIT_IF((eError!=OMX_ErrorNone), eError);
  ret = mSwitchToExecSem.WaitTimeout(OMX_CMD_TIMEOUT);
  if (ret != NO_ERROR){
    CAMHAL_LOGEB("Timeout IDLE STATE SWITCH %d", ret);
    goto EXIT;
  }
  mComponentState = OMX_StateIdle;
  CAMHAL_LOGVB("OMX_SendCommand(OMX_StateIdle) 0x%x", eError);

  ///Register for EXECUTING state switch event
  ret = RegisterForEvent(mCameraAdapterParameters.mHandleComp,
                         OMX_EventCmdComplete,
                         OMX_CommandStateSet,
                         OMX_StateExecuting,
                         mSwitchToExecSem);
  if(ret!=NO_ERROR)
    {
      CAMHAL_LOGEB("Error in EXECUTING STATE SWITCH %d", ret);
      goto EXIT;
    }
  eError = OMX_SendCommand (mCameraAdapterParameters.mHandleComp ,
                            OMX_CommandStateSet,
                            OMX_StateExecuting,
                            NULL);
  GOTO_EXIT_IF((eError!=OMX_ErrorNone), eError);
  ret = mSwitchToExecSem.WaitTimeout(OMX_CMD_TIMEOUT);
  if (ret != NO_ERROR){
    CAMHAL_LOGEB("Timeout EXEC STATE SWITCH %d", ret);
    goto EXIT;
  }
  mComponentState = OMX_StateExecuting;
  CAMHAL_LOGVB("OMX_SendCommand(OMX_StateExecuting) 0x%x", eError);

  mStateSwitchLock.unlock();

  LOG_FUNCTION_NAME_EXIT;
  return ret;

 EXIT:
  CAMHAL_LOGEB("Exiting function %s because of ret %d eError=%x", __FUNCTION__, ret, eError);
  performCleanupAfterError();
  mStateSwitchLock.unlock();
  LOG_FUNCTION_NAME_EXIT;
  return (ret | Utils::ErrorUtils::omxToAndroidError(eError));
}

status_t OMXCameraAdapter::switchToIdle() {
    status_t ret = NO_ERROR;
    OMX_ERRORTYPE eError = OMX_ErrorNone;

    LOG_FUNCTION_NAME;

    android::AutoMutex lock(mIdleStateSwitchLock);

    if ( mComponentState == OMX_StateIdle || mComponentState == OMX_StateLoaded  || mComponentState == OMX_StateInvalid) {
        CAMHAL_LOGDA("Already in OMX_StateIdle, OMX_Loaded state or OMX_StateInvalid state");
        return NO_ERROR;
    }

    if ( 0 != mSwitchToLoadedSem.Count() )
        {
        CAMHAL_LOGEB("Error mSwitchToLoadedSem semaphore count %d", mSwitchToLoadedSem.Count());
        goto EXIT;
        }

    ///Register for EXECUTING state transition.
    ///This method just inserts a message in Event Q, which is checked in the callback
    ///The sempahore passed is signalled by the callback
    ret = RegisterForEvent(mCameraAdapterParameters.mHandleComp,
                           OMX_EventCmdComplete,
                           OMX_CommandStateSet,
                           OMX_StateIdle,
                           mSwitchToLoadedSem);

    if(ret!=NO_ERROR)
        {
        CAMHAL_LOGEB("Error in registering for event %d", ret);
        goto EXIT;
        }

    eError = OMX_SendCommand (mCameraAdapterParameters.mHandleComp,
                              OMX_CommandStateSet,
                              OMX_StateIdle,
                              NULL);

    if(eError!=OMX_ErrorNone)
        {
        CAMHAL_LOGEB("OMX_SendCommand(OMX_StateIdle) - %x", eError);
        }

    GOTO_EXIT_IF((eError!=OMX_ErrorNone), eError);

    ///Wait for the EXECUTING ->IDLE transition to arrive

    CAMHAL_LOGDA("EXECUTING->IDLE state changed");
    ret = mSwitchToLoadedSem.WaitTimeout(OMX_CMD_TIMEOUT);

    //If somethiing bad happened while we wait
    if (mComponentState == OMX_StateInvalid)
      {
        CAMHAL_LOGEA("Invalid State after EXECUTING->IDLE Exitting!!!");
        goto EXIT;
      }

    if ( NO_ERROR == ret )
        {
        CAMHAL_LOGDA("EXECUTING->IDLE state changed");
        }
    else
        {
        ret |= RemoveEvent(mCameraAdapterParameters.mHandleComp,
                           OMX_EventCmdComplete,
                           OMX_CommandStateSet,
                           OMX_StateIdle,
                           NULL);
        CAMHAL_LOGEA("Timeout expired on EXECUTING->IDLE state change");
        goto EXIT;
        }

    mComponentState = OMX_StateIdle;

    return NO_ERROR;

EXIT:
    CAMHAL_LOGEB("Exiting function %s because of ret %d eError=%x", __FUNCTION__, ret, eError);
    performCleanupAfterError();
    LOG_FUNCTION_NAME_EXIT;
    return (ret | Utils::ErrorUtils::omxToAndroidError(eError));
}



status_t OMXCameraAdapter::prevPortEnable() {
    status_t ret = NO_ERROR;
    OMX_ERRORTYPE eError = OMX_ErrorNone;

    LOG_FUNCTION_NAME;

    ///Register for Preview port ENABLE event
    ret = RegisterForEvent(mCameraAdapterParameters.mHandleComp,
            OMX_EventCmdComplete,
            OMX_CommandPortEnable,
            mCameraAdapterParameters.mPrevPortIndex,
            mSwitchToLoadedSem);

    if ( NO_ERROR != ret )
    {
        CAMHAL_LOGEB("Error in registering for event %d", ret);
        goto EXIT;
    }

    ///Enable Preview Port
    eError = OMX_SendCommand(mCameraAdapterParameters.mHandleComp,
            OMX_CommandPortEnable,
            mCameraAdapterParameters.mPrevPortIndex,
            NULL);


    CAMHAL_LOGDB("OMX_SendCommand(OMX_CommandStateSet) 0x%x", eError);
    GOTO_EXIT_IF((eError!=OMX_ErrorNone), eError);

    CAMHAL_LOGDA("Enabling Preview port");
    ///Wait for state to switch to idle
    ret = mSwitchToLoadedSem.WaitTimeout(OMX_CMD_TIMEOUT);

    //If somethiing bad happened while we wait
    if (mComponentState == OMX_StateInvalid)
    {
        CAMHAL_LOGEA("Invalid State after Enabling Preview port Exitting!!!");
        goto EXIT;
    }

    if ( NO_ERROR == ret )
    {
        CAMHAL_LOGDA("Preview port enabled!");
    }
    else
    {
        ret |= RemoveEvent(mCameraAdapterParameters.mHandleComp,
                OMX_EventCmdComplete,
                OMX_CommandPortEnable,
                mCameraAdapterParameters.mPrevPortIndex,
                NULL);
        CAMHAL_LOGEA("Preview enable timedout");

        goto EXIT;
    }

    LOG_FUNCTION_NAME_EXIT;
    return (ret | Utils::ErrorUtils::omxToAndroidError(eError));

EXIT:
    CAMHAL_LOGEB("Exiting function %s because of ret %d eError=%x", __FUNCTION__, ret, eError);
    performCleanupAfterError();
    LOG_FUNCTION_NAME_EXIT;
    return (ret | Utils::ErrorUtils::omxToAndroidError(eError));
}

status_t OMXCameraAdapter::switchToLoaded(bool bPortEnableRequired) {
    status_t ret = NO_ERROR;
    OMX_ERRORTYPE eError = OMX_ErrorNone;

    LOG_FUNCTION_NAME;

    android::AutoMutex lock(mStateSwitchLock);
    if ( mComponentState == OMX_StateLoaded  || mComponentState == OMX_StateInvalid) {
        CAMHAL_LOGDA("Already in OMX_Loaded state or OMX_StateInvalid state");
        return NO_ERROR;
    }

    if ( mComponentState != OMX_StateIdle) {
        ret = switchToIdle();
        if (ret != NO_ERROR) return ret;
    }

    if ( 0 != mSwitchToLoadedSem.Count() ) {
        CAMHAL_LOGEB("Error mSwitchToLoadedSem semaphore count %d", mSwitchToLoadedSem.Count());
        goto EXIT;
    }

    ///Register for LOADED state transition.
    ///This method just inserts a message in Event Q, which is checked in the callback
    ///The sempahore passed is signalled by the callback
    ret = RegisterForEvent(mCameraAdapterParameters.mHandleComp,
                           OMX_EventCmdComplete,
                           OMX_CommandStateSet,
                           OMX_StateLoaded,
                           mSwitchToLoadedSem);

    if(ret!=NO_ERROR)
        {
        CAMHAL_LOGEB("Error in registering for event %d", ret);
        goto EXIT;
        }

    eError = OMX_SendCommand (mCameraAdapterParameters.mHandleComp,
                              OMX_CommandStateSet,
                              OMX_StateLoaded,
                              NULL);

    if(eError!=OMX_ErrorNone)
        {
        CAMHAL_LOGEB("OMX_SendCommand(OMX_StateLoaded) - %x", eError);
        }
    GOTO_EXIT_IF((eError!=OMX_ErrorNone), eError);

    CAMHAL_LOGDA("Switching IDLE->LOADED state");
    ret = mSwitchToLoadedSem.WaitTimeout(OMX_CMD_TIMEOUT);

    //If somethiing bad happened while we wait
    if (mComponentState == OMX_StateInvalid)
      {
        CAMHAL_LOGEA("Invalid State after IDLE->LOADED Exitting!!!");
        goto EXIT;
      }

    if ( NO_ERROR == ret )
        {
        CAMHAL_LOGDA("IDLE->LOADED state changed");
        }
    else
        {
        ret |= RemoveEvent(mCameraAdapterParameters.mHandleComp,
                           OMX_EventCmdComplete,
                           OMX_CommandStateSet,
                           OMX_StateLoaded,
                           NULL);
        CAMHAL_LOGEA("Timeout expired on IDLE->LOADED state change");
        goto EXIT;
        }

    mComponentState = OMX_StateLoaded;
    if (bPortEnableRequired == true) {
        prevPortEnable();
    }

    return (ret | Utils::ErrorUtils::omxToAndroidError(eError));

EXIT:
    CAMHAL_LOGEB("Exiting function %s because of ret %d eError=%x", __FUNCTION__, ret, eError);
    performCleanupAfterError();
    LOG_FUNCTION_NAME_EXIT;
    return (ret | Utils::ErrorUtils::omxToAndroidError(eError));
}

status_t OMXCameraAdapter::UseBuffersPreview(CameraBuffer * bufArr, int num)
{
    status_t ret = NO_ERROR;
    OMX_ERRORTYPE eError = OMX_ErrorNone;
    int tmpHeight, tmpWidth;

    LOG_FUNCTION_NAME;

    if(!bufArr)
        {
        CAMHAL_LOGEA("NULL pointer passed for buffArr");
        LOG_FUNCTION_NAME_EXIT;
        return BAD_VALUE;
        }

    OMXCameraPortParameters * mPreviewData = NULL;
    OMXCameraPortParameters *measurementData = NULL;
    mPreviewData = &mCameraAdapterParameters.mCameraPortParams[mCameraAdapterParameters.mPrevPortIndex];
    measurementData = &mCameraAdapterParameters.mCameraPortParams[mCameraAdapterParameters.mMeasurementPortIndex];
    mPreviewData->mNumBufs = num ;

    if ( 0 != mUsePreviewSem.Count() )
        {
        CAMHAL_LOGEB("Error mUsePreviewSem semaphore count %d", mUsePreviewSem.Count());
        LOG_FUNCTION_NAME_EXIT;
        return NO_INIT;
        }

    if(mPreviewData->mNumBufs != num)
        {
        CAMHAL_LOGEA("Current number of buffers doesnt equal new num of buffers passed!");
        LOG_FUNCTION_NAME_EXIT;
        return BAD_VALUE;
        }

    mStateSwitchLock.lock();

    if ( mComponentState == OMX_StateLoaded ) {

        if (mPendingPreviewSettings & SetLDC) {
            mPendingPreviewSettings &= ~SetLDC;
            ret = setLDC(mIPP);
            if ( NO_ERROR != ret ) {
                CAMHAL_LOGEB("setLDC() failed %d", ret);
            }
        }

        if (mPendingPreviewSettings & SetNSF) {
            mPendingPreviewSettings &= ~SetNSF;
            ret = setNSF(mIPP);
            if ( NO_ERROR != ret ) {
                CAMHAL_LOGEB("setNSF() failed %d", ret);
            }
        }

        if (mPendingPreviewSettings & SetCapMode) {
            mPendingPreviewSettings &= ~SetCapMode;
            ret = setCaptureMode(mCapMode);
            if ( NO_ERROR != ret ) {
                CAMHAL_LOGEB("setCaptureMode() failed %d", ret);
            }
        }

        if(mCapMode == OMXCameraAdapter::VIDEO_MODE) {

            if (mPendingPreviewSettings & SetVNF) {
                mPendingPreviewSettings &= ~SetVNF;
                ret = enableVideoNoiseFilter(mVnfEnabled);
                if ( NO_ERROR != ret){
                    CAMHAL_LOGEB("Error configuring VNF %x", ret);
                }
            }

            if (mPendingPreviewSettings & SetVSTAB) {
                mPendingPreviewSettings &= ~SetVSTAB;
                ret = enableVideoStabilization(mVstabEnabled);
                if ( NO_ERROR != ret) {
                    CAMHAL_LOGEB("Error configuring VSTAB %x", ret);
                }
            }

        }
    }

    ret = setSensorOrientation(mSensorOrientation);
    if ( NO_ERROR != ret )
        {
        CAMHAL_LOGEB("Error configuring Sensor Orientation %x", ret);
        mSensorOrientation = 0;
        }

    if ( mComponentState == OMX_StateLoaded )
        {
        ///Register for IDLE state switch event
        ret = RegisterForEvent(mCameraAdapterParameters.mHandleComp,
                               OMX_EventCmdComplete,
                               OMX_CommandStateSet,
                               OMX_StateIdle,
                               mUsePreviewSem);

        if(ret!=NO_ERROR)
            {
            CAMHAL_LOGEB("Error in registering for event %d", ret);
            goto EXIT;
            }

        ///Once we get the buffers, move component state to idle state and pass the buffers to OMX comp using UseBuffer
        eError = OMX_SendCommand (mCameraAdapterParameters.mHandleComp ,
                                  OMX_CommandStateSet,
                                  OMX_StateIdle,
                                  NULL);

        CAMHAL_LOGDB("OMX_SendCommand(OMX_CommandStateSet) 0x%x", eError);

        GOTO_EXIT_IF((eError!=OMX_ErrorNone), eError);

        mComponentState = OMX_StateIdle;
        }
    else
        {
            ///Register for Preview port ENABLE event
            ret = RegisterForEvent(mCameraAdapterParameters.mHandleComp,
                                   OMX_EventCmdComplete,
                                   OMX_CommandPortEnable,
                                   mCameraAdapterParameters.mPrevPortIndex,
                                   mUsePreviewSem);

            if ( NO_ERROR != ret )
                {
                CAMHAL_LOGEB("Error in registering for event %d", ret);
                goto EXIT;
                }

            ///Enable Preview Port
            eError = OMX_SendCommand(mCameraAdapterParameters.mHandleComp,
                                     OMX_CommandPortEnable,
                                     mCameraAdapterParameters.mPrevPortIndex,
                                     NULL);
        }


    ///Configure DOMX to use either gralloc handles or vptrs
    OMX_TI_PARAMUSENATIVEBUFFER domxUseGrallocHandles;
    OMX_INIT_STRUCT_PTR (&domxUseGrallocHandles, OMX_TI_PARAMUSENATIVEBUFFER);

    domxUseGrallocHandles.nPortIndex = mCameraAdapterParameters.mPrevPortIndex;
    domxUseGrallocHandles.bEnable = OMX_TRUE;

    eError = OMX_SetParameter(mCameraAdapterParameters.mHandleComp,
                            (OMX_INDEXTYPE)OMX_TI_IndexUseNativeBuffers, &domxUseGrallocHandles);
    if(eError!=OMX_ErrorNone)
        {
        CAMHAL_LOGEB("OMX_SetParameter - %x", eError);
        }
    GOTO_EXIT_IF((eError!=OMX_ErrorNone), eError);

    OMX_BUFFERHEADERTYPE *pBufferHdr;
    for(int index=0;index<num;index++) {
        OMX_U8 *ptr;

        ptr = (OMX_U8 *)camera_buffer_get_omx_ptr (&bufArr[index]);
        eError = OMX_UseBuffer( mCameraAdapterParameters.mHandleComp,
                                &pBufferHdr,
                                mCameraAdapterParameters.mPrevPortIndex,
                                0,
                                mPreviewData->mBufSize,
                                ptr);
        if(eError!=OMX_ErrorNone)
            {
            CAMHAL_LOGEB("OMX_UseBuffer-0x%x", eError);
            }
        GOTO_EXIT_IF((eError!=OMX_ErrorNone), eError);

        pBufferHdr->pAppPrivate = (OMX_PTR)&bufArr[index];
        pBufferHdr->nSize = sizeof(OMX_BUFFERHEADERTYPE);
        pBufferHdr->nVersion.s.nVersionMajor = 1 ;
        pBufferHdr->nVersion.s.nVersionMinor = 1 ;
        pBufferHdr->nVersion.s.nRevision = 0 ;
        pBufferHdr->nVersion.s.nStep =  0;
        mPreviewData->mBufferHeader[index] = pBufferHdr;
    }

    if ( mMeasurementEnabled )
        {

        for( int i = 0; i < num; i++ )
            {
            OMX_BUFFERHEADERTYPE *pBufHdr;
            OMX_U8 *ptr;

            ptr = (OMX_U8 *)camera_buffer_get_omx_ptr (&mPreviewDataBuffers[i]);
            eError = OMX_UseBuffer( mCameraAdapterParameters.mHandleComp,
                                    &pBufHdr,
                                    mCameraAdapterParameters.mMeasurementPortIndex,
                                    0,
                                    measurementData->mBufSize,
                                    ptr);

             if ( eError == OMX_ErrorNone )
                {
                pBufHdr->pAppPrivate = (OMX_PTR *)&mPreviewDataBuffers[i];
                pBufHdr->nSize = sizeof(OMX_BUFFERHEADERTYPE);
                pBufHdr->nVersion.s.nVersionMajor = 1 ;
                pBufHdr->nVersion.s.nVersionMinor = 1 ;
                pBufHdr->nVersion.s.nRevision = 0 ;
                pBufHdr->nVersion.s.nStep =  0;
                measurementData->mBufferHeader[i] = pBufHdr;
                }
            else
                {
                CAMHAL_LOGEB("OMX_UseBuffer -0x%x", eError);
                ret = BAD_VALUE;
                break;
                }
            }

        }

    CAMHAL_LOGDA("Registering preview buffers");

    ret = mUsePreviewSem.WaitTimeout(OMX_CMD_TIMEOUT);

    //If somethiing bad happened while we wait
    if (mComponentState == OMX_StateInvalid)
      {
        CAMHAL_LOGEA("Invalid State after Registering preview buffers Exitting!!!");
        goto EXIT;
      }

    if ( NO_ERROR == ret )
        {
        CAMHAL_LOGDA("Preview buffer registration successfull");
        }
    else
        {
        if ( mComponentState == OMX_StateLoaded )
            {
            ret |= RemoveEvent(mCameraAdapterParameters.mHandleComp,
                               OMX_EventCmdComplete,
                               OMX_CommandStateSet,
                               OMX_StateIdle,
                               NULL);
            }
        else
            {
            ret |= SignalEvent(mCameraAdapterParameters.mHandleComp,
                               OMX_EventCmdComplete,
                               OMX_CommandPortEnable,
                               mCameraAdapterParameters.mPrevPortIndex,
                               NULL);
            }
        CAMHAL_LOGEA("Timeout expired on preview buffer registration");
        goto EXIT;
        }

    LOG_FUNCTION_NAME_EXIT;

    return (ret | Utils::ErrorUtils::omxToAndroidError(eError));

    ///If there is any failure, we reach here.
    ///Here, we do any resource freeing and convert from OMX error code to Camera Hal error code
EXIT:
    mStateSwitchLock.unlock();

    CAMHAL_LOGEB("Exiting function %s because of ret %d eError=%x", __FUNCTION__, ret, eError);
    performCleanupAfterError();
    CAMHAL_LOGEB("Exiting function %s because of ret %d eError=%x", __FUNCTION__, ret, eError);

    LOG_FUNCTION_NAME_EXIT;

    return (ret | Utils::ErrorUtils::omxToAndroidError(eError));
}

status_t OMXCameraAdapter::startPreview()
{
    status_t ret = NO_ERROR;
    OMX_ERRORTYPE eError = OMX_ErrorNone;
    OMXCameraPortParameters *mPreviewData = NULL;
    OMXCameraPortParameters *measurementData = NULL;

    LOG_FUNCTION_NAME;

    if( 0 != mStartPreviewSem.Count() )
        {
        CAMHAL_LOGEB("Error mStartPreviewSem semaphore count %d", mStartPreviewSem.Count());
        ret = NO_INIT;
        goto EXIT;
        }

    // Enable all preview mode extra data.
    if ( OMX_ErrorNone == eError) {
        ret |= setExtraData(true, mCameraAdapterParameters.mPrevPortIndex, OMX_AncillaryData);
        ret |= setExtraData(true, OMX_ALL, OMX_TI_VectShotInfo);
    }

    mPreviewData = &mCameraAdapterParameters.mCameraPortParams[mCameraAdapterParameters.mPrevPortIndex];
    measurementData = &mCameraAdapterParameters.mCameraPortParams[mCameraAdapterParameters.mMeasurementPortIndex];

    if( OMX_StateIdle == mComponentState )
        {
        ///Register for EXECUTING state transition.
        ///This method just inserts a message in Event Q, which is checked in the callback
        ///The sempahore passed is signalled by the callback
        ret = RegisterForEvent(mCameraAdapterParameters.mHandleComp,
                               OMX_EventCmdComplete,
                               OMX_CommandStateSet,
                               OMX_StateExecuting,
                               mStartPreviewSem);

        if(ret!=NO_ERROR)
            {
            CAMHAL_LOGEB("Error in registering for event %d", ret);
            goto EXIT;
            }

        ///Switch to EXECUTING state
        eError = OMX_SendCommand(mCameraAdapterParameters.mHandleComp,
                                 OMX_CommandStateSet,
                                 OMX_StateExecuting,
                                 NULL);

        if(eError!=OMX_ErrorNone)
            {
            CAMHAL_LOGEB("OMX_SendCommand(OMX_StateExecuting)-0x%x", eError);
            }

        CAMHAL_LOGDA("+Waiting for component to go into EXECUTING state");
        ret = mStartPreviewSem.WaitTimeout(OMX_CMD_TIMEOUT);

        //If somethiing bad happened while we wait
        if (mComponentState == OMX_StateInvalid)
          {
            CAMHAL_LOGEA("Invalid State after IDLE_EXECUTING Exitting!!!");
            goto EXIT;
          }

        if ( NO_ERROR == ret )
            {
            CAMHAL_LOGDA("+Great. Component went into executing state!!");
            }
        else
            {
            ret |= RemoveEvent(mCameraAdapterParameters.mHandleComp,
                               OMX_EventCmdComplete,
                               OMX_CommandStateSet,
                               OMX_StateExecuting,
                               NULL);
            CAMHAL_LOGDA("Timeout expired on executing state switch!");
            goto EXIT;
            }

        mComponentState = OMX_StateExecuting;

        }

    mStateSwitchLock.unlock();

    //Queue all the buffers on preview port
    for(int index=0;index< mPreviewData->mMaxQueueable;index++)
        {
        CAMHAL_LOGDB("Queuing buffer on Preview port - 0x%x", (uint32_t)mPreviewData->mBufferHeader[index]->pBuffer);
        mPreviewData->mStatus[index] = OMXCameraPortParameters::FILL;
        eError = OMX_FillThisBuffer(mCameraAdapterParameters.mHandleComp,
                    (OMX_BUFFERHEADERTYPE*)mPreviewData->mBufferHeader[index]);
        if(eError!=OMX_ErrorNone)
            {
            CAMHAL_LOGEB("OMX_FillThisBuffer-0x%x", eError);
            }
        mFramesWithDucati++;
#ifdef CAMERAHAL_DEBUG
        mBuffersWithDucati.add((int)mPreviewData->mBufferHeader[index]->pAppPrivate,1);
#endif
        GOTO_EXIT_IF((eError!=OMX_ErrorNone), eError);
        }

    if ( mMeasurementEnabled )
        {

        for(int index=0;index< mPreviewData->mNumBufs;index++)
            {
            CAMHAL_LOGDB("Queuing buffer on Measurement port - 0x%x", (uint32_t) measurementData->mBufferHeader[index]->pBuffer);
            measurementData->mStatus[index] = OMXCameraPortParameters::FILL;
            eError = OMX_FillThisBuffer(mCameraAdapterParameters.mHandleComp,
                            (OMX_BUFFERHEADERTYPE*) measurementData->mBufferHeader[index]);
            if(eError!=OMX_ErrorNone)
                {
                CAMHAL_LOGEB("OMX_FillThisBuffer-0x%x", eError);
                }
            GOTO_EXIT_IF((eError!=OMX_ErrorNone), eError);
            }

        }

    setFocusCallback(true);

    //reset frame rate estimates
    mFPS = 0.0f;
    mLastFPS = 0.0f;
    // start frame count from 0. i.e first frame after
    // startPreview will be the 0th reference frame
    // this way we will wait for second frame until
    // takePicture/autoFocus is allowed to run. we
    // are seeing SetConfig/GetConfig fail after
    // calling after the first frame and not failing
    // after the second frame
    mFrameCount = -1;
    mLastFrameCount = 0;
    mIter = 1;
    mLastFPSTime = systemTime();
    mTunnelDestroyed = false;

    LOG_FUNCTION_NAME_EXIT;

    return (ret | Utils::ErrorUtils::omxToAndroidError(eError));

    EXIT:

    CAMHAL_LOGEB("Exiting function %s because of ret %d eError=%x", __FUNCTION__, ret, eError);
    performCleanupAfterError();
    mStateSwitchLock.unlock();
    LOG_FUNCTION_NAME_EXIT;

    return (ret | Utils::ErrorUtils::omxToAndroidError(eError));

}

status_t OMXCameraAdapter::destroyTunnel()
{
    LOG_FUNCTION_NAME;

    OMX_ERRORTYPE eError = OMX_ErrorNone;
    status_t ret = NO_ERROR;

    OMXCameraPortParameters *mCaptureData , *mPreviewData, *measurementData;
    mCaptureData = mPreviewData = measurementData = NULL;

    mPreviewData = &mCameraAdapterParameters.mCameraPortParams[mCameraAdapterParameters.mPrevPortIndex];
    mCaptureData = &mCameraAdapterParameters.mCameraPortParams[mCameraAdapterParameters.mImagePortIndex];
    measurementData = &mCameraAdapterParameters.mCameraPortParams[mCameraAdapterParameters.mMeasurementPortIndex];

    if ( mComponentState != OMX_StateExecuting )
        {
        CAMHAL_LOGEA("Calling StopPreview() when not in EXECUTING state");
        LOG_FUNCTION_NAME_EXIT;
        return NO_INIT;
        }

    {
        android::AutoMutex lock(mFrameCountMutex);
        // we should wait for the first frame to come before trying to stopPreview...if not
        // we might put OMXCamera in a bad state (IDLE->LOADED timeout). Seeing this a lot
        // after a capture
        if (mFrameCount < 1) {
            // I want to wait for at least two frames....
            mFrameCount = -1;

            // first frame may time some time to come...so wait for an adequate amount of time
            // which 2 * OMX_CAPTURE_TIMEOUT * 1000 will cover.
            ret = mFirstFrameCondition.waitRelative(mFrameCountMutex,
                                                    (nsecs_t) 2 * OMX_CAPTURE_TIMEOUT * 1000);
        }
        // even if we timeout waiting for the first frame...go ahead with trying to stop preview
        // signal anybody that might be waiting
        mFrameCount = 0;
        mFirstFrameCondition.broadcast();
    }

    {
        android::AutoMutex lock(mDoAFMutex);
        mDoAFCond.broadcast();
    }

    OMX_CONFIG_FOCUSASSISTTYPE focusAssist;
    OMX_INIT_STRUCT_PTR (&focusAssist, OMX_CONFIG_FOCUSASSISTTYPE);
    focusAssist.nPortIndex = OMX_ALL;
    focusAssist.bFocusAssist = OMX_FALSE;
    CAMHAL_LOGDB("Configuring AF Assist mode 0x%x", focusAssist.bFocusAssist);
    eError =  OMX_SetConfig(mCameraAdapterParameters.mHandleComp,
                            (OMX_INDEXTYPE) OMX_IndexConfigFocusAssist,
                            &focusAssist);
    if ( OMX_ErrorNone != eError )
        {
        CAMHAL_LOGEB("Error while configuring AF Assist mode 0x%x", eError);
        }
    else
        {
        CAMHAL_LOGDA("Camera AF Assist  mode configured successfully");
        }

    if ( 0 != mStopPreviewSem.Count() )
        {
        CAMHAL_LOGEB("Error mStopPreviewSem semaphore count %d", mStopPreviewSem.Count());
        LOG_FUNCTION_NAME_EXIT;
        return NO_INIT;
        }

    ret = disableImagePort();
    if ( NO_ERROR != ret ) {
        CAMHAL_LOGEB("disable image port failed 0x%x", ret);
        goto EXIT;
    }

    CAMHAL_LOGDB("Average framerate: %f", mFPS);

    //Avoid state switching of the OMX Component
    ret = flushBuffers();
    if ( NO_ERROR != ret )
        {
        CAMHAL_LOGEB("Flush Buffers failed 0x%x", ret);
        goto EXIT;
        }

    switchToIdle();

    mTunnelDestroyed = true;
    LOG_FUNCTION_NAME_EXIT;
    return (ret | Utils::ErrorUtils::omxToAndroidError(eError));

EXIT:
    CAMHAL_LOGEB("Exiting function %s because of ret %d eError=%x", __FUNCTION__, ret, eError);
    {
        android::AutoMutex lock(mPreviewBufferLock);
        ///Clear all the available preview buffers
        mPreviewBuffersAvailable.clear();
    }
    performCleanupAfterError();
    LOG_FUNCTION_NAME_EXIT;
    return (ret | Utils::ErrorUtils::omxToAndroidError(eError));

}

status_t OMXCameraAdapter::stopPreview() {
    LOG_FUNCTION_NAME;

    OMX_ERRORTYPE eError = OMX_ErrorNone;
    status_t ret = NO_ERROR;

    if (mTunnelDestroyed == false){
        ret = destroyTunnel();
        if (ret != NO_ERROR) {
            CAMHAL_LOGEB(" destroyTunnel returned error ");
            return ret;
        }
    }

    mTunnelDestroyed = false;
    OMXCameraPortParameters *mCaptureData , *mPreviewData, *measurementData;
    mCaptureData = mPreviewData = measurementData = NULL;

    mPreviewData = &mCameraAdapterParameters.mCameraPortParams[mCameraAdapterParameters.mPrevPortIndex];
    mCaptureData = &mCameraAdapterParameters.mCameraPortParams[mCameraAdapterParameters.mImagePortIndex];
    measurementData = &mCameraAdapterParameters.mCameraPortParams[mCameraAdapterParameters.mMeasurementPortIndex];

    ///Free the OMX Buffers
    for ( int i = 0 ; i < mPreviewData->mNumBufs ; i++ ) {
        eError = OMX_FreeBuffer(mCameraAdapterParameters.mHandleComp,
                mCameraAdapterParameters.mPrevPortIndex,
                mPreviewData->mBufferHeader[i]);

        if(eError!=OMX_ErrorNone) {
            CAMHAL_LOGEB("OMX_FreeBuffer - %x", eError);
        }
        GOTO_EXIT_IF((eError!=OMX_ErrorNone), eError);
    }

    if ( mMeasurementEnabled ) {

        for ( int i = 0 ; i < measurementData->mNumBufs ; i++ ) {
            eError = OMX_FreeBuffer(mCameraAdapterParameters.mHandleComp,
                    mCameraAdapterParameters.mMeasurementPortIndex,
                    measurementData->mBufferHeader[i]);
            if(eError!=OMX_ErrorNone) {
                CAMHAL_LOGEB("OMX_FreeBuffer - %x", eError);
            }
            GOTO_EXIT_IF((eError!=OMX_ErrorNone), eError);
        }

        {
            android::AutoMutex lock(mPreviewDataBufferLock);
            mPreviewDataBuffersAvailable.clear();
        }

    }

    {
        android::AutoMutex lock(mPreviewBufferLock);
        ///Clear all the available preview buffers
        mPreviewBuffersAvailable.clear();
    }

    switchToLoaded();


    mFirstTimeInit = true;
    mPendingCaptureSettings = 0;
    mFramesWithDucati = 0;
    mFramesWithDisplay = 0;
    mFramesWithEncoder = 0;

    LOG_FUNCTION_NAME_EXIT;

    return (ret | Utils::ErrorUtils::omxToAndroidError(eError));

EXIT:
    CAMHAL_LOGEB("Exiting function %s because of ret %d eError=%x", __FUNCTION__, ret, eError);
    {
        android::AutoMutex lock(mPreviewBufferLock);
        ///Clear all the available preview buffers
        mPreviewBuffersAvailable.clear();
    }
    performCleanupAfterError();
    LOG_FUNCTION_NAME_EXIT;
    return (ret | Utils::ErrorUtils::omxToAndroidError(eError));

}

status_t OMXCameraAdapter::setSensorOverclock(bool enable)
{
    status_t ret = NO_ERROR;
    OMX_ERRORTYPE eError = OMX_ErrorNone;
    OMX_CONFIG_BOOLEANTYPE bOMX;

    LOG_FUNCTION_NAME;

    if ( OMX_StateLoaded != mComponentState )
        {
        CAMHAL_LOGDA("OMX component is not in loaded state");
        return ret;
        }

    if ( NO_ERROR == ret )
        {
        OMX_INIT_STRUCT_PTR (&bOMX, OMX_CONFIG_BOOLEANTYPE);

        if ( enable )
            {
            bOMX.bEnabled = OMX_TRUE;
            }
        else
            {
            bOMX.bEnabled = OMX_FALSE;
            }

        CAMHAL_LOGDB("Configuring Sensor overclock mode 0x%x", bOMX.bEnabled);
        eError = OMX_SetParameter(mCameraAdapterParameters.mHandleComp, ( OMX_INDEXTYPE ) OMX_TI_IndexParamSensorOverClockMode, &bOMX);
        if ( OMX_ErrorNone != eError )
            {
            CAMHAL_LOGEB("Error while setting Sensor overclock 0x%x", eError);
            }
        else
            {
            mSensorOverclock = enable;
            }
        }

    LOG_FUNCTION_NAME_EXIT;

    return Utils::ErrorUtils::omxToAndroidError(eError);
}

status_t OMXCameraAdapter::printComponentVersion(OMX_HANDLETYPE handle)
{
    status_t ret = NO_ERROR;
    OMX_ERRORTYPE eError = OMX_ErrorNone;
    OMX_VERSIONTYPE compVersion;
    char compName[OMX_MAX_STRINGNAME_SIZE];
    char *currentUUID = NULL;
    size_t offset = 0;

    LOG_FUNCTION_NAME;

    if ( NULL == handle )
        {
        CAMHAL_LOGEB("Invalid OMX Handle =0x%x",  ( unsigned int ) handle);
        ret = -EINVAL;
        }

    mCompUUID[0] = 0;

    if ( NO_ERROR == ret )
        {
        eError = OMX_GetComponentVersion(handle,
                                      compName,
                                      &compVersion,
                                      &mCompRevision,
                                      &mCompUUID
                                    );
        if ( OMX_ErrorNone != eError )
            {
            CAMHAL_LOGEB("OMX_GetComponentVersion returned 0x%x", eError);
            ret = BAD_VALUE;
            }
        }

    if ( NO_ERROR == ret )
        {
        CAMHAL_LOGVB("OMX Component name: [%s]", compName);
        CAMHAL_LOGVB("OMX Component version: [%u]", ( unsigned int ) compVersion.nVersion);
        CAMHAL_LOGVB("Spec version: [%u]", ( unsigned int ) mCompRevision.nVersion);
        CAMHAL_LOGVB("Git Commit ID: [%s]", mCompUUID);
        currentUUID = ( char * ) mCompUUID;
        }

    if ( NULL != currentUUID )
        {
        offset = strlen( ( const char * ) mCompUUID) + 1;
        if ( (int)currentUUID + (int)offset - (int)mCompUUID < OMX_MAX_STRINGNAME_SIZE )
            {
            currentUUID += offset;
            CAMHAL_LOGVB("Git Branch: [%s]", currentUUID);
            }
        else
            {
            ret = BAD_VALUE;
            }
    }

    if ( NO_ERROR == ret )
        {
        offset = strlen( ( const char * ) currentUUID) + 1;

        if ( (int)currentUUID + (int)offset - (int)mCompUUID < OMX_MAX_STRINGNAME_SIZE )
            {
            currentUUID += offset;
            CAMHAL_LOGVB("Build date and time: [%s]", currentUUID);
            }
        else
            {
            ret = BAD_VALUE;
            }
        }

    if ( NO_ERROR == ret )
        {
        offset = strlen( ( const char * ) currentUUID) + 1;

        if ( (int)currentUUID + (int)offset - (int)mCompUUID < OMX_MAX_STRINGNAME_SIZE )
            {
            currentUUID += offset;
            CAMHAL_LOGVB("Build description: [%s]", currentUUID);
            }
        else
            {
            ret = BAD_VALUE;
            }
        }

    LOG_FUNCTION_NAME_EXIT;

    return ret;
}

status_t OMXCameraAdapter::setS3DFrameLayout(OMX_U32 port) const
{
    OMX_ERRORTYPE eError = OMX_ErrorNone;
    OMX_TI_FRAMELAYOUTTYPE frameLayout;
    const OMXCameraPortParameters *cap =
        &mCameraAdapterParameters.mCameraPortParams[port];

    LOG_FUNCTION_NAME;

    OMX_INIT_STRUCT_PTR (&frameLayout, OMX_TI_FRAMELAYOUTTYPE);
    frameLayout.nPortIndex = port;
    eError = OMX_GetParameter(mCameraAdapterParameters.mHandleComp,
            (OMX_INDEXTYPE)OMX_TI_IndexParamStereoFrmLayout, &frameLayout);
    if (eError != OMX_ErrorNone)
        {
        CAMHAL_LOGEB("Error while getting S3D frame layout: 0x%x", eError);
        return -EINVAL;
        }

    if (cap->mFrameLayoutType == OMX_TI_StereoFrameLayoutTopBottomSubsample)
        {
        frameLayout.eFrameLayout = OMX_TI_StereoFrameLayoutTopBottom;
        frameLayout.nSubsampleRatio = 2;
        }
    else if (cap->mFrameLayoutType ==
                OMX_TI_StereoFrameLayoutLeftRightSubsample)
        {
        frameLayout.eFrameLayout = OMX_TI_StereoFrameLayoutLeftRight;
        frameLayout.nSubsampleRatio = 2;
        }
    else
        {
        frameLayout.eFrameLayout = cap->mFrameLayoutType;
        frameLayout.nSubsampleRatio = 1;
        }
    frameLayout.nSubsampleRatio = frameLayout.nSubsampleRatio << 7;

    eError = OMX_SetParameter(mCameraAdapterParameters.mHandleComp,
            (OMX_INDEXTYPE)OMX_TI_IndexParamStereoFrmLayout, &frameLayout);
    if (eError != OMX_ErrorNone)
        {
        CAMHAL_LOGEB("Error while setting S3D frame layout: 0x%x", eError);
        return -EINVAL;
        }
    else
        {
        CAMHAL_LOGDB("S3D frame layout %d applied successfully on port %lu",
                        frameLayout.eFrameLayout, port);
        }

    LOG_FUNCTION_NAME_EXIT;

    return NO_ERROR;
}

status_t OMXCameraAdapter::autoFocus()
{
    status_t ret = NO_ERROR;
    Utils::Message msg;

    LOG_FUNCTION_NAME;

    {
        android::AutoMutex lock(mFrameCountMutex);
        if (mFrameCount < 1) {
            // first frame may time some time to come...so wait for an adequate amount of time
            // which 2 * OMX_CAPTURE_TIMEOUT * 1000 will cover.
            ret = mFirstFrameCondition.waitRelative(mFrameCountMutex,
                                                    (nsecs_t) 2 * OMX_CAPTURE_TIMEOUT * 1000);
            if ((NO_ERROR != ret) || (mFrameCount == 0)) {
                goto EXIT;
            }
        }
    }

    msg.command = CommandHandler::CAMERA_PERFORM_AUTOFOCUS;
    msg.arg1 = mErrorNotifier;
    ret = mCommandHandler->put(&msg);

 EXIT:

    LOG_FUNCTION_NAME_EXIT;

    return ret;
}

status_t OMXCameraAdapter::takePicture()
{
    status_t ret = NO_ERROR;
    Utils::Message msg;

    LOG_FUNCTION_NAME;

    {
        android::AutoMutex lock(mFrameCountMutex);
        if (mFrameCount < 1) {
            // first frame may time some time to come...so wait for an adequate amount of time
            // which 2 * OMX_CAPTURE_TIMEOUT * 1000 will cover.
            ret = mFirstFrameCondition.waitRelative(mFrameCountMutex,
                                                   (nsecs_t) 2 * OMX_CAPTURE_TIMEOUT * 1000);
            if ((NO_ERROR != ret) || (mFrameCount == 0)) {
                goto EXIT;
            }
        }
    }

    // TODO(XXX): re-using take picture to kick off reprocessing pipe
    // Need to rethink this approach during reimplementation
    if (mNextState == REPROCESS_STATE) {
        msg.command = CommandHandler::CAMERA_START_REPROCESS;
    } else {
        msg.command = CommandHandler::CAMERA_START_IMAGE_CAPTURE;
    }

    msg.arg1 = mErrorNotifier;
    msg.arg2 = cacheCaptureParameters();
    ret = mCommandHandler->put(&msg);

 EXIT:
    LOG_FUNCTION_NAME_EXIT;

    return ret;
}

status_t OMXCameraAdapter::startVideoCapture()
{
    return BaseCameraAdapter::startVideoCapture();
}

status_t OMXCameraAdapter::stopVideoCapture()
{
    return BaseCameraAdapter::stopVideoCapture();
}

//API to get the frame size required to be allocated. This size is used to override the size passed
//by camera service when VSTAB/VNF is turned ON for example
status_t OMXCameraAdapter::getFrameSize(size_t &width, size_t &height)
{
    status_t ret = NO_ERROR;
    OMX_ERRORTYPE eError = OMX_ErrorNone;
    OMX_CONFIG_RECTTYPE tFrameDim;

    LOG_FUNCTION_NAME;

    OMX_INIT_STRUCT_PTR (&tFrameDim, OMX_CONFIG_RECTTYPE);
    tFrameDim.nPortIndex = mCameraAdapterParameters.mPrevPortIndex;

    if ( mOMXStateSwitch )
        {
        ret = switchToLoaded(true);
        if ( NO_ERROR != ret )
            {
            CAMHAL_LOGEB("switchToLoaded() failed 0x%x", ret);
            goto exit;
            }

        mOMXStateSwitch = false;
        }

    if ( OMX_StateLoaded == mComponentState )
        {

        if (mPendingPreviewSettings & SetLDC) {
            mPendingPreviewSettings &= ~SetLDC;
            ret = setLDC(mIPP);
            if ( NO_ERROR != ret ) {
                CAMHAL_LOGEB("setLDC() failed %d", ret);
                LOG_FUNCTION_NAME_EXIT;
                goto exit;
            }
        }

        if (mPendingPreviewSettings & SetNSF) {
            mPendingPreviewSettings &= ~SetNSF;
            ret = setNSF(mIPP);
            if ( NO_ERROR != ret ) {
                CAMHAL_LOGEB("setNSF() failed %d", ret);
                LOG_FUNCTION_NAME_EXIT;
                goto exit;
            }
        }

        if (mPendingPreviewSettings & SetCapMode) {
            mPendingPreviewSettings &= ~SetCapMode;
            ret = setCaptureMode(mCapMode);
            if ( NO_ERROR != ret ) {
                CAMHAL_LOGEB("setCaptureMode() failed %d", ret);
            }
        }

        if(mCapMode == OMXCameraAdapter::VIDEO_MODE) {

            if (mPendingPreviewSettings & SetVNF) {
                mPendingPreviewSettings &= ~SetVNF;
                ret = enableVideoNoiseFilter(mVnfEnabled);
                if ( NO_ERROR != ret){
                    CAMHAL_LOGEB("Error configuring VNF %x", ret);
                }
            }

            if (mPendingPreviewSettings & SetVSTAB) {
                mPendingPreviewSettings &= ~SetVSTAB;
                ret = enableVideoStabilization(mVstabEnabled);
                if ( NO_ERROR != ret) {
                    CAMHAL_LOGEB("Error configuring VSTAB %x", ret);
                }
            }

        }
    }

    ret = setSensorOrientation(mSensorOrientation);
    if ( NO_ERROR != ret )
        {
        CAMHAL_LOGEB("Error configuring Sensor Orientation %x", ret);
        mSensorOrientation = 0;
        }

    if ( NO_ERROR == ret )
        {
        eError = OMX_GetParameter(mCameraAdapterParameters.mHandleComp, ( OMX_INDEXTYPE ) OMX_TI_IndexParam2DBufferAllocDimension, &tFrameDim);
        if ( OMX_ErrorNone == eError)
            {
            width = tFrameDim.nWidth;
            height = tFrameDim.nHeight;
            }
        }

exit:

    CAMHAL_LOGDB("Required frame size %dx%d", width, height);
    LOG_FUNCTION_NAME_EXIT;

    return ret;
}

status_t OMXCameraAdapter::getFrameDataSize(size_t &dataFrameSize, size_t bufferCount)
{
    status_t ret = NO_ERROR;
    OMX_PARAM_PORTDEFINITIONTYPE portCheck;
    OMX_ERRORTYPE eError = OMX_ErrorNone;

    LOG_FUNCTION_NAME;

    if ( OMX_StateLoaded != mComponentState )
        {
        CAMHAL_LOGEA("Calling getFrameDataSize() when not in LOADED state");
        dataFrameSize = 0;
        ret = BAD_VALUE;
        }

    if ( NO_ERROR == ret  )
        {
        OMX_INIT_STRUCT_PTR(&portCheck, OMX_PARAM_PORTDEFINITIONTYPE);
        portCheck.nPortIndex = mCameraAdapterParameters.mMeasurementPortIndex;

        eError = OMX_GetParameter(mCameraAdapterParameters.mHandleComp, OMX_IndexParamPortDefinition, &portCheck);
        if ( OMX_ErrorNone != eError )
            {
            CAMHAL_LOGEB("OMX_GetParameter on OMX_IndexParamPortDefinition returned: 0x%x", eError);
            dataFrameSize = 0;
            ret = BAD_VALUE;
            }
        }

    if ( NO_ERROR == ret )
        {
        portCheck.nBufferCountActual = bufferCount;
        eError = OMX_SetParameter(mCameraAdapterParameters.mHandleComp, OMX_IndexParamPortDefinition, &portCheck);
        if ( OMX_ErrorNone != eError )
            {
            CAMHAL_LOGEB("OMX_SetParameter on OMX_IndexParamPortDefinition returned: 0x%x", eError);
            dataFrameSize = 0;
            ret = BAD_VALUE;
            }
        }

    if ( NO_ERROR == ret  )
        {
        eError = OMX_GetParameter(mCameraAdapterParameters.mHandleComp, OMX_IndexParamPortDefinition, &portCheck);
        if ( OMX_ErrorNone != eError )
            {
            CAMHAL_LOGEB("OMX_GetParameter on OMX_IndexParamPortDefinition returned: 0x%x", eError);
            ret = BAD_VALUE;
            }
        else
            {
            mCameraAdapterParameters.mCameraPortParams[portCheck.nPortIndex].mBufSize = portCheck.nBufferSize;
            dataFrameSize = portCheck.nBufferSize;
            }
        }

    LOG_FUNCTION_NAME_EXIT;

    return ret;
}

void OMXCameraAdapter::onOrientationEvent(uint32_t orientation, uint32_t tilt)
{
    LOG_FUNCTION_NAME;

    static const unsigned int DEGREES_TILT_IGNORE = 45;

    // if tilt angle is greater than DEGREES_TILT_IGNORE
    // we are going to ignore the orientation returned from
    // sensor. the orientation returned from sensor is not
    // reliable. Value of DEGREES_TILT_IGNORE may need adjusting
    if (tilt > DEGREES_TILT_IGNORE) {
        return;
    }

    int mountOrientation = 0;
    bool isFront = false;
    if (mCapabilities) {
        const char * const mountOrientationString =
                mCapabilities->get(CameraProperties::ORIENTATION_INDEX);
        if (mountOrientationString) {
            mountOrientation = atoi(mountOrientationString);
        }

        const char * const facingString = mCapabilities->get(CameraProperties::FACING_INDEX);
        if (facingString) {
            isFront = strcmp(facingString, TICameraParameters::FACING_FRONT) == 0;
        }
    }

    // direction is a constant sign for facing, meaning the rotation direction relative to device
    // +1 (clockwise) for back sensor and -1 (counter-clockwise) for front sensor
    const int direction = isFront ? -1 : 1;

    int rotation = mountOrientation + direction*orientation;

    // crop the calculated value to [0..360) range
    while ( rotation < 0 ) rotation += 360;
    rotation %= 360;

    if (rotation != mDeviceOrientation) {
        mDeviceOrientation = rotation;

        // restart face detection with new rotation
        setFaceDetectionOrientation(mDeviceOrientation);
    }
    CAMHAL_LOGVB("orientation = %d tilt = %d device_orientation = %d", orientation, tilt, mDeviceOrientation);

    LOG_FUNCTION_NAME_EXIT;
}

/* Application callback Functions */
/*========================================================*/
/* @ fn SampleTest_EventHandler :: Application callback   */
/*========================================================*/
OMX_ERRORTYPE OMXCameraAdapterEventHandler(OMX_IN OMX_HANDLETYPE hComponent,
                                          OMX_IN OMX_PTR pAppData,
                                          OMX_IN OMX_EVENTTYPE eEvent,
                                          OMX_IN OMX_U32 nData1,
                                          OMX_IN OMX_U32 nData2,
                                          OMX_IN OMX_PTR pEventData)
{
    LOG_FUNCTION_NAME;

    CAMHAL_LOGDB("Event %d", eEvent);

    OMX_ERRORTYPE ret = OMX_ErrorNone;
    OMXCameraAdapter *oca = (OMXCameraAdapter*)pAppData;
    ret = oca->OMXCameraAdapterEventHandler(hComponent, eEvent, nData1, nData2, pEventData);

    LOG_FUNCTION_NAME_EXIT;
    return ret;
}

/* Application callback Functions */
/*========================================================*/
/* @ fn SampleTest_EventHandler :: Application callback   */
/*========================================================*/
OMX_ERRORTYPE OMXCameraAdapter::OMXCameraAdapterEventHandler(OMX_IN OMX_HANDLETYPE hComponent,
                                          OMX_IN OMX_EVENTTYPE eEvent,
                                          OMX_IN OMX_U32 nData1,
                                          OMX_IN OMX_U32 nData2,
                                          OMX_IN OMX_PTR pEventData)
{

    LOG_FUNCTION_NAME;

    OMX_ERRORTYPE eError = OMX_ErrorNone;
    CAMHAL_LOGDB("+OMX_Event %x, %d %d", eEvent, (int)nData1, (int)nData2);

    switch (eEvent) {
        case OMX_EventCmdComplete:
            CAMHAL_LOGDB("+OMX_EventCmdComplete %d %d", (int)nData1, (int)nData2);

            if (OMX_CommandStateSet == nData1) {
                mCameraAdapterParameters.mState = (OMX_STATETYPE) nData2;

            } else if (OMX_CommandFlush == nData1) {
                CAMHAL_LOGDB("OMX_CommandFlush received for port %d", (int)nData2);

            } else if (OMX_CommandPortDisable == nData1) {
                CAMHAL_LOGDB("OMX_CommandPortDisable received for port %d", (int)nData2);

            } else if (OMX_CommandPortEnable == nData1) {
                CAMHAL_LOGDB("OMX_CommandPortEnable received for port %d", (int)nData2);

            } else if (OMX_CommandMarkBuffer == nData1) {
                ///This is not used currently
            }

            CAMHAL_LOGDA("-OMX_EventCmdComplete");
        break;

        case OMX_EventIndexSettingChanged:
            CAMHAL_LOGDB("OMX_EventIndexSettingChanged event received data1 0x%x, data2 0x%x",
                            ( unsigned int ) nData1, ( unsigned int ) nData2);
            break;

        case OMX_EventError:
            CAMHAL_LOGDB("OMX interface failed to execute OMX command %d", (int)nData1);
            CAMHAL_LOGDA("See OMX_INDEXTYPE for reference");
            if ( NULL != mErrorNotifier && ( ( OMX_U32 ) OMX_ErrorHardware == nData1 ) && mComponentState != OMX_StateInvalid)
              {
                CAMHAL_LOGEA("***Got Fatal Error Notification***\n");
                mComponentState = OMX_StateInvalid;
                /*
                Remove any unhandled events and
                unblock any waiting semaphores
                */
                if ( !mEventSignalQ.isEmpty() )
                  {
                    for (unsigned int i = 0 ; i < mEventSignalQ.size(); i++ )
                      {
                        CAMHAL_LOGEB("***Removing %d EVENTS***** \n", mEventSignalQ.size());
                        //remove from queue and free msg
                        Utils::Message *msg = mEventSignalQ.itemAt(i);
                        if ( NULL != msg )
                          {
                            Utils::Semaphore *sem  = (Utils::Semaphore*) msg->arg3;
                            if ( sem )
                              {
                                sem->Signal();
                              }
                            free(msg);
                          }
                      }
                    mEventSignalQ.clear();
                  }
                ///Report Error to App
                mErrorNotifier->errorNotify(CAMERA_ERROR_FATAL);
              }
            break;

        case OMX_EventMark:
        break;

        case OMX_EventPortSettingsChanged:
        break;

        case OMX_EventBufferFlag:
        break;

        case OMX_EventResourcesAcquired:
        break;

        case OMX_EventComponentResumed:
        break;

        case OMX_EventDynamicResourcesAvailable:
        break;

        case OMX_EventPortFormatDetected:
        break;

        default:
        break;
    }

    ///Signal to the thread(s) waiting that the event has occured
    SignalEvent(hComponent, eEvent, nData1, nData2, pEventData);

   LOG_FUNCTION_NAME_EXIT;
   return eError;

    EXIT:

    CAMHAL_LOGEB("Exiting function %s because of eError=%x", __FUNCTION__, eError);
    LOG_FUNCTION_NAME_EXIT;
    return eError;
}

OMX_ERRORTYPE OMXCameraAdapter::SignalEvent(OMX_IN OMX_HANDLETYPE hComponent,
                                          OMX_IN OMX_EVENTTYPE eEvent,
                                          OMX_IN OMX_U32 nData1,
                                          OMX_IN OMX_U32 nData2,
                                          OMX_IN OMX_PTR pEventData)
{
<<<<<<< HEAD
    android::AutoMutex lock(mEventLock);
    Utils::Message *msg;
=======
    Mutex::Autolock lock(mEventLock);
    TIUTILS::Message *msg;
>>>>>>> 1ec22866
    bool eventSignalled = false;

    LOG_FUNCTION_NAME;

    if ( !mEventSignalQ.isEmpty() )
        {
        CAMHAL_LOGDA("Event queue not empty");

        for ( unsigned int i = 0 ; i < mEventSignalQ.size() ; i++ )
            {
            msg = mEventSignalQ.itemAt(i);
            if ( NULL != msg )
                {
                if( ( msg->command != 0 || msg->command == ( unsigned int ) ( eEvent ) )
                    && ( !msg->arg1 || ( OMX_U32 ) msg->arg1 == nData1 )
                    && ( !msg->arg2 || ( OMX_U32 ) msg->arg2 == nData2 )
                    && msg->arg3)
                    {
                    Utils::Semaphore *sem  = (Utils::Semaphore*) msg->arg3;
                    CAMHAL_LOGDA("Event matched, signalling sem");
                    mEventSignalQ.removeAt(i);
                    //Signal the semaphore provided
                    sem->Signal();
                    free(msg);
                    eventSignalled = true;
                    break;
                    }
                }
            }
        }
    else
        {
        CAMHAL_LOGDA("Event queue empty!!!");
        }

    // Special handling for any unregistered events
    if (!eventSignalled) {
        // Handling for focus callback
        if ((nData2 == OMX_IndexConfigCommonFocusStatus) &&
            (eEvent == (OMX_EVENTTYPE) OMX_EventIndexSettingChanged)) {
<<<<<<< HEAD
                Utils::Message msg;
=======
                TIUTILS::Message msg;
>>>>>>> 1ec22866
                msg.command = OMXCallbackHandler::CAMERA_FOCUS_STATUS;
                msg.arg1 = NULL;
                msg.arg2 = NULL;
                mOMXCallbackHandler->put(&msg);
        }
    }

    LOG_FUNCTION_NAME_EXIT;

    return OMX_ErrorNone;
}

OMX_ERRORTYPE OMXCameraAdapter::RemoveEvent(OMX_IN OMX_HANDLETYPE hComponent,
                                            OMX_IN OMX_EVENTTYPE eEvent,
                                            OMX_IN OMX_U32 nData1,
                                            OMX_IN OMX_U32 nData2,
                                            OMX_IN OMX_PTR pEventData)
{
  android::AutoMutex lock(mEventLock);
  Utils::Message *msg;
  LOG_FUNCTION_NAME;

  if ( !mEventSignalQ.isEmpty() )
    {
      CAMHAL_LOGDA("Event queue not empty");

      for ( unsigned int i = 0 ; i < mEventSignalQ.size() ; i++ )
        {
          msg = mEventSignalQ.itemAt(i);
          if ( NULL != msg )
            {
              if( ( msg->command != 0 || msg->command == ( unsigned int ) ( eEvent ) )
                  && ( !msg->arg1 || ( OMX_U32 ) msg->arg1 == nData1 )
                  && ( !msg->arg2 || ( OMX_U32 ) msg->arg2 == nData2 )
                  && msg->arg3)
                {
                  Utils::Semaphore *sem  = (Utils::Semaphore*) msg->arg3;
                  CAMHAL_LOGDA("Event matched, signalling sem");
                  mEventSignalQ.removeAt(i);
                  free(msg);
                  break;
                }
            }
        }
    }
  else
    {
      CAMHAL_LOGEA("Event queue empty!!!");
    }
  LOG_FUNCTION_NAME_EXIT;

  return OMX_ErrorNone;
}


status_t OMXCameraAdapter::RegisterForEvent(OMX_IN OMX_HANDLETYPE hComponent,
                                          OMX_IN OMX_EVENTTYPE eEvent,
                                          OMX_IN OMX_U32 nData1,
                                          OMX_IN OMX_U32 nData2,
                                          OMX_IN Utils::Semaphore &semaphore)
{
    status_t ret = NO_ERROR;
    ssize_t res;
    android::AutoMutex lock(mEventLock);

    LOG_FUNCTION_NAME;
    Utils::Message * msg = ( struct Utils::Message * ) malloc(sizeof(struct Utils::Message));
    if ( NULL != msg )
        {
        msg->command = ( unsigned int ) eEvent;
        msg->arg1 = ( void * ) nData1;
        msg->arg2 = ( void * ) nData2;
        msg->arg3 = ( void * ) &semaphore;
        msg->arg4 =  ( void * ) hComponent;
        res = mEventSignalQ.add(msg);
        if ( NO_MEMORY == res )
            {
            CAMHAL_LOGEA("No ressources for inserting OMX events");
            free(msg);
            ret = -ENOMEM;
            }
        }

    LOG_FUNCTION_NAME_EXIT;

    return ret;
}

/*========================================================*/
/* @ fn SampleTest_EmptyBufferDone :: Application callback*/
/*========================================================*/
OMX_ERRORTYPE OMXCameraAdapterEmptyBufferDone(OMX_IN OMX_HANDLETYPE hComponent,
                                   OMX_IN OMX_PTR pAppData,
                                   OMX_IN OMX_BUFFERHEADERTYPE* pBuffHeader)
{
    LOG_FUNCTION_NAME;

    OMX_ERRORTYPE eError = OMX_ErrorNone;

    OMXCameraAdapter *oca = (OMXCameraAdapter*)pAppData;
    eError = oca->OMXCameraAdapterEmptyBufferDone(hComponent, pBuffHeader);

    LOG_FUNCTION_NAME_EXIT;
    return eError;
}


/*========================================================*/
/* @ fn SampleTest_EmptyBufferDone :: Application callback*/
/*========================================================*/
OMX_ERRORTYPE OMXCameraAdapter::OMXCameraAdapterEmptyBufferDone(OMX_IN OMX_HANDLETYPE hComponent,
                                   OMX_IN OMX_BUFFERHEADERTYPE* pBuffHeader)
{

    LOG_FUNCTION_NAME;
    status_t  stat = NO_ERROR;
    status_t  res1, res2;
    OMXCameraPortParameters  *pPortParam;
    CameraFrame::FrameType typeOfFrame = CameraFrame::ALL_FRAMES;
    unsigned int refCount = 0;
    unsigned int mask = 0xFFFF;
    CameraFrame cameraFrame;
    OMX_TI_PLATFORMPRIVATE *platformPrivate;

    res1 = res2 = NO_ERROR;

    if (!pBuffHeader || !pBuffHeader->pBuffer) {
        CAMHAL_LOGE("NULL Buffer from OMX");
        return OMX_ErrorNone;
    }

    pPortParam = &(mCameraAdapterParameters.mCameraPortParams[pBuffHeader->nInputPortIndex]);
    platformPrivate = (OMX_TI_PLATFORMPRIVATE*) pBuffHeader->pPlatformPrivate;

    if (pBuffHeader->nInputPortIndex == OMX_CAMERA_PORT_VIDEO_IN_VIDEO) {
        typeOfFrame = CameraFrame::REPROCESS_INPUT_FRAME;
        mask = (unsigned int)CameraFrame::REPROCESS_INPUT_FRAME;

        stat = sendCallBacks(cameraFrame, pBuffHeader, mask, pPortParam);
   }

    LOG_FUNCTION_NAME_EXIT;

    return OMX_ErrorNone;
}

static void debugShowFPS()
{
    static int mFrameCount = 0;
    static int mLastFrameCount = 0;
    static nsecs_t mLastFpsTime = 0;
    static float mFps = 0;
    mFrameCount++;
    if (!(mFrameCount & 0x1F)) {
        nsecs_t now = systemTime();
        nsecs_t diff = now - mLastFpsTime;
        mFps = ((mFrameCount - mLastFrameCount) * float(s2ns(1))) / diff;
        mLastFpsTime = now;
        mLastFrameCount = mFrameCount;
        CAMHAL_LOGD("Camera %d Frames, %f FPS", mFrameCount, mFps);
    }
    // XXX: mFPS has the value we want
}

/*========================================================*/
/* @ fn SampleTest_FillBufferDone ::  Application callback*/
/*========================================================*/
OMX_ERRORTYPE OMXCameraAdapterFillBufferDone(OMX_IN OMX_HANDLETYPE hComponent,
                                   OMX_IN OMX_PTR pAppData,
                                   OMX_IN OMX_BUFFERHEADERTYPE* pBuffHeader)
{
    Utils::Message msg;
    OMX_ERRORTYPE eError = OMX_ErrorNone;

    if (UNLIKELY(mDebugFps)) {
        debugShowFPS();
    }

    OMXCameraAdapter *adapter =  ( OMXCameraAdapter * ) pAppData;
    if ( NULL != adapter )
        {
        msg.command = OMXCameraAdapter::OMXCallbackHandler::CAMERA_FILL_BUFFER_DONE;
        msg.arg1 = ( void * ) hComponent;
        msg.arg2 = ( void * ) pBuffHeader;
        adapter->mOMXCallbackHandler->put(&msg);
        }

    return eError;
}

#ifdef CAMERAHAL_OMX_PROFILING

status_t OMXCameraAdapter::storeProfilingData(OMX_BUFFERHEADERTYPE* pBuffHeader) {
    OMX_TI_PLATFORMPRIVATE *platformPrivate = NULL;
    OMX_OTHER_EXTRADATATYPE *extraData = NULL;
    FILE *fd = NULL;

    LOG_FUNCTION_NAME

    if ( UNLIKELY( mDebugProfile ) ) {

        platformPrivate =  static_cast<OMX_TI_PLATFORMPRIVATE *> (pBuffHeader->pPlatformPrivate);
        extraData = getExtradata(static_cast<OMX_OTHER_EXTRADATATYPE *> (platformPrivate->pMetaDataBuffer),
                platformPrivate->nMetaDataSize,
                static_cast<OMX_EXTRADATATYPE> (OMX_TI_ProfilerData));

        if ( NULL != extraData ) {
            if( extraData->eType == static_cast<OMX_EXTRADATATYPE> (OMX_TI_ProfilerData) ) {

                fd = fopen(DEFAULT_PROFILE_PATH, "ab");
                if ( NULL != fd ) {
                    fwrite(extraData->data, 1, extraData->nDataSize, fd);
                    fclose(fd);
                } else {
                    return -errno;
                }

            } else {
                return NOT_ENOUGH_DATA;
            }
        } else {
            return NOT_ENOUGH_DATA;
        }
    }

    LOG_FUNCTION_NAME_EXIT

    return NO_ERROR;
}

#endif

/*========================================================*/
/* @ fn SampleTest_FillBufferDone ::  Application callback*/
/*========================================================*/
OMX_ERRORTYPE OMXCameraAdapter::OMXCameraAdapterFillBufferDone(OMX_IN OMX_HANDLETYPE hComponent,
                                   OMX_IN OMX_BUFFERHEADERTYPE* pBuffHeader)
{

    status_t  stat = NO_ERROR;
    status_t  res1, res2;
    OMXCameraPortParameters  *pPortParam;
    OMX_ERRORTYPE eError = OMX_ErrorNone;
    CameraFrame::FrameType typeOfFrame = CameraFrame::ALL_FRAMES;
    unsigned int refCount = 0;
    BaseCameraAdapter::AdapterState state, nextState;
    BaseCameraAdapter::getState(state);
    BaseCameraAdapter::getNextState(nextState);
    android::sp<CameraMetadataResult> metadataResult = NULL;
    unsigned int mask = 0xFFFF;
    CameraFrame cameraFrame;
    OMX_OTHER_EXTRADATATYPE *extraData;
    OMX_TI_ANCILLARYDATATYPE *ancillaryData = NULL;
    bool snapshotFrame = false;

    if ( NULL == pBuffHeader ) {
        return OMX_ErrorBadParameter;
    }

#ifdef CAMERAHAL_OMX_PROFILING

    storeProfilingData(pBuffHeader);

#endif

    res1 = res2 = NO_ERROR;

    if ( !pBuffHeader || !pBuffHeader->pBuffer ) {
        CAMHAL_LOGEA("NULL Buffer from OMX");
        return OMX_ErrorNone;
    }

    pPortParam = &(mCameraAdapterParameters.mCameraPortParams[pBuffHeader->nOutputPortIndex]);

    // Find buffer and mark it as filled
    for (int i = 0; i < pPortParam->mNumBufs; i++) {
        if (pPortParam->mBufferHeader[i] == pBuffHeader) {
            pPortParam->mStatus[i] = OMXCameraPortParameters::DONE;
        }
    }

    if (pBuffHeader->nOutputPortIndex == OMX_CAMERA_PORT_VIDEO_OUT_PREVIEW)
        {

        if ( ( PREVIEW_ACTIVE & state ) != PREVIEW_ACTIVE )
            {
            return OMX_ErrorNone;
            }

        if ( mWaitingForSnapshot ) {
            extraData = getExtradata(pBuffHeader->pPlatformPrivate,
                                     (OMX_EXTRADATATYPE) OMX_AncillaryData);

            if ( NULL != extraData ) {
                ancillaryData = (OMX_TI_ANCILLARYDATATYPE*) extraData->data;
                if ((OMX_2D_Snap == ancillaryData->eCameraView)
                    || (OMX_3D_Left_Snap == ancillaryData->eCameraView)
                    || (OMX_3D_Right_Snap == ancillaryData->eCameraView)) {
                    snapshotFrame = OMX_TRUE;
                } else {
                    snapshotFrame = OMX_FALSE;
                }
                mPending3Asettings |= SetFocus;
            }
        }

        ///Prepare the frames to be sent - initialize CameraFrame object and reference count
        // TODO(XXX): ancillary data for snapshot frame is not being sent for video snapshot
        //            if we are waiting for a snapshot and in video mode...go ahead and send
        //            this frame as a snapshot
        if( mWaitingForSnapshot &&  (mCapturedFrames > 0) &&
            (snapshotFrame || (mCapMode == VIDEO_MODE)))
            {
            typeOfFrame = CameraFrame::SNAPSHOT_FRAME;
            mask = (unsigned int)CameraFrame::SNAPSHOT_FRAME;

            // video snapshot gets ancillary data and wb info from last snapshot frame
            mCaptureAncillaryData = ancillaryData;
            mWhiteBalanceData = NULL;
            extraData = getExtradata(pBuffHeader->pPlatformPrivate,
                                     (OMX_EXTRADATATYPE) OMX_WhiteBalance);
            if ( NULL != extraData )
                {
                mWhiteBalanceData = (OMX_TI_WHITEBALANCERESULTTYPE*) extraData->data;
                }
            }
        else
            {
            typeOfFrame = CameraFrame::PREVIEW_FRAME_SYNC;
            mask = (unsigned int)CameraFrame::PREVIEW_FRAME_SYNC;
            }

        if (mRecording)
            {
            mask |= (unsigned int)CameraFrame::VIDEO_FRAME_SYNC;
            mFramesWithEncoder++;
            }

        //CAMHAL_LOGV("FBD pBuffer = 0x%x", pBuffHeader->pBuffer);

        if( mWaitingForSnapshot )
          {
            mSnapshotCount++;

            if ( (mSnapshotCount == 1) &&
                 ((HIGH_SPEED == mCapMode) || (VIDEO_MODE == mCapMode)) )
              {
                notifyShutterSubscribers();
              }
          }

        stat = sendCallBacks(cameraFrame, pBuffHeader, mask, pPortParam);
        mFramesWithDisplay++;

        mFramesWithDucati--;

#ifdef CAMERAHAL_DEBUG
        if(mBuffersWithDucati.indexOfKey((uint32_t)pBuffHeader->pBuffer)<0)
            {
            CAMHAL_LOGE("Buffer was never with Ducati!! %p", pBuffHeader->pBuffer);
            for(unsigned int i=0;i<mBuffersWithDucati.size();i++) CAMHAL_LOGE("0x%x", mBuffersWithDucati.keyAt(i));
            }
        mBuffersWithDucati.removeItem((int)pBuffHeader->pBuffer);
#endif

        if(mDebugFcs)
            CAMHAL_LOGEB("C[%d] D[%d] E[%d]", mFramesWithDucati, mFramesWithDisplay, mFramesWithEncoder);

        recalculateFPS();

        createPreviewMetadata(pBuffHeader, metadataResult, pPortParam->mWidth, pPortParam->mHeight);
        if ( NULL != metadataResult.get() ) {
            notifyMetadataSubscribers(metadataResult);
            metadataResult.clear();
        }

        {
            android::AutoMutex lock(mFaceDetectionLock);
            if ( mFDSwitchAlgoPriority ) {

                 //Disable region priority and enable face priority for AF
                 setAlgoPriority(REGION_PRIORITY, FOCUS_ALGO, false);
                 setAlgoPriority(FACE_PRIORITY, FOCUS_ALGO , true);

                 //Disable Region priority and enable Face priority
                 setAlgoPriority(REGION_PRIORITY, EXPOSURE_ALGO, false);
                 setAlgoPriority(FACE_PRIORITY, EXPOSURE_ALGO, true);
                 mFDSwitchAlgoPriority = false;
            }
        }

        sniffDccFileDataSave(pBuffHeader);

        stat |= advanceZoom();

        // On the fly update to 3A settings not working
        // Do not update 3A here if we are in the middle of a capture
        // or in the middle of transitioning to it
        if( mPending3Asettings &&
                ( (nextState & CAPTURE_ACTIVE) == 0 ) &&
                ( (state & CAPTURE_ACTIVE) == 0 ) ) {
            apply3Asettings(mParameters3A);
        }

        }
    else if( pBuffHeader->nOutputPortIndex == OMX_CAMERA_PORT_VIDEO_OUT_MEASUREMENT )
        {
        typeOfFrame = CameraFrame::FRAME_DATA_SYNC;
        mask = (unsigned int)CameraFrame::FRAME_DATA_SYNC;

        stat = sendCallBacks(cameraFrame, pBuffHeader, mask, pPortParam);
       }
    else if( pBuffHeader->nOutputPortIndex == OMX_CAMERA_PORT_IMAGE_OUT_IMAGE )
    {
        OMX_COLOR_FORMATTYPE pixFormat;
        const char *valstr = NULL;

        pixFormat = pPortParam->mColorFormat;

        if ( OMX_COLOR_FormatUnused == pixFormat )
            {
            typeOfFrame = CameraFrame::IMAGE_FRAME;
            mask = (unsigned int) CameraFrame::IMAGE_FRAME;
        } else if ( pixFormat == OMX_COLOR_FormatCbYCrY &&
                  ((mPictureFormatFromClient &&
                          !strcmp(mPictureFormatFromClient,
                                  android::CameraParameters::PIXEL_FORMAT_JPEG)) ||
                   !mPictureFormatFromClient) ) {
            // signals to callbacks that this needs to be coverted to jpeg
            // before returning to framework
            typeOfFrame = CameraFrame::IMAGE_FRAME;
            mask = (unsigned int) CameraFrame::IMAGE_FRAME;
            cameraFrame.mQuirks |= CameraFrame::ENCODE_RAW_YUV422I_TO_JPEG;
            cameraFrame.mQuirks |= CameraFrame::FORMAT_YUV422I_UYVY;

            // populate exif data and pass to subscribers via quirk
            // subscriber is in charge of freeing exif data
            ExifElementsTable* exif = new ExifElementsTable();
            setupEXIF_libjpeg(exif, mCaptureAncillaryData, mWhiteBalanceData);
            cameraFrame.mQuirks |= CameraFrame::HAS_EXIF_DATA;
            cameraFrame.mCookie2 = (void*) exif;
        } else {
            typeOfFrame = CameraFrame::RAW_FRAME;
            mask = (unsigned int) CameraFrame::RAW_FRAME;
        }

            pPortParam->mImageType = typeOfFrame;

            if((mCapturedFrames>0) && !mCaptureSignalled)
                {
                mCaptureSignalled = true;
                mCaptureSem.Signal();
                }

            if( ( CAPTURE_ACTIVE & state ) != CAPTURE_ACTIVE )
                {
                goto EXIT;
                }

            {
            android::AutoMutex lock(mBracketingLock);
            if ( mBracketingEnabled )
                {
                doBracketing(pBuffHeader, typeOfFrame);
                return eError;
                }
            }

            if (mZoomBracketingEnabled) {
                doZoom(mZoomBracketingValues[mCurrentZoomBracketing]);
                CAMHAL_LOGDB("Current Zoom Bracketing: %d", mZoomBracketingValues[mCurrentZoomBracketing]);
                mCurrentZoomBracketing++;
                if (mCurrentZoomBracketing == ARRAY_SIZE(mZoomBracketingValues)) {
                    mZoomBracketingEnabled = false;
                }
            }

        if ( 1 > mCapturedFrames )
            {
            goto EXIT;
            }

#ifdef OMAP_ENHANCEMENT_CPCAM
        setMetaData(cameraFrame.mMetaData, pBuffHeader->pPlatformPrivate);
#endif

        CAMHAL_LOGDB("Captured Frames: %d", mCapturedFrames);

        mCapturedFrames--;

#ifdef CAMERAHAL_USE_RAW_IMAGE_SAVING
        if (mYuvCapture) {
            struct timeval timeStampUsec;
            gettimeofday(&timeStampUsec, NULL);

            time_t saveTime;
            time(&saveTime);
            const struct tm * const timeStamp = gmtime(&saveTime);

            char filename[256];
            snprintf(filename,256, "%s/yuv_%d_%d_%d_%lu.yuv",
                    kYuvImagesOutputDirPath,
                    timeStamp->tm_hour,
                    timeStamp->tm_min,
                    timeStamp->tm_sec,
                    timeStampUsec.tv_usec);

            const status_t saveBufferStatus = saveBufferToFile(((CameraBuffer*)pBuffHeader->pAppPrivate)->mapped,
                                               pBuffHeader->nFilledLen, filename);

            if (saveBufferStatus != OK) {
                CAMHAL_LOGE("ERROR: %d, while saving yuv!", saveBufferStatus);
            } else {
                CAMHAL_LOGD("yuv_%d_%d_%d_%lu.yuv successfully saved in %s",
                        timeStamp->tm_hour,
                        timeStamp->tm_min,
                        timeStamp->tm_sec,
                        timeStampUsec.tv_usec,
                        kYuvImagesOutputDirPath);
            }
        }
#endif

        stat = sendCallBacks(cameraFrame, pBuffHeader, mask, pPortParam);
        }
        else if (pBuffHeader->nOutputPortIndex == OMX_CAMERA_PORT_VIDEO_OUT_VIDEO) {
            typeOfFrame = CameraFrame::RAW_FRAME;
            pPortParam->mImageType = typeOfFrame;
            {
                android::AutoMutex lock(mLock);
                if( ( CAPTURE_ACTIVE & state ) != CAPTURE_ACTIVE ) {
                    goto EXIT;
                }
            }

            CAMHAL_LOGD("RAW buffer done on video port, length = %d", pBuffHeader->nFilledLen);

            mask = (unsigned int) CameraFrame::RAW_FRAME;

#ifdef CAMERAHAL_USE_RAW_IMAGE_SAVING
            if ( mRawCapture ) {
                struct timeval timeStampUsec;
                gettimeofday(&timeStampUsec, NULL);

                time_t saveTime;
                time(&saveTime);
                const struct tm * const timeStamp = gmtime(&saveTime);

                char filename[256];
                snprintf(filename,256, "%s/raw_%d_%d_%d_%lu.raw",
                         kRawImagesOutputDirPath,
                         timeStamp->tm_hour,
                         timeStamp->tm_min,
                         timeStamp->tm_sec,
                         timeStampUsec.tv_usec);

                const status_t saveBufferStatus = saveBufferToFile( ((CameraBuffer*)pBuffHeader->pAppPrivate)->mapped,
                                                   pBuffHeader->nFilledLen, filename);

                if (saveBufferStatus != OK) {
                    CAMHAL_LOGE("ERROR: %d , while saving raw!", saveBufferStatus);
                } else {
                    CAMHAL_LOGD("raw_%d_%d_%d_%lu.raw successfully saved in %s",
                                timeStamp->tm_hour,
                                timeStamp->tm_min,
                                timeStamp->tm_sec,
                                timeStampUsec.tv_usec,
                                kRawImagesOutputDirPath);
                    stat = sendCallBacks(cameraFrame, pBuffHeader, mask, pPortParam);
                }
            }
#endif
        } else {
            CAMHAL_LOGEA("Frame received for non-(preview/capture/measure) port. This is yet to be supported");
            goto EXIT;
        }

    if ( NO_ERROR != stat )
        {
        CameraBuffer *camera_buffer;

        camera_buffer = (CameraBuffer *)pBuffHeader->pAppPrivate;

        CAMHAL_LOGDB("sendFrameToSubscribers error: %d", stat);
        returnFrame(camera_buffer, typeOfFrame);
        }

    return eError;

    EXIT:

    CAMHAL_LOGEB("Exiting function %s because of ret %d eError=%x", __FUNCTION__, stat, eError);

    if ( NO_ERROR != stat )
        {
        if ( NULL != mErrorNotifier )
            {
            mErrorNotifier->errorNotify(CAMERA_ERROR_UNKNOWN);
            }
        }

    return eError;
}

status_t OMXCameraAdapter::recalculateFPS()
{
    float currentFPS;

    {
        android::AutoMutex lock(mFrameCountMutex);
        mFrameCount++;
        if (mFrameCount == 1) {
            mFirstFrameCondition.broadcast();
        }
    }

    if ( ( mFrameCount % FPS_PERIOD ) == 0 )
        {
        nsecs_t now = systemTime();
        nsecs_t diff = now - mLastFPSTime;
        currentFPS =  ((mFrameCount - mLastFrameCount) * float(s2ns(1))) / diff;
        mLastFPSTime = now;
        mLastFrameCount = mFrameCount;

        if ( 1 == mIter )
            {
            mFPS = currentFPS;
            }
        else
            {
            //cumulative moving average
            mFPS = mLastFPS + (currentFPS - mLastFPS)/mIter;
            }

        mLastFPS = mFPS;
        mIter++;
        }

    return NO_ERROR;
}

status_t OMXCameraAdapter::sendCallBacks(CameraFrame frame, OMX_IN OMX_BUFFERHEADERTYPE *pBuffHeader, unsigned int mask, OMXCameraPortParameters *port)
{
  status_t ret = NO_ERROR;

  LOG_FUNCTION_NAME;

  if ( NULL == port)
    {
      CAMHAL_LOGEA("Invalid portParam");
      return -EINVAL;
    }

  if ( NULL == pBuffHeader )
    {
      CAMHAL_LOGEA("Invalid Buffer header");
      return -EINVAL;
    }

  android::AutoMutex lock(mSubscriberLock);

  //frame.mFrameType = typeOfFrame;
  frame.mFrameMask = mask;
  frame.mBuffer = (CameraBuffer *)pBuffHeader->pAppPrivate;
  frame.mLength = pBuffHeader->nFilledLen;
  frame.mAlignment = port->mStride;
  frame.mOffset = pBuffHeader->nOffset;
  frame.mWidth = port->mWidth;
  frame.mHeight = port->mHeight;
  frame.mYuv[0] = NULL;
  frame.mYuv[1] = NULL;

  if ( onlyOnce && mRecording )
    {
      mTimeSourceDelta = (pBuffHeader->nTimeStamp * 1000) - systemTime(SYSTEM_TIME_MONOTONIC);
      onlyOnce = false;
    }

  frame.mTimestamp = (pBuffHeader->nTimeStamp * 1000) - mTimeSourceDelta;

  ret = setInitFrameRefCount(frame.mBuffer, mask);

  if (ret != NO_ERROR) {
     CAMHAL_LOGDB("Error in setInitFrameRefCount %d", ret);
  } else {
      ret = sendFrameToSubscribers(&frame);
  }

  CAMHAL_LOGVB("B 0x%x T %llu", frame.mBuffer, pBuffHeader->nTimeStamp);

  LOG_FUNCTION_NAME_EXIT;

  return ret;
}

bool OMXCameraAdapter::CommandHandler::Handler()
{
    Utils::Message msg;
    volatile int forever = 1;
    status_t stat;
    ErrorNotifier *errorNotify = NULL;

    LOG_FUNCTION_NAME;

    while ( forever )
        {
        stat = NO_ERROR;
        CAMHAL_LOGDA("Handler: waiting for messsage...");
        Utils::MessageQueue::waitForMsg(&mCommandMsgQ, NULL, NULL, -1);
        {
        android::AutoMutex lock(mLock);
        mCommandMsgQ.get(&msg);
        }
        CAMHAL_LOGDB("msg.command = %d", msg.command);
        switch ( msg.command ) {
            case CommandHandler::CAMERA_START_IMAGE_CAPTURE:
            {
                OMXCameraAdapter::CachedCaptureParameters* cap_params =
                        static_cast<OMXCameraAdapter::CachedCaptureParameters*>(msg.arg2);
                stat = mCameraAdapter->startImageCapture(false, cap_params);
                delete cap_params;
                break;
            }
            case CommandHandler::CAMERA_PERFORM_AUTOFOCUS:
            {
                stat = mCameraAdapter->doAutoFocus();
                break;
            }
            case CommandHandler::COMMAND_EXIT:
            {
                CAMHAL_LOGDA("Exiting command handler");
                forever = 0;
                break;
            }
            case CommandHandler::CAMERA_SWITCH_TO_EXECUTING:
            {
                stat = mCameraAdapter->doSwitchToExecuting();
                break;
            }
            case CommandHandler::CAMERA_START_REPROCESS:
            {
                OMXCameraAdapter::CachedCaptureParameters* cap_params =
                        static_cast<OMXCameraAdapter::CachedCaptureParameters*>(msg.arg2);
                stat = mCameraAdapter->startReprocess();
                stat = mCameraAdapter->startImageCapture(false, cap_params);
                delete cap_params;
                break;
            }
        }

        }

    LOG_FUNCTION_NAME_EXIT;

    return false;
}

bool OMXCameraAdapter::OMXCallbackHandler::Handler()
{
    Utils::Message msg;
    volatile int forever = 1;
    status_t ret = NO_ERROR;

    LOG_FUNCTION_NAME;

    while(forever){
        Utils::MessageQueue::waitForMsg(&mCommandMsgQ, NULL, NULL, -1);
        {
        android::AutoMutex lock(mLock);
        mCommandMsgQ.get(&msg);
        mIsProcessed = false;
        }

        switch ( msg.command ) {
            case OMXCallbackHandler::CAMERA_FILL_BUFFER_DONE:
            {
                ret = mCameraAdapter->OMXCameraAdapterFillBufferDone(( OMX_HANDLETYPE ) msg.arg1,
                                                                     ( OMX_BUFFERHEADERTYPE *) msg.arg2);
                break;
            }
            case OMXCallbackHandler::CAMERA_FOCUS_STATUS:
            {
                mCameraAdapter->handleFocusCallback();
                break;
            }
            case CommandHandler::COMMAND_EXIT:
            {
                CAMHAL_LOGDA("Exiting OMX callback handler");
                forever = 0;
                break;
            }
        }

        {
            android::AutoMutex locker(mLock);
            CAMHAL_UNUSED(locker);

            mIsProcessed = mCommandMsgQ.isEmpty();
            if ( mIsProcessed )
                mCondition.signal();
        }
    }

    // force the condition to wake
    {
        android::AutoMutex locker(mLock);
        CAMHAL_UNUSED(locker);

        mIsProcessed = true;
        mCondition.signal();
    }

    LOG_FUNCTION_NAME_EXIT;
    return false;
}

void OMXCameraAdapter::OMXCallbackHandler::flush()
{
    LOG_FUNCTION_NAME;

    android::AutoMutex locker(mLock);
    CAMHAL_UNUSED(locker);

    if ( mIsProcessed )
        return;

    mCondition.wait(mLock);
}

status_t OMXCameraAdapter::setExtraData(bool enable, OMX_U32 nPortIndex, OMX_EXT_EXTRADATATYPE eType) {
    status_t ret = NO_ERROR;
    OMX_ERRORTYPE eError = OMX_ErrorNone;
    OMX_CONFIG_EXTRADATATYPE extraDataControl;

    LOG_FUNCTION_NAME;

    if (OMX_StateInvalid == mComponentState) {
        CAMHAL_LOGEA("OMX component is in invalid state");
        return -EINVAL;
    }

    OMX_INIT_STRUCT_PTR (&extraDataControl, OMX_CONFIG_EXTRADATATYPE);

    extraDataControl.nPortIndex = nPortIndex;
    extraDataControl.eExtraDataType = eType;
#ifdef CAMERAHAL_TUNA
    extraDataControl.eCameraView = OMX_2D;
#endif

    if (enable) {
        extraDataControl.bEnable = OMX_TRUE;
    } else {
        extraDataControl.bEnable = OMX_FALSE;
    }

    eError =  OMX_SetConfig(mCameraAdapterParameters.mHandleComp,
                           (OMX_INDEXTYPE) OMX_IndexConfigOtherExtraDataControl,
                            &extraDataControl);

    LOG_FUNCTION_NAME_EXIT;

    return (ret | Utils::ErrorUtils::omxToAndroidError(eError));
}

OMX_OTHER_EXTRADATATYPE *OMXCameraAdapter::getExtradata(const OMX_PTR ptrPrivate, OMX_EXTRADATATYPE type) const
{
    if ( NULL != ptrPrivate ) {
        const OMX_TI_PLATFORMPRIVATE *platformPrivate = (const OMX_TI_PLATFORMPRIVATE *) ptrPrivate;

        CAMHAL_LOGVB("Size = %d, sizeof = %d, pAuxBuf = 0x%x, pAuxBufSize= %d, pMetaDataBufer = 0x%x, nMetaDataSize = %d",
                      platformPrivate->nSize,
                      sizeof(OMX_TI_PLATFORMPRIVATE),
                      platformPrivate->pAuxBuf1,
                      platformPrivate->pAuxBufSize1,
                      platformPrivate->pMetaDataBuffer,
                      platformPrivate->nMetaDataSize);
        if ( sizeof(OMX_TI_PLATFORMPRIVATE) == platformPrivate->nSize ) {
            if ( 0 < platformPrivate->nMetaDataSize ) {
                OMX_U32 remainingSize = platformPrivate->nMetaDataSize;
                OMX_OTHER_EXTRADATATYPE *extraData = (OMX_OTHER_EXTRADATATYPE *) platformPrivate->pMetaDataBuffer;
                if ( NULL != extraData ) {
                    while ( extraData->eType && extraData->nDataSize && extraData->data &&
                        (remainingSize >= extraData->nSize)) {
                        if ( type == extraData->eType ) {
                            return extraData;
                        }
                        remainingSize -= extraData->nSize;
                        extraData = (OMX_OTHER_EXTRADATATYPE*) ((char*)extraData + extraData->nSize);
                    }
                } else {
                    CAMHAL_LOGEB("OMX_TI_PLATFORMPRIVATE pMetaDataBuffer is NULL");
                }
            } else {
                CAMHAL_LOGEB("OMX_TI_PLATFORMPRIVATE nMetaDataSize is size is %d",
                             ( unsigned int ) platformPrivate->nMetaDataSize);
            }
        } else {
            CAMHAL_LOGEB("OMX_TI_PLATFORMPRIVATE size mismatch: expected = %d, received = %d",
                         ( unsigned int ) sizeof(OMX_TI_PLATFORMPRIVATE),
                         ( unsigned int ) platformPrivate->nSize);
        }
    }  else {
        CAMHAL_LOGEA("Invalid OMX_TI_PLATFORMPRIVATE");
    }

    // Required extradata type wasn't found
    return NULL;
}

OMXCameraAdapter::CachedCaptureParameters* OMXCameraAdapter::cacheCaptureParameters() {
    CachedCaptureParameters* params = new CachedCaptureParameters();

    params->mPendingCaptureSettings = mPendingCaptureSettings;
    params->mPictureRotation = mPictureRotation;
    memcpy(params->mExposureBracketingValues,
           mExposureBracketingValues,
           sizeof(mExposureBracketingValues));
    memcpy(params->mExposureGainBracketingValues,
           mExposureGainBracketingValues,
           sizeof(mExposureGainBracketingValues));
    memcpy(params->mExposureGainBracketingModes,
           mExposureGainBracketingModes,
           sizeof(mExposureGainBracketingModes));
    params->mExposureBracketingValidEntries = mExposureBracketingValidEntries;
    params->mExposureBracketMode = mExposureBracketMode;
    params->mBurstFrames = mBurstFrames;
    params->mFlushShotConfigQueue = mFlushShotConfigQueue;

   return params;
}

OMXCameraAdapter::OMXCameraAdapter(size_t sensor_index)
{
    LOG_FUNCTION_NAME;

    mOmxInitialized = false;
    mComponentState = OMX_StateInvalid;
    mSensorIndex = sensor_index;
    mPictureRotation = 0;
    // Initial values
    mTimeSourceDelta = 0;
    onlyOnce = true;
    mDccData.pData = NULL;

    mInitSem.Create(0);
    mFlushSem.Create(0);
    mUsePreviewDataSem.Create(0);
    mUsePreviewSem.Create(0);
    mUseCaptureSem.Create(0);
    mUseReprocessSem.Create(0);
    mStartPreviewSem.Create(0);
    mStopPreviewSem.Create(0);
    mStartCaptureSem.Create(0);
    mStopCaptureSem.Create(0);
    mStopReprocSem.Create(0);
    mSwitchToLoadedSem.Create(0);
    mCaptureSem.Create(0);

    mSwitchToExecSem.Create(0);

    mCameraAdapterParameters.mHandleComp = 0;

    mUserSetExpLock = OMX_FALSE;
    mUserSetWbLock = OMX_FALSE;

    mFramesWithDucati = 0;
    mFramesWithDisplay = 0;
    mFramesWithEncoder = 0;

#ifdef CAMERAHAL_OMX_PROFILING

    mDebugProfile = 0;

#endif

    LOG_FUNCTION_NAME_EXIT;
}

OMXCameraAdapter::~OMXCameraAdapter()
{
    LOG_FUNCTION_NAME;

    android::AutoMutex lock(gAdapterLock);

    if ( mOmxInitialized ) {
        // return to OMX Loaded state
        switchToLoaded();

        saveDccFileDataSave();

        closeDccFileDataSave();
        // deinit the OMX
        if ( mComponentState == OMX_StateLoaded || mComponentState == OMX_StateInvalid ) {
            // free the handle for the Camera component
            if ( mCameraAdapterParameters.mHandleComp ) {
                OMX_FreeHandle(mCameraAdapterParameters.mHandleComp);
                mCameraAdapterParameters.mHandleComp = NULL;
            }
        }

        OMX_Deinit();
        mOmxInitialized = false;
    }

    //Remove any unhandled events
    if ( !mEventSignalQ.isEmpty() )
      {
        for (unsigned int i = 0 ; i < mEventSignalQ.size() ; i++ )
          {
            Utils::Message *msg = mEventSignalQ.itemAt(i);
            //remove from queue and free msg
            if ( NULL != msg )
              {
                Utils::Semaphore *sem  = (Utils::Semaphore*) msg->arg3;
                sem->Signal();
                free(msg);

              }
          }
       mEventSignalQ.clear();
      }

    //Exit and free ref to command handling thread
    if ( NULL != mCommandHandler.get() )
    {
        Utils::Message msg;
        msg.command = CommandHandler::COMMAND_EXIT;
        msg.arg1 = mErrorNotifier;
        mCommandHandler->clearCommandQ();
        mCommandHandler->put(&msg);
        mCommandHandler->requestExitAndWait();
        mCommandHandler.clear();
    }

    //Exit and free ref to callback handling thread
    if ( NULL != mOMXCallbackHandler.get() )
    {
        Utils::Message msg;
        msg.command = OMXCallbackHandler::COMMAND_EXIT;
        //Clear all messages pending first
        mOMXCallbackHandler->clearCommandQ();
        mOMXCallbackHandler->put(&msg);
        mOMXCallbackHandler->requestExitAndWait();
        mOMXCallbackHandler.clear();
    }

    LOG_FUNCTION_NAME_EXIT;
}

extern "C" CameraAdapter* OMXCameraAdapter_Factory(size_t sensor_index)
{
    CameraAdapter *adapter = NULL;
    android::AutoMutex lock(gAdapterLock);

    LOG_FUNCTION_NAME;

    adapter = new OMXCameraAdapter(sensor_index);
    if ( adapter ) {
        CAMHAL_LOGDB("New OMX Camera adapter instance created for sensor %d",sensor_index);
    } else {
        CAMHAL_LOGEA("OMX Camera adapter create failed for sensor index = %d!",sensor_index);
    }

    LOG_FUNCTION_NAME_EXIT;

    return adapter;
}

OMX_ERRORTYPE OMXCameraAdapter::OMXCameraGetHandle(OMX_HANDLETYPE *handle, OMX_PTR pAppData,
        const OMX_CALLBACKTYPE & callbacks)
{
    OMX_ERRORTYPE eError = OMX_ErrorUndefined;

    for ( int i = 0; i < 5; ++i ) {
        if ( i > 0 ) {
            // sleep for 100 ms before next attempt
            usleep(100000);
        }

        // setup key parameters to send to Ducati during init
        OMX_CALLBACKTYPE oCallbacks = callbacks;

        // get handle
        eError = OMX_GetHandle(handle, (OMX_STRING)"OMX.TI.DUCATI1.VIDEO.CAMERA", pAppData, &oCallbacks);
        if ( eError == OMX_ErrorNone ) {
            return OMX_ErrorNone;
        }

        CAMHAL_LOGEB("OMX_GetHandle() failed, error: 0x%x", eError);
    }

    *handle = 0;
    return eError;
}


class CapabilitiesHandler
{
public:
    CapabilitiesHandler()
    {
        mComponent = 0;
        mIsAborted = true;
    }

    const OMX_HANDLETYPE & component() const
    {
        return mComponent;
    }

    OMX_HANDLETYPE & componentRef()
    {
        return mComponent;
    }

    status_t disableAllPorts()
    {
        android::AutoMutex locker(mLock);
        CAMHAL_UNUSED(locker);

        mPortsLeftToDisable = OMX_CAMERA_NUM_PORTS;
        mIsOk = false;
        mIsAborted = false;

        CAMHAL_LOGD("Disabling ports...");
        const OMX_ERRORTYPE sendCommandError = OMX_SendCommand(component(),
                OMX_CommandPortDisable, OMX_ALL, 0);
        CAMHAL_LOGD("Disabling ports... DONE");

        if ( sendCommandError != OMX_ErrorNone )
        {
            CAMHAL_LOGE("Failed disabling all ports, error: 0x%x", sendCommandError);
            return Utils::ErrorUtils::omxToAndroidError(sendCommandError);
        }

        CAMHAL_LOGD("Waiting for disabling all ports will be finished...");
        const status_t waitStatus = mCondition.waitRelative(mLock, seconds_to_nanoseconds(3));
        CAMHAL_LOGD("Waiting for disabling all ports will be finished... DONE");

        if ( waitStatus != NO_ERROR )
        {
            CAMHAL_LOGE("Timeout triggered while waiting for all ports to be disabled");
            return TIMED_OUT;
        }

        if ( !mIsOk )
        {
            CAMHAL_LOGE("Failed to disable all ports");
            return UNKNOWN_ERROR;
        }

        // all ports have been disabled
        mIsAborted = true;

        return NO_ERROR;
    }

    status_t switchToState(OMX_STATETYPE state)
    {
        CAMHAL_LOGD(".");
        android::AutoMutex locker(mLock);
        CAMHAL_UNUSED(locker);
        CAMHAL_LOGD(".");

        mState = state;
        mIsOk = false;
        mIsAborted = false;

        CAMHAL_LOGD("Switching to state 0x%x...", mState);
        const OMX_ERRORTYPE switchError = OMX_SendCommand(mComponent,
                OMX_CommandStateSet, mState, 0);
        CAMHAL_LOGD("Switching to state 0x%x... DONE", mState);

        if ( switchError != OMX_ErrorNone )
        {
            CAMHAL_LOGE("Failed switching to state 0x%x, error: 0x%x", mState, switchError);
            return Utils::ErrorUtils::omxToAndroidError(switchError);
        }

        // wait for the event for 3 seconds
        CAMHAL_LOGD("Waiting...");
        const status_t waitStatus = mCondition.waitRelative(mLock, seconds_to_nanoseconds(3));
        CAMHAL_LOGD("Waiting... DONE");

        // disable following events
        mIsAborted = true;

        if ( waitStatus != NO_ERROR )
        {
            CAMHAL_LOGE("Timeout triggered while switching to state 0x%x", mState);
            return TIMED_OUT;
        }

        // state has been switched, check whether is was Idle
        if ( !mIsOk )
        {
            CAMHAL_LOGE("Switching to state 0x%x has failed", mState);
            return UNKNOWN_ERROR;
        }

        return NO_ERROR;
    }

    status_t fetchCapabiltiesForMode(OMX_CAMOPERATINGMODETYPE mode,
                                     int sensorId,
                                     CameraProperties::Properties * properties)
    {
        OMX_CONFIG_CAMOPERATINGMODETYPE camMode;

        OMX_INIT_STRUCT_PTR (&camMode, OMX_CONFIG_CAMOPERATINGMODETYPE);
        camMode.eCamOperatingMode = mode;

        OMX_ERRORTYPE eError =  OMX_SetParameter(component(),
                           ( OMX_INDEXTYPE ) OMX_IndexCameraOperatingMode,
                           &camMode);

        if ( OMX_ErrorNone != eError ) {
            CAMHAL_LOGE("Error while configuring camera mode in CameraAdapter_Capabilities 0x%x", eError);
            return BAD_VALUE;
        }

        const status_t idleSwitchError = switchToState(OMX_StateIdle);
        if ( idleSwitchError != NO_ERROR ) {
            CAMHAL_LOGE("Failed to switch to Idle state, error: %d", idleSwitchError);
            return UNKNOWN_ERROR;
        }

        // get and fill capabilities
        OMXCameraAdapter::getCaps(sensorId, properties, component());

        const status_t loadedSwitchError = switchToState(OMX_StateLoaded);
        if ( loadedSwitchError != NO_ERROR ) {
            CAMHAL_LOGE("Failed to switch to Loaded state, error: %d", loadedSwitchError);
            return UNKNOWN_ERROR;
        }

        return NO_ERROR;
    }

    status_t fetchCapabilitiesForSensor(int sensorId,
                                        CameraProperties::Properties * properties)
    {
        CAMHAL_LOGD("Disabling all ports...");
        const status_t disableAllPortsError = disableAllPorts();
        CAMHAL_LOGD("Disabling all ports... DONE");

        if ( disableAllPortsError != NO_ERROR ) {
            CAMHAL_LOGE("Failed to disable all ports, error: %d",
                        disableAllPortsError);
            return UNKNOWN_ERROR;
        }

        // sensor select
        OMX_CONFIG_SENSORSELECTTYPE sensorSelect;
        OMX_INIT_STRUCT_PTR (&sensorSelect, OMX_CONFIG_SENSORSELECTTYPE);
        sensorSelect.eSensor = (OMX_SENSORSELECT)sensorId;

        CAMHAL_LOGD("Selecting sensor %d...", sensorId);
        const OMX_ERRORTYPE sensorSelectError = OMX_SetConfig(component(),
                (OMX_INDEXTYPE)OMX_TI_IndexConfigSensorSelect, &sensorSelect);
        CAMHAL_LOGD("Selecting sensor %d... DONE", sensorId);

        if ( sensorSelectError != OMX_ErrorNone ) {
            CAMHAL_LOGD("Max supported sensor number reached: %d", sensorId);
            return BAD_VALUE;
        }

        status_t err = NO_ERROR;
        if ( sensorId == 2 ) {
            CAMHAL_LOGD("Camera mode: STEREO");
            properties->setMode(MODE_STEREO);
            err = fetchCapabiltiesForMode(OMX_CaptureStereoImageCapture,
                                          sensorId,
                                          properties);
        } else {
            CAMHAL_LOGD("Camera MONO");

            CAMHAL_LOGD("Camera mode: HQ ");
            properties->setMode(MODE_HIGH_QUALITY);
            err = fetchCapabiltiesForMode(OMX_CaptureImageProfileBase,
                                          sensorId,
                                          properties);
            if ( NO_ERROR != err ) {
                return err;
            }

            CAMHAL_LOGD("Camera mode: VIDEO ");
            properties->setMode(MODE_VIDEO);
            err = fetchCapabiltiesForMode(OMX_CaptureVideo,
                                          sensorId,
                                          properties);
            if ( NO_ERROR != err ) {
                return err;
            }

            CAMHAL_LOGD("Camera mode: ZSL ");
            properties->setMode(MODE_ZEROSHUTTERLAG);
            err = fetchCapabiltiesForMode(OMX_TI_CaptureImageProfileZeroShutterLag,
                                          sensorId,
                                          properties);
            if ( NO_ERROR != err ) {
                return err;
            }

            CAMHAL_LOGD("Camera mode: HS ");
            properties->setMode(MODE_HIGH_SPEED);
            err = fetchCapabiltiesForMode(OMX_CaptureImageHighSpeedTemporalBracketing,
                                          sensorId,
                                          properties);
            if ( NO_ERROR != err ) {
                return err;
            }

            CAMHAL_LOGD("Camera mode: CPCAM ");
            properties->setMode(MODE_CPCAM);
            err = fetchCapabiltiesForMode(OMX_TI_CPCam,
                                          sensorId,
                                          properties);
            if ( NO_ERROR != err ) {
                return err;
            }

        }

        return err;
    }

public:
    static OMX_ERRORTYPE eventCallback(const OMX_HANDLETYPE component,
            const OMX_PTR cookie, const OMX_EVENTTYPE event, const OMX_U32 data1, const OMX_U32 data2,
            const OMX_PTR pEventData)
    {
        LOG_FUNCTION_NAME;

        CAMHAL_UNUSED(pEventData);

        CAMHAL_LOGD("event = 0x%x", event);
        CAMHAL_LOGD("data1 = 0x%x", data1);
        CAMHAL_LOGD("data2 = 0x%x", data2);

        CapabilitiesHandler * handler = reinterpret_cast<CapabilitiesHandler*>(cookie);

        // ensure this is out component
        if ( handler->component() != component )
        {
            CAMHAL_LOGE("Wrong component handle received: %p, expecting: %p",
                        component, handler->component());
            return OMX_ErrorBadParameter;
        }

        return handler->processEvent(event, data1, data2);
    }

    OMX_ERRORTYPE processEvent(const OMX_EVENTTYPE event, const OMX_U32 data1, const OMX_U32 data2)
    {
        android::AutoMutex locker(mLock);
        CAMHAL_UNUSED(locker);

        if ( mIsAborted )
        {
            CAMHAL_LOGE("Waiting for state switch has been aborted");
            return OMX_ErrorNone;
        }

        switch ( event )
        {
        case OMX_EventCmdComplete:
            switch ( data1 )
            {
            case OMX_CommandStateSet:
                // this is our state switch command we are waiting for
                mIsOk = static_cast<OMX_STATETYPE>(data2) == mState;

                // wake up the caller
                CAMHAL_LOGD("Waking the condition...");
                mCondition.signal();
                CAMHAL_LOGD("Waking the condition... DONE");
                break;

            case OMX_CommandPortDisable:
                CAMHAL_LOGD("Decreasing disabled port count: %d", mPortsLeftToDisable);
                mPortsLeftToDisable--;
                if ( mPortsLeftToDisable == 0 )
                {
                    CAMHAL_LOGD("All ports have been disabled, waking the caller...");
                    mIsOk = true;
                    mCondition.signal();
                    CAMHAL_LOGD("All ports have been disabled, waking the caller... DONE");
                }
                break;

            default:
                // ignore rest of the commands
                break;
            }
            break;

        case OMX_EventError:
            CAMHAL_LOGE("Error event received, data1 = 0x%8x, data2 = 0x%8x", data1, data2);

            // keep mIsOk in false state, indicating that request has failed

            CAMHAL_LOGD("Waking the condition...");
            mCondition.signal();
            CAMHAL_LOGD("Waking the condition... DONE");
            break;

        default:
            // ignore rest of the event types
            break;
        }

        return OMX_ErrorNone;
    }

private:
    android::Mutex mLock;
    android::Condition mCondition;
    OMX_HANDLETYPE mComponent;
    OMX_STATETYPE mState;
    bool mIsAborted;
    bool mIsOk;
    int mPortsLeftToDisable;
};

extern "C" status_t OMXCameraAdapter_Capabilities(
        CameraProperties::Properties * const properties_array,
        const int starting_camera, const int max_camera, int & supportedCameras)
{
    LOG_FUNCTION_NAME;

    supportedCameras = 0;

    int num_cameras_supported = 0;
    OMX_ERRORTYPE eError = OMX_ErrorNone;

    android::AutoMutex lock(gAdapterLock);

    if (!properties_array) {
        CAMHAL_LOGEB("invalid param: properties = 0x%p", properties_array);
        LOG_FUNCTION_NAME_EXIT;
        return BAD_VALUE;
    }

    eError = OMX_Init();
    if (eError != OMX_ErrorNone) {
      CAMHAL_LOGEB("Error OMX_Init -0x%x", eError);
      return Utils::ErrorUtils::omxToAndroidError(eError);
    }

    // Continue selecting sensor and then querying OMX Camera for it's capabilities
    // When sensor select returns an error, we know to break and stop
    while (eError == OMX_ErrorNone &&
           (starting_camera + num_cameras_supported) < max_camera) {

        CapabilitiesHandler handler;

        OMX_CALLBACKTYPE callbacks;
        callbacks.EventHandler = CapabilitiesHandler::eventCallback;
        callbacks.EmptyBufferDone = 0;
        callbacks.FillBufferDone = 0;

        eError = OMXCameraAdapter::OMXCameraGetHandle(&handler.componentRef(), &handler, callbacks);
        if (eError != OMX_ErrorNone) {
            CAMHAL_LOGEB("OMX_GetHandle -0x%x", eError);
            goto EXIT;
        }

        const int sensorId = num_cameras_supported;
        CameraProperties::Properties * properties = properties_array + starting_camera + sensorId;
        const status_t err = handler.fetchCapabilitiesForSensor(sensorId, properties);

        // clean up
        if(handler.component()) {
            CAMHAL_LOGD("Freeing the component...");
            OMX_FreeHandle(handler.component());
            CAMHAL_LOGD("Freeing the component... DONE");
            handler.componentRef() = NULL;
        }

        if ( err != NO_ERROR )
            break;

        num_cameras_supported++;
        CAMHAL_LOGDB("Number of OMX Cameras detected = %d \n",num_cameras_supported);
    }

 EXIT:
    CAMHAL_LOGD("Deinit...");
    OMX_Deinit();
    CAMHAL_LOGD("Deinit... DONE");

    if ( eError != OMX_ErrorNone )
    {
        CAMHAL_LOGE("Error: 0x%x", eError);
        LOG_FUNCTION_NAME_EXIT;
        return Utils::ErrorUtils::omxToAndroidError(eError);
    }

    supportedCameras = num_cameras_supported;

    LOG_FUNCTION_NAME_EXIT;

    return NO_ERROR;
}

} // namespace Camera
} // namespace Ti


/*--------------------Camera Adapter Class ENDS here-----------------------------*/
<|MERGE_RESOLUTION|>--- conflicted
+++ resolved
@@ -3094,13 +3094,8 @@
                                           OMX_IN OMX_U32 nData2,
                                           OMX_IN OMX_PTR pEventData)
 {
-<<<<<<< HEAD
     android::AutoMutex lock(mEventLock);
     Utils::Message *msg;
-=======
-    Mutex::Autolock lock(mEventLock);
-    TIUTILS::Message *msg;
->>>>>>> 1ec22866
     bool eventSignalled = false;
 
     LOG_FUNCTION_NAME;
@@ -3141,11 +3136,7 @@
         // Handling for focus callback
         if ((nData2 == OMX_IndexConfigCommonFocusStatus) &&
             (eEvent == (OMX_EVENTTYPE) OMX_EventIndexSettingChanged)) {
-<<<<<<< HEAD
                 Utils::Message msg;
-=======
-                TIUTILS::Message msg;
->>>>>>> 1ec22866
                 msg.command = OMXCallbackHandler::CAMERA_FOCUS_STATUS;
                 msg.arg1 = NULL;
                 msg.arg2 = NULL;
