--- conflicted
+++ resolved
@@ -1736,11 +1736,8 @@
         strncat(supported, PARAM_SEP, REMAINING_BYTES(supported));
         strncat(supported, TICameraParameters::HIGH_QUALITY_ZSL_MODE, REMAINING_BYTES(supported));
         strncat(supported, PARAM_SEP, REMAINING_BYTES(supported));
-<<<<<<< HEAD
         strncat(supported, TICameraParameters::CP_CAM_MODE, REMAINING_BYTES(supported));
-=======
         strncat(supported, TICameraParameters::ZOOM_BRACKETING, REMAINING_BYTES(supported));
->>>>>>> a45d456e
     }
 
     for ( unsigned int i = 0 ; i < caps.ulBracketingModesCount; i++ ) {
