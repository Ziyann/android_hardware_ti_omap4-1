/*
 * Copyright (C) Texas Instruments - http://www.ti.com/
 *
 * Licensed under the Apache License, Version 2.0 (the "License");
 * you may not use this file except in compliance with the License.
 * You may obtain a copy of the License at
 *
 *      http://www.apache.org/licenses/LICENSE-2.0
 *
 * Unless required by applicable law or agreed to in writing, software
 * distributed under the License is distributed on an "AS IS" BASIS,
 * WITHOUT WARRANTIES OR CONDITIONS OF ANY KIND, either express or implied.
 * See the License for the specific language governing permissions and
 * limitations under the License.
 */

/**
* @file OMX3A.cpp
*
* This file contains functionality for handling 3A configurations.
*
*/

#include "CameraHal.h"
#include "OMXCameraAdapter.h"
#include "ErrorUtils.h"

#include <cutils/properties.h>

#define METERING_AREAS_RANGE 0xFF

static const char PARAM_SEP[] = ",";

namespace Ti {
namespace Camera {

const SceneModesEntry* OMXCameraAdapter::getSceneModeEntry(const char* name,
                                                                  OMX_SCENEMODETYPE scene) {
    const SceneModesEntry* cameraLUT = NULL;
    const SceneModesEntry* entry = NULL;
    unsigned int numEntries = 0;

    // 1. Find camera's scene mode LUT
    for (unsigned int i = 0; i < ARRAY_SIZE(CameraToSensorModesLUT); i++) {
        if (strcmp(CameraToSensorModesLUT[i].name, name) == 0) {
            cameraLUT = CameraToSensorModesLUT[i].Table;
            numEntries = CameraToSensorModesLUT[i].size;
            break;
        }
    }

    // 2. Find scene mode entry in table
    if (!cameraLUT) {
        goto EXIT;
    }

    for (unsigned int i = 0; i < numEntries; i++) {
        if(cameraLUT[i].scene == scene) {
            entry = cameraLUT + i;
            break;
        }
    }
 EXIT:
    return entry;
}

status_t OMXCameraAdapter::setParameters3A(const android::CameraParameters &params,
                                           BaseCameraAdapter::AdapterState state)
{
    status_t ret = NO_ERROR;
    int mode = 0;
    const char *str = NULL;
    int varint = 0;
    BaseCameraAdapter::AdapterState nextState;
    BaseCameraAdapter::getNextState(nextState);

    LOG_FUNCTION_NAME;

    android::AutoMutex lock(m3ASettingsUpdateLock);

    str = params.get(android::CameraParameters::KEY_SCENE_MODE);
    mode = getLUTvalue_HALtoOMX( str, SceneLUT);
    if ( mFirstTimeInit || ((str != NULL) && ( mParameters3A.SceneMode != mode )) ) {
        if ( 0 <= mode ) {
            mParameters3A.SceneMode = mode;
            if ((mode == OMX_Manual) && (mFirstTimeInit == false)){//Auto mode
                mFirstTimeInit = true;
            }
            if ((mode != OMX_Manual) &&
                (state & PREVIEW_ACTIVE) && !(nextState & CAPTURE_ACTIVE)) {
                // if setting preset scene mode, previewing, and not in the middle of capture
                // set preset scene mode immediately instead of in next FBD
                // for feedback params to work properly since they need to be read
                // by application in subsequent getParameters()
                ret |= setScene(mParameters3A);
                // re-apply EV compensation after setting scene mode since it probably reset it
                if(mParameters3A.EVCompensation) {
                   setEVCompensation(mParameters3A);
                }
                return ret;
            } else {
                mPending3Asettings |= SetSceneMode;
            }
        } else {
            mParameters3A.SceneMode = OMX_Manual;
        }
        CAMHAL_LOGVB("SceneMode %d", mParameters3A.SceneMode);
    }

<<<<<<< HEAD
    if ( (str = params.get(TICameraParameters::KEY_EXPOSURE_MODE)) != NULL ) {
        mode = getLUTvalue_HALtoOMX(str, ExpLUT);
        if ( mParameters3A.Exposure != mode ) {
            // If either the new or the old exposure mode is manual set also
            // the SetManualExposure flag to call setManualExposureVal where
            // the auto gain and exposure flags are configured
            if ( mParameters3A.Exposure == OMX_ExposureControlOff ||
                 mode == OMX_ExposureControlOff ) {
                mPending3Asettings |= SetManualExposure;
            }
            mParameters3A.Exposure = mode;
            CAMHAL_LOGDB("Exposure mode %d", mode);
            if ( 0 <= mParameters3A.Exposure ) {
                mPending3Asettings |= SetExpMode;
=======
#ifdef OMAP_ENHANCEMENT

    str = params.get(TICameraParameters::KEY_EXPOSURE_MODE);
    mode = getLUTvalue_HALtoOMX( str, ExpLUT);
    if ( ( str != NULL ) && ( mParameters3A.Exposure != mode ))
        {
        mParameters3A.Exposure = mode;
        CAMHAL_LOGDB("Exposure mode %d", mode);
        if ( 0 <= mParameters3A.Exposure )
            {
            mPending3Asettings |= SetExpMode;
>>>>>>> b3bc6770
            }
        }
        if ( mode == OMX_ExposureControlOff ) {
            mode = params.getInt(TICameraParameters::KEY_MANUAL_EXPOSURE);
            if ( mParameters3A.ManualExposure != mode ) {
                mParameters3A.ManualExposure = mode;
                CAMHAL_LOGDB("Manual Exposure = %d", mode);
                mPending3Asettings |= SetManualExposure;
            }
            mode = params.getInt(TICameraParameters::KEY_MANUAL_EXPOSURE_RIGHT);
            if ( mParameters3A.ManualExposureRight != mode ) {
                mParameters3A.ManualExposureRight = mode;
                CAMHAL_LOGDB("Manual Exposure right = %d", mode);
                mPending3Asettings |= SetManualExposure;
            }
            mode = params.getInt(TICameraParameters::KEY_MANUAL_GAIN_ISO);
            if ( mParameters3A.ManualGain != mode ) {
                mParameters3A.ManualGain = mode;
                CAMHAL_LOGDB("Manual Gain = %d", mode);
                mPending3Asettings |= SetManualExposure;
            }
            mode = params.getInt(TICameraParameters::KEY_MANUAL_GAIN_ISO_RIGHT);
            if ( mParameters3A.ManualGainRight != mode ) {
                mParameters3A.ManualGainRight = mode;
                CAMHAL_LOGDB("Manual Gain right = %d", mode);
                mPending3Asettings |= SetManualExposure;
            }
        }
    }

<<<<<<< HEAD
    str = params.get(android::CameraParameters::KEY_WHITE_BALANCE);
=======
#endif

    str = params.get(CameraParameters::KEY_WHITE_BALANCE);
>>>>>>> b3bc6770
    mode = getLUTvalue_HALtoOMX( str, WBalLUT);
    if (mFirstTimeInit || ((str != NULL) && (mode != mParameters3A.WhiteBallance)))
        {
        mParameters3A.WhiteBallance = mode;
        CAMHAL_LOGDB("Whitebalance mode %d", mode);
        if ( 0 <= mParameters3A.WhiteBallance )
            {
            mPending3Asettings |= SetWhiteBallance;
            }
        }

#ifdef OMAP_ENHANCEMENT

    varint = params.getInt(TICameraParameters::KEY_CONTRAST);
    if ( 0 <= varint )
        {
        if ( mFirstTimeInit ||
             ( (mParameters3A.Contrast  + CONTRAST_OFFSET) != varint ) )
            {
            mParameters3A.Contrast = varint - CONTRAST_OFFSET;
            CAMHAL_LOGDB("Contrast %d", mParameters3A.Contrast);
            mPending3Asettings |= SetContrast;
            }
        }

    varint = params.getInt(TICameraParameters::KEY_SHARPNESS);
    if ( 0 <= varint )
        {
        if ( mFirstTimeInit ||
             ((mParameters3A.Sharpness + SHARPNESS_OFFSET) != varint ))
            {
            mParameters3A.Sharpness = varint - SHARPNESS_OFFSET;
            CAMHAL_LOGDB("Sharpness %d", mParameters3A.Sharpness);
            mPending3Asettings |= SetSharpness;
            }
        }

    varint = params.getInt(TICameraParameters::KEY_SATURATION);
    if ( 0 <= varint )
        {
        if ( mFirstTimeInit ||
             ((mParameters3A.Saturation + SATURATION_OFFSET) != varint ) )
            {
            mParameters3A.Saturation = varint - SATURATION_OFFSET;
            CAMHAL_LOGDB("Saturation %d", mParameters3A.Saturation);
            mPending3Asettings |= SetSaturation;
            }
        }

    varint = params.getInt(TICameraParameters::KEY_BRIGHTNESS);
    if ( 0 <= varint )
        {
        if ( mFirstTimeInit ||
             (( mParameters3A.Brightness != varint )) )
            {
            mParameters3A.Brightness = (unsigned) varint;
            CAMHAL_LOGDB("Brightness %d", mParameters3A.Brightness);
            mPending3Asettings |= SetBrightness;
            }
        }

<<<<<<< HEAD
    str = params.get(android::CameraParameters::KEY_ANTIBANDING);
=======
#endif

    str = params.get(CameraParameters::KEY_ANTIBANDING);
>>>>>>> b3bc6770
    mode = getLUTvalue_HALtoOMX(str,FlickerLUT);
    if ( mFirstTimeInit || ( ( str != NULL ) && ( mParameters3A.Flicker != mode ) ))
        {
        mParameters3A.Flicker = mode;
        CAMHAL_LOGDB("Flicker %d", mParameters3A.Flicker);
        if ( 0 <= mParameters3A.Flicker )
            {
            mPending3Asettings |= SetFlicker;
            }
        }

#ifdef OMAP_ENHANCEMENT

    str = params.get(TICameraParameters::KEY_ISO);
    mode = getLUTvalue_HALtoOMX(str, IsoLUT);
    CAMHAL_LOGVB("ISO mode arrived in HAL : %s", str);
    if ( mFirstTimeInit || (  ( str != NULL ) && ( mParameters3A.ISO != mode )) )
        {
        mParameters3A.ISO = mode;
        CAMHAL_LOGDB("ISO %d", mParameters3A.ISO);
        if ( 0 <= mParameters3A.ISO )
            {
            mPending3Asettings |= SetISO;
            }
        }

<<<<<<< HEAD
    str = params.get(android::CameraParameters::KEY_FOCUS_MODE);
=======
#endif

    str = params.get(CameraParameters::KEY_FOCUS_MODE);
>>>>>>> b3bc6770
    mode = getLUTvalue_HALtoOMX(str, FocusLUT);
    if ( (mFirstTimeInit || ((str != NULL) && (mParameters3A.Focus != mode))))
        {
        mPending3Asettings |= SetFocus;

        mParameters3A.Focus = mode;

        // if focus mode is set to infinity...update focus distance immediately
        if (mode == OMX_IMAGE_FocusControlAutoInfinity) {
            updateFocusDistances(mParameters);
        }

        CAMHAL_LOGDB("Focus %x", mParameters3A.Focus);
        }

<<<<<<< HEAD
    str = params.get(android::CameraParameters::KEY_EXPOSURE_COMPENSATION);
    if ( mFirstTimeInit ||
          (( str != NULL ) &&
                  (mParameters3A.EVCompensation !=
                          params.getInt(android::CameraParameters::KEY_EXPOSURE_COMPENSATION))))
        {
        CAMHAL_LOGDB("Setting EV Compensation to %d",
                     params.getInt(android::CameraParameters::KEY_EXPOSURE_COMPENSATION));

        mParameters3A.EVCompensation = params.getInt(android::CameraParameters::KEY_EXPOSURE_COMPENSATION);
=======
    str = params.get(CameraParameters::KEY_EXPOSURE_COMPENSATION);
    varint = params.getInt(CameraParameters::KEY_EXPOSURE_COMPENSATION);
    if ( mFirstTimeInit ||
          (( str != NULL ) &&
                  (mParameters3A.EVCompensation != varint )))
        {
        CAMHAL_LOGDB("Setting EV Compensation to %d", varint);

        mParameters3A.EVCompensation = varint;
>>>>>>> b3bc6770
        mPending3Asettings |= SetEVCompensation;
        }

    str = params.get(android::CameraParameters::KEY_FLASH_MODE);
    mode = getLUTvalue_HALtoOMX( str, FlashLUT);
    if (  mFirstTimeInit || (( str != NULL ) && ( mParameters3A.FlashMode != mode )) )
        {
        if ( 0 <= mode )
            {
            mParameters3A.FlashMode = mode;
            mPending3Asettings |= SetFlash;
            }
        else
            {
            mParameters3A.FlashMode = OMX_IMAGE_FlashControlAuto;
            }
        }

    CAMHAL_LOGVB("Flash Setting %s", str);
    CAMHAL_LOGVB("FlashMode %d", mParameters3A.FlashMode);

    str = params.get(android::CameraParameters::KEY_EFFECT);
    mode = getLUTvalue_HALtoOMX( str, EffLUT);
    if (  mFirstTimeInit || (( str != NULL ) && ( mParameters3A.Effect != mode )) )
        {
        mParameters3A.Effect = mode;
        CAMHAL_LOGDB("Effect %d", mParameters3A.Effect);
        if ( 0 <= mParameters3A.Effect )
            {
            mPending3Asettings |= SetEffect;
            }
        }

    str = params.get(android::CameraParameters::KEY_AUTO_EXPOSURE_LOCK_SUPPORTED);
    if ( (str != NULL) && (!strcmp(str, android::CameraParameters::TRUE)) )
      {
        OMX_BOOL lock = OMX_FALSE;
        mUserSetExpLock = OMX_FALSE;
        str = params.get(android::CameraParameters::KEY_AUTO_EXPOSURE_LOCK);
        if (str && ((strcmp(str, android::CameraParameters::TRUE)) == 0))
          {
            CAMHAL_LOGVA("Locking Exposure");
            lock = OMX_TRUE;
            mUserSetExpLock = OMX_TRUE;
          }
        else
          {
            CAMHAL_LOGVA("UnLocking Exposure");
          }

        if (mParameters3A.ExposureLock != lock)
          {
            mParameters3A.ExposureLock = lock;
            CAMHAL_LOGDB("ExposureLock %d", lock);
            mPending3Asettings |= SetExpLock;
          }
      }

    str = params.get(android::CameraParameters::KEY_AUTO_WHITEBALANCE_LOCK_SUPPORTED);
    if ( (str != NULL) && (!strcmp(str, android::CameraParameters::TRUE)) )
      {
        OMX_BOOL lock = OMX_FALSE;
        mUserSetWbLock = OMX_FALSE;
        str = params.get(android::CameraParameters::KEY_AUTO_WHITEBALANCE_LOCK);
        if (str && ((strcmp(str, android::CameraParameters::TRUE)) == 0))
          {
            CAMHAL_LOGVA("Locking WhiteBalance");
            lock = OMX_TRUE;
            mUserSetWbLock = OMX_TRUE;
          }
        else
          {
            CAMHAL_LOGVA("UnLocking WhiteBalance");
          }
        if (mParameters3A.WhiteBalanceLock != lock)
          {
            mParameters3A.WhiteBalanceLock = lock;
            CAMHAL_LOGDB("WhiteBalanceLock %d", lock);
            mPending3Asettings |= SetWBLock;
          }
      }

    str = params.get(TICameraParameters::KEY_AUTO_FOCUS_LOCK);
    if (str && (strcmp(str, android::CameraParameters::TRUE) == 0) && (mParameters3A.FocusLock != OMX_TRUE)) {
        CAMHAL_LOGVA("Locking Focus");
        mParameters3A.FocusLock = OMX_TRUE;
        setFocusLock(mParameters3A);
    } else if (str && (strcmp(str, android::CameraParameters::FALSE) == 0) && (mParameters3A.FocusLock != OMX_FALSE)) {
        CAMHAL_LOGVA("UnLocking Focus");
        mParameters3A.FocusLock = OMX_FALSE;
        setFocusLock(mParameters3A);
    }

    str = params.get(android::CameraParameters::KEY_METERING_AREAS);
    if ( (str != NULL) ) {
        size_t MAX_METERING_AREAS;
        android::Vector<android::sp<CameraArea> > tempAreas;

        MAX_METERING_AREAS = atoi(params.get(android::CameraParameters::KEY_MAX_NUM_METERING_AREAS));

        android::AutoMutex lock(mMeteringAreasLock);

        ret = CameraArea::parseAreas(str, ( strlen(str) + 1 ), tempAreas);

        CAMHAL_LOGVB("areAreasDifferent? = %d",
                     CameraArea::areAreasDifferent(mMeteringAreas, tempAreas));

        if ( (NO_ERROR == ret) && CameraArea::areAreasDifferent(mMeteringAreas, tempAreas) ) {
            mMeteringAreas.clear();
            mMeteringAreas = tempAreas;

            if ( MAX_METERING_AREAS >= mMeteringAreas.size() ) {
                CAMHAL_LOGDB("Setting Metering Areas %s",
                        params.get(android::CameraParameters::KEY_METERING_AREAS));

                mPending3Asettings |= SetMeteringAreas;
            } else {
                CAMHAL_LOGEB("Metering areas supported %d, metering areas set %d",
                             MAX_METERING_AREAS, mMeteringAreas.size());
                ret = -EINVAL;
            }
        }
    }

// TI extensions for enable/disable algos
    declareParameter3ABool(params, TICameraParameters::KEY_ALGO_FIXED_GAMMA,
                       mParameters3A.AlgoFixedGamma, SetAlgoFixedGamma, "Fixed Gamma");
    declareParameter3ABool(params, TICameraParameters::KEY_ALGO_NSF1,
                       mParameters3A.AlgoNSF1, SetAlgoNSF1, "NSF1");
    declareParameter3ABool(params, TICameraParameters::KEY_ALGO_NSF2,
                       mParameters3A.AlgoNSF2, SetAlgoNSF2, "NSF2");
    declareParameter3ABool(params, TICameraParameters::KEY_ALGO_SHARPENING,
                       mParameters3A.AlgoSharpening, SetAlgoSharpening, "Sharpening");
    declareParameter3ABool(params, TICameraParameters::KEY_ALGO_THREELINCOLORMAP,
                       mParameters3A.AlgoThreeLinColorMap, SetAlgoThreeLinColorMap, "ThreeLinColorMap");
    declareParameter3ABool(params, TICameraParameters::KEY_ALGO_GIC, mParameters3A.AlgoGIC, SetAlgoGIC, "GIC");

    LOG_FUNCTION_NAME_EXIT;

    return ret;
}

void OMXCameraAdapter::declareParameter3ABool(const android::CameraParameters &params, const char *key,
                                              OMX_BOOL &current_setting, E3ASettingsFlags pending,
                                              const char *msg)
{
    OMX_BOOL val = OMX_TRUE;
    const char *str = params.get(key);

    if (str && ((strcmp(str, android::CameraParameters::FALSE)) == 0))
        {
        CAMHAL_LOGVB("Disabling %s", msg);
        val = OMX_FALSE;
        }
    else
        {
        CAMHAL_LOGVB("Enabling %s", msg);
        }
    if (current_setting != val)
        {
        current_setting = val;
        CAMHAL_LOGDB("%s %s", msg, current_setting ? "enabled" : "disabled");
        mPending3Asettings |= pending;
        }
}

int OMXCameraAdapter::getLUTvalue_HALtoOMX(const char * HalValue, LUTtype LUT)
{
    int LUTsize = LUT.size;
    if( HalValue )
        for(int i = 0; i < LUTsize; i++)
            if( 0 == strcmp(LUT.Table[i].userDefinition, HalValue) )
                return LUT.Table[i].omxDefinition;

    return -ENOENT;
}

const char* OMXCameraAdapter::getLUTvalue_OMXtoHAL(int OMXValue, LUTtype LUT)
{
    int LUTsize = LUT.size;
    for(int i = 0; i < LUTsize; i++)
        if( LUT.Table[i].omxDefinition == OMXValue )
            return LUT.Table[i].userDefinition;

    return NULL;
}

int OMXCameraAdapter::getMultipleLUTvalue_OMXtoHAL(int OMXValue, LUTtype LUT, char * supported)
{
    int num = 0;
    int remaining_size;
    int LUTsize = LUT.size;
    for(int i = 0; i < LUTsize; i++)
        if( LUT.Table[i].omxDefinition == OMXValue )
        {
            num++;
            if (supported[0] != '\0') {
                strncat(supported, PARAM_SEP, 1);
            }
            remaining_size = ((((int)MAX_PROP_VALUE_LENGTH - 1 - (int)strlen(supported)) < 0) ? 0 : (MAX_PROP_VALUE_LENGTH - 1 - strlen(supported)));
            strncat(supported, LUT.Table[i].userDefinition, remaining_size);
        }

    return num;
}

status_t OMXCameraAdapter::setExposureMode(Gen3A_settings& Gen3A)
{
    OMX_ERRORTYPE eError = OMX_ErrorNone;
    OMX_CONFIG_EXPOSURECONTROLTYPE exp;

    LOG_FUNCTION_NAME;

    if ( OMX_StateInvalid == mComponentState )
        {
        CAMHAL_LOGEA("OMX component is in invalid state");
        return NO_INIT;
        }

    OMX_INIT_STRUCT_PTR (&exp, OMX_CONFIG_EXPOSURECONTROLTYPE);
    exp.nPortIndex = OMX_ALL;
    exp.eExposureControl = (OMX_EXPOSURECONTROLTYPE)Gen3A.Exposure;

    eError =  OMX_SetConfig(mCameraAdapterParameters.mHandleComp,
                            OMX_IndexConfigCommonExposure,
                            &exp);
    if ( OMX_ErrorNone != eError )
        {
        CAMHAL_LOGEB("Error while configuring exposure mode 0x%x", eError);
        }
    else
        {
        CAMHAL_LOGDA("Camera exposure mode configured successfully");
        }

    LOG_FUNCTION_NAME_EXIT;

    return Utils::ErrorUtils::omxToAndroidError(eError);
}

static bool isFlashDisabled() {
#if (PROPERTY_VALUE_MAX < 5)
#error "PROPERTY_VALUE_MAX must be at least 5"
#endif

    // Ignore flash_off system property for user build.
    char buildType[PROPERTY_VALUE_MAX];
    if (property_get("ro.build.type", buildType, NULL) &&
        !strcasecmp(buildType, "user")) {
        return false;
    }

    char value[PROPERTY_VALUE_MAX];
    if (property_get("camera.flash_off", value, NULL) &&
        (!strcasecmp(value, android::CameraParameters::TRUE) || !strcasecmp(value, "1"))) {
        CAMHAL_LOGW("flash is disabled for testing purpose");
        return true;
    }

    return false;
}

status_t OMXCameraAdapter::setManualExposureVal(Gen3A_settings& Gen3A) {
    OMX_ERRORTYPE eError = OMX_ErrorNone;
    OMX_CONFIG_EXPOSUREVALUETYPE expVal;
    OMX_TI_CONFIG_EXPOSUREVALUERIGHTTYPE expValRight;

    LOG_FUNCTION_NAME;

    if ( OMX_StateInvalid == mComponentState ) {
        CAMHAL_LOGEA("OMX component is in invalid state");
        return NO_INIT;
    }

    OMX_INIT_STRUCT_PTR (&expVal, OMX_CONFIG_EXPOSUREVALUETYPE);
    OMX_INIT_STRUCT_PTR (&expValRight, OMX_TI_CONFIG_EXPOSUREVALUERIGHTTYPE);
    expVal.nPortIndex = OMX_ALL;
    expValRight.nPortIndex = OMX_ALL;

    eError = OMX_GetConfig(mCameraAdapterParameters.mHandleComp,
                   OMX_IndexConfigCommonExposureValue,
                   &expVal);
    if ( OMX_ErrorNone == eError ) {
        eError = OMX_GetConfig(mCameraAdapterParameters.mHandleComp,
                       (OMX_INDEXTYPE) OMX_TI_IndexConfigRightExposureValue,
                       &expValRight);
    }
    if ( OMX_ErrorNone != eError ) {
        CAMHAL_LOGEB("OMX_GetConfig error 0x%x (manual exposure values)", eError);
        return Utils::ErrorUtils::omxToAndroidError(eError);
    }

    if ( Gen3A.Exposure != OMX_ExposureControlOff ) {
        expVal.bAutoShutterSpeed = OMX_TRUE;
        expVal.bAutoSensitivity = OMX_TRUE;
    } else {
        expVal.bAutoShutterSpeed = OMX_FALSE;
        expVal.nShutterSpeedMsec = Gen3A.ManualExposure;
        expValRight.nShutterSpeedMsec = Gen3A.ManualExposureRight;
        if ( Gen3A.ManualGain <= 0 || Gen3A.ManualGainRight <= 0 ) {
            expVal.bAutoSensitivity = OMX_TRUE;
        } else {
            expVal.bAutoSensitivity = OMX_FALSE;
            expVal.nSensitivity = Gen3A.ManualGain;
            expValRight.nSensitivity = Gen3A.ManualGainRight;
        }
    }

    eError = OMX_SetConfig(mCameraAdapterParameters.mHandleComp,
                            OMX_IndexConfigCommonExposureValue,
                            &expVal);
    if ( OMX_ErrorNone == eError ) {
        eError = OMX_SetConfig(mCameraAdapterParameters.mHandleComp,
                                (OMX_INDEXTYPE) OMX_TI_IndexConfigRightExposureValue,
                                &expValRight);
    }

    if ( OMX_ErrorNone != eError ) {
        CAMHAL_LOGEB("Error 0x%x while configuring manual exposure values", eError);
    } else {
        CAMHAL_LOGDA("Camera manual exposure values configured successfully");
    }

    LOG_FUNCTION_NAME_EXIT;

    return Utils::ErrorUtils::omxToAndroidError(eError);
}

status_t OMXCameraAdapter::setFlashMode(Gen3A_settings& Gen3A)
{
    status_t ret = NO_ERROR;
    OMX_ERRORTYPE eError = OMX_ErrorNone;
    OMX_IMAGE_PARAM_FLASHCONTROLTYPE flash;
    OMX_CONFIG_FOCUSASSISTTYPE focusAssist;

    LOG_FUNCTION_NAME;

    if ( OMX_StateInvalid == mComponentState )
        {
        CAMHAL_LOGEA("OMX component is in invalid state");
        return NO_INIT;
        }

    OMX_INIT_STRUCT_PTR (&flash, OMX_IMAGE_PARAM_FLASHCONTROLTYPE);
    flash.nPortIndex = OMX_ALL;

    if (isFlashDisabled()) {
        flash.eFlashControl = ( OMX_IMAGE_FLASHCONTROLTYPE ) OMX_IMAGE_FlashControlOff;
    } else {
        flash.eFlashControl = ( OMX_IMAGE_FLASHCONTROLTYPE ) Gen3A.FlashMode;
    }

    CAMHAL_LOGDB("Configuring flash mode 0x%x", flash.eFlashControl);
    eError =  OMX_SetConfig(mCameraAdapterParameters.mHandleComp,
                            (OMX_INDEXTYPE) OMX_IndexConfigFlashControl,
                            &flash);
    if ( OMX_ErrorNone != eError )
        {
        CAMHAL_LOGEB("Error while configuring flash mode 0x%x", eError);
        }
    else
        {
        CAMHAL_LOGDA("Camera flash mode configured successfully");
        }

    if ( OMX_ErrorNone == eError )
        {
        OMX_INIT_STRUCT_PTR (&focusAssist, OMX_CONFIG_FOCUSASSISTTYPE);
        focusAssist.nPortIndex = OMX_ALL;
        if ( flash.eFlashControl == OMX_IMAGE_FlashControlOff )
            {
            focusAssist.bFocusAssist = OMX_FALSE;
            }
        else
            {
            focusAssist.bFocusAssist = OMX_TRUE;
            }

        CAMHAL_LOGDB("Configuring AF Assist mode 0x%x", focusAssist.bFocusAssist);
        eError =  OMX_SetConfig(mCameraAdapterParameters.mHandleComp,
                                (OMX_INDEXTYPE) OMX_IndexConfigFocusAssist,
                                &focusAssist);
        if ( OMX_ErrorNone != eError )
            {
            CAMHAL_LOGEB("Error while configuring AF Assist mode 0x%x", eError);
            }
        else
            {
            CAMHAL_LOGDA("Camera AF Assist  mode configured successfully");
            }
        }

    LOG_FUNCTION_NAME_EXIT;

    return Utils::ErrorUtils::omxToAndroidError(eError);
}

status_t OMXCameraAdapter::getFlashMode(Gen3A_settings& Gen3A)
{
    status_t ret = NO_ERROR;
    OMX_ERRORTYPE eError = OMX_ErrorNone;
    OMX_IMAGE_PARAM_FLASHCONTROLTYPE flash;

    LOG_FUNCTION_NAME;

    if ( OMX_StateInvalid == mComponentState ) {
        CAMHAL_LOGEA("OMX component is in invalid state");
        return NO_INIT;
    }

    OMX_INIT_STRUCT_PTR (&flash, OMX_IMAGE_PARAM_FLASHCONTROLTYPE);
    flash.nPortIndex = OMX_ALL;

    eError =  OMX_GetConfig(mCameraAdapterParameters.mHandleComp,
                            (OMX_INDEXTYPE) OMX_IndexConfigFlashControl,
                            &flash);

    if ( OMX_ErrorNone != eError ) {
        CAMHAL_LOGEB("Error while getting flash mode 0x%x", eError);
    } else {
        Gen3A.FlashMode = flash.eFlashControl;
        CAMHAL_LOGDB("Gen3A.FlashMode 0x%x", Gen3A.FlashMode);
    }

    LOG_FUNCTION_NAME_EXIT;

    return Utils::ErrorUtils::omxToAndroidError(eError);
}

status_t OMXCameraAdapter::setFocusMode(Gen3A_settings& Gen3A)
{
    status_t ret = NO_ERROR;
    OMX_ERRORTYPE eError = OMX_ErrorNone;
    OMX_IMAGE_CONFIG_FOCUSCONTROLTYPE focus;
    size_t top, left, width, height, weight;
    OMX_CONFIG_BOOLEANTYPE bOMX;

    LOG_FUNCTION_NAME;

    BaseCameraAdapter::AdapterState state;
    BaseCameraAdapter::getState(state);

    if ( OMX_StateInvalid == mComponentState )
        {
        CAMHAL_LOGEA("OMX component is in invalid state");
        return NO_INIT;
        }


    ///Face detection takes precedence over touch AF
    if ( mFaceDetectionRunning )
        {
        //Disable region priority first
        setAlgoPriority(REGION_PRIORITY, FOCUS_ALGO, false);

        //Enable face algorithm priority for focus
        setAlgoPriority(FACE_PRIORITY, FOCUS_ALGO , true);

        //Do normal focus afterwards
        ////FIXME: Check if the extended focus control is needed? this overrides caf
        //focusControl.eFocusControl = ( OMX_IMAGE_FOCUSCONTROLTYPE ) OMX_IMAGE_FocusControlExtended;
        }
    else if ( (!mFocusAreas.isEmpty()) && (!mFocusAreas.itemAt(0)->isZeroArea()) )
        {

        //Disable face priority first
        setAlgoPriority(FACE_PRIORITY, FOCUS_ALGO, false);

        //Enable region algorithm priority
        setAlgoPriority(REGION_PRIORITY, FOCUS_ALGO, true);


        //Do normal focus afterwards
        //FIXME: Check if the extended focus control is needed? this overrides caf
        //focus.eFocusControl = ( OMX_IMAGE_FOCUSCONTROLTYPE ) OMX_IMAGE_FocusControlExtended;

        }
    else
        {

        //Disable both region and face priority
        setAlgoPriority(REGION_PRIORITY, FOCUS_ALGO, false);

        setAlgoPriority(FACE_PRIORITY, FOCUS_ALGO, false);

        }

    if ( NO_ERROR == ret && ((state & AF_ACTIVE) == 0) )
        {
        OMX_INIT_STRUCT_PTR (&bOMX, OMX_CONFIG_BOOLEANTYPE);

        if ( Gen3A.Focus == OMX_IMAGE_FocusControlAutoInfinity)
            {
            // Don't lock at infinity, otherwise the AF cannot drive
            // the lens at infinity position
            if( set3ALock(mUserSetExpLock, mUserSetWbLock, OMX_FALSE) != NO_ERROR)
                {
                CAMHAL_LOGEA("Error Applying 3A locks");
                } else {
                CAMHAL_LOGDA("Focus locked. Applied focus locks successfully");
                }
            }
        if ( Gen3A.Focus == OMX_IMAGE_FocusControlAuto ||
             Gen3A.Focus == OMX_IMAGE_FocusControlAutoInfinity)
            {
            // Run focus scanning if switching to continuous infinity focus mode
            bOMX.bEnabled = OMX_TRUE;
            }
        else
            {
            bOMX.bEnabled = OMX_FALSE;
            }

        eError = OMX_SetConfig(mCameraAdapterParameters.mHandleComp,
                               (OMX_INDEXTYPE)OMX_TI_IndexConfigAutofocusEnable,
                               &bOMX);

        OMX_INIT_STRUCT_PTR (&focus, OMX_IMAGE_CONFIG_FOCUSCONTROLTYPE);
        focus.nPortIndex = mCameraAdapterParameters.mPrevPortIndex;
        focus.eFocusControl = (OMX_IMAGE_FOCUSCONTROLTYPE)Gen3A.Focus;

        CAMHAL_LOGDB("Configuring focus mode 0x%x", focus.eFocusControl);
        eError = OMX_SetConfig( mCameraAdapterParameters.mHandleComp, OMX_IndexConfigFocusControl, &focus);
        if ( OMX_ErrorNone != eError )
            {
            CAMHAL_LOGEB("Error while configuring focus mode 0x%x", eError);
            }
        else
            {
            CAMHAL_LOGDA("Camera focus mode configured successfully");
            }
        }

    LOG_FUNCTION_NAME_EXIT;

    return Utils::ErrorUtils::omxToAndroidError(eError);
}

status_t OMXCameraAdapter::getFocusMode(Gen3A_settings& Gen3A)
{
    status_t ret = NO_ERROR;
    OMX_ERRORTYPE eError = OMX_ErrorNone;
    OMX_IMAGE_CONFIG_FOCUSCONTROLTYPE focus;
    size_t top, left, width, height, weight;

    LOG_FUNCTION_NAME;

    if (OMX_StateInvalid == mComponentState) {
        CAMHAL_LOGEA("OMX component is in invalid state");
        return NO_INIT;
    }

    OMX_INIT_STRUCT_PTR (&focus, OMX_IMAGE_CONFIG_FOCUSCONTROLTYPE);
    focus.nPortIndex = mCameraAdapterParameters.mPrevPortIndex;
    eError = OMX_GetConfig(mCameraAdapterParameters.mHandleComp,
                           OMX_IndexConfigFocusControl, &focus);

    if (OMX_ErrorNone != eError) {
        CAMHAL_LOGEB("Error while configuring focus mode 0x%x", eError);
    } else {
        Gen3A.Focus = focus.eFocusControl;
        CAMHAL_LOGDB("Gen3A.Focus 0x%x", Gen3A.Focus);
    }

    LOG_FUNCTION_NAME_EXIT;

    return Utils::ErrorUtils::omxToAndroidError(eError);
}

status_t OMXCameraAdapter::setScene(Gen3A_settings& Gen3A)
{
    OMX_ERRORTYPE eError = OMX_ErrorNone;
    OMX_CONFIG_SCENEMODETYPE scene;

    LOG_FUNCTION_NAME;

    if ( OMX_StateInvalid == mComponentState )
        {
        CAMHAL_LOGEA("OMX component is in invalid state");
        return NO_INIT;
        }

    OMX_INIT_STRUCT_PTR (&scene, OMX_CONFIG_SCENEMODETYPE);
    scene.nPortIndex = OMX_ALL;
    scene.eSceneMode = ( OMX_SCENEMODETYPE ) Gen3A.SceneMode;

    CAMHAL_LOGDB("Configuring scene mode 0x%x", scene.eSceneMode);
    eError =  OMX_SetConfig(mCameraAdapterParameters.mHandleComp,
                            ( OMX_INDEXTYPE ) OMX_TI_IndexConfigSceneMode,
                            &scene);

    if (OMX_ErrorNone != eError) {
        CAMHAL_LOGEB("Error while configuring scene mode 0x%x", eError);
    } else {
        CAMHAL_LOGDA("Camera scene configured successfully");
        if (Gen3A.SceneMode != OMX_Manual) {
            // Get preset scene mode feedback
            getFocusMode(Gen3A);
            getFlashMode(Gen3A);
            getWBMode(Gen3A);

            // TODO(XXX): Re-enable these for mainline
            // getSharpness(Gen3A);
            // getSaturation(Gen3A);
            // getISO(Gen3A);
        }
    }

    LOG_FUNCTION_NAME_EXIT;

    return Utils::ErrorUtils::omxToAndroidError(eError);
}

status_t OMXCameraAdapter::setEVCompensation(Gen3A_settings& Gen3A)
{
    OMX_ERRORTYPE eError = OMX_ErrorNone;
    OMX_CONFIG_EXPOSUREVALUETYPE expValues;

    LOG_FUNCTION_NAME;

    if ( OMX_StateInvalid == mComponentState )
        {
        CAMHAL_LOGEA("OMX component is in invalid state");
        return NO_INIT;
        }

    OMX_INIT_STRUCT_PTR (&expValues, OMX_CONFIG_EXPOSUREVALUETYPE);
    expValues.nPortIndex = mCameraAdapterParameters.mPrevPortIndex;

    OMX_GetConfig( mCameraAdapterParameters.mHandleComp,
                   OMX_IndexConfigCommonExposureValue,
                   &expValues);
    CAMHAL_LOGDB("old EV Compensation for OMX = 0x%x", (int)expValues.xEVCompensation);
    CAMHAL_LOGDB("EV Compensation for HAL = %d", Gen3A.EVCompensation);

    expValues.xEVCompensation = ( Gen3A.EVCompensation * ( 1 << Q16_OFFSET ) )  / 10;
    eError = OMX_SetConfig( mCameraAdapterParameters.mHandleComp,
                            OMX_IndexConfigCommonExposureValue,
                            &expValues);
    CAMHAL_LOGDB("new EV Compensation for OMX = 0x%x", (int)expValues.xEVCompensation);
    if ( OMX_ErrorNone != eError )
        {
        CAMHAL_LOGEB("Error while configuring EV Compensation 0x%x error = 0x%x",
                     ( unsigned int ) expValues.xEVCompensation,
                     eError);
        }
    else
        {
        CAMHAL_LOGDB("EV Compensation 0x%x configured successfully",
                     ( unsigned int ) expValues.xEVCompensation);
        }

    LOG_FUNCTION_NAME_EXIT;

    return Utils::ErrorUtils::omxToAndroidError(eError);
}

status_t OMXCameraAdapter::getEVCompensation(Gen3A_settings& Gen3A)
{
    OMX_ERRORTYPE eError = OMX_ErrorNone;
    OMX_CONFIG_EXPOSUREVALUETYPE expValues;

    LOG_FUNCTION_NAME;

    if ( OMX_StateInvalid == mComponentState ) {
        CAMHAL_LOGEA("OMX component is in invalid state");
        return NO_INIT;
    }

    OMX_INIT_STRUCT_PTR (&expValues, OMX_CONFIG_EXPOSUREVALUETYPE);
    expValues.nPortIndex = mCameraAdapterParameters.mPrevPortIndex;

    OMX_GetConfig(mCameraAdapterParameters.mHandleComp,
                  OMX_IndexConfigCommonExposureValue,
                  &expValues);

    if ( OMX_ErrorNone != eError ) {
        CAMHAL_LOGEB("Error while getting EV Compensation error = 0x%x", eError);
    } else {
        Gen3A.EVCompensation = (10 * expValues.xEVCompensation) / (1 << Q16_OFFSET);
        CAMHAL_LOGDB("Gen3A.EVCompensation 0x%x", Gen3A.EVCompensation);
    }

    LOG_FUNCTION_NAME_EXIT;

    return Utils::ErrorUtils::omxToAndroidError(eError);
}

status_t OMXCameraAdapter::setWBMode(Gen3A_settings& Gen3A)
{
    OMX_ERRORTYPE eError = OMX_ErrorNone;
    OMX_CONFIG_WHITEBALCONTROLTYPE wb;

    LOG_FUNCTION_NAME;

    if ( OMX_StateInvalid == mComponentState )
        {
        CAMHAL_LOGEA("OMX component is in invalid state");
        return NO_INIT;
        }

    OMX_INIT_STRUCT_PTR (&wb, OMX_CONFIG_WHITEBALCONTROLTYPE);
    wb.nPortIndex = mCameraAdapterParameters.mPrevPortIndex;
    wb.eWhiteBalControl = ( OMX_WHITEBALCONTROLTYPE ) Gen3A.WhiteBallance;

    // disable face and region priorities
    setAlgoPriority(FACE_PRIORITY, WHITE_BALANCE_ALGO, false);
    setAlgoPriority(REGION_PRIORITY, WHITE_BALANCE_ALGO, false);

    eError = OMX_SetConfig( mCameraAdapterParameters.mHandleComp,
                         OMX_IndexConfigCommonWhiteBalance,
                         &wb);
    if ( OMX_ErrorNone != eError )
        {
        CAMHAL_LOGEB("Error while configuring Whitebalance mode 0x%x error = 0x%x",
                     ( unsigned int ) wb.eWhiteBalControl,
                     eError);
        }
    else
        {
        CAMHAL_LOGDB("Whitebalance mode 0x%x configured successfully",
                     ( unsigned int ) wb.eWhiteBalControl);
        }

    LOG_FUNCTION_NAME_EXIT;

    return eError;
}

status_t OMXCameraAdapter::getWBMode(Gen3A_settings& Gen3A)
{
    OMX_ERRORTYPE eError = OMX_ErrorNone;
    OMX_CONFIG_WHITEBALCONTROLTYPE wb;

    LOG_FUNCTION_NAME;

    if ( OMX_StateInvalid == mComponentState ) {
        CAMHAL_LOGEA("OMX component is in invalid state");
        return NO_INIT;
    }

    OMX_INIT_STRUCT_PTR (&wb, OMX_CONFIG_WHITEBALCONTROLTYPE);
    wb.nPortIndex = mCameraAdapterParameters.mPrevPortIndex;

    eError = OMX_GetConfig(mCameraAdapterParameters.mHandleComp,
                           OMX_IndexConfigCommonWhiteBalance,
                           &wb);

    if (OMX_ErrorNone != eError) {
        CAMHAL_LOGEB("Error while getting Whitebalance mode error = 0x%x", eError);
    } else {
        Gen3A.WhiteBallance = wb.eWhiteBalControl;
        CAMHAL_LOGDB("Gen3A.WhiteBallance 0x%x", Gen3A.WhiteBallance);
    }

    LOG_FUNCTION_NAME_EXIT;

    return eError;
}

status_t OMXCameraAdapter::setFlicker(Gen3A_settings& Gen3A)
{
    OMX_ERRORTYPE eError = OMX_ErrorNone;
    OMX_CONFIG_FLICKERCANCELTYPE flicker;

    LOG_FUNCTION_NAME;

    if ( OMX_StateInvalid == mComponentState )
        {
        CAMHAL_LOGEA("OMX component is in invalid state");
        return NO_INIT;
        }

    OMX_INIT_STRUCT_PTR (&flicker, OMX_CONFIG_FLICKERCANCELTYPE);
    flicker.nPortIndex = mCameraAdapterParameters.mPrevPortIndex;
    flicker.eFlickerCancel = (OMX_COMMONFLICKERCANCELTYPE)Gen3A.Flicker;

    eError = OMX_SetConfig( mCameraAdapterParameters.mHandleComp,
                            (OMX_INDEXTYPE)OMX_IndexConfigFlickerCancel,
                            &flicker );
    if ( OMX_ErrorNone != eError )
        {
        CAMHAL_LOGEB("Error while configuring Flicker mode 0x%x error = 0x%x",
                     ( unsigned int ) flicker.eFlickerCancel,
                     eError);
        }
    else
        {
        CAMHAL_LOGDB("Flicker mode 0x%x configured successfully",
                     ( unsigned int ) flicker.eFlickerCancel);
        }

    LOG_FUNCTION_NAME_EXIT;

    return Utils::ErrorUtils::omxToAndroidError(eError);
}

status_t OMXCameraAdapter::setBrightness(Gen3A_settings& Gen3A)
{
    OMX_ERRORTYPE eError = OMX_ErrorNone;
    OMX_CONFIG_BRIGHTNESSTYPE brightness;

    LOG_FUNCTION_NAME;

    if ( OMX_StateInvalid == mComponentState )
        {
        CAMHAL_LOGEA("OMX component is in invalid state");
        return NO_INIT;
        }

    OMX_INIT_STRUCT_PTR (&brightness, OMX_CONFIG_BRIGHTNESSTYPE);
    brightness.nPortIndex = mCameraAdapterParameters.mPrevPortIndex;
    brightness.nBrightness = Gen3A.Brightness;

    eError = OMX_SetConfig( mCameraAdapterParameters.mHandleComp,
                         OMX_IndexConfigCommonBrightness,
                         &brightness);
    if ( OMX_ErrorNone != eError )
        {
        CAMHAL_LOGEB("Error while configuring Brightness 0x%x error = 0x%x",
                     ( unsigned int ) brightness.nBrightness,
                     eError);
        }
    else
        {
        CAMHAL_LOGDB("Brightness 0x%x configured successfully",
                     ( unsigned int ) brightness.nBrightness);
        }

    LOG_FUNCTION_NAME_EXIT;

    return Utils::ErrorUtils::omxToAndroidError(eError);
}

status_t OMXCameraAdapter::setContrast(Gen3A_settings& Gen3A)
{
    OMX_ERRORTYPE eError = OMX_ErrorNone;
    OMX_CONFIG_CONTRASTTYPE contrast;

    LOG_FUNCTION_NAME;

    if ( OMX_StateInvalid == mComponentState )
        {
        CAMHAL_LOGEA("OMX component is in invalid state");
        return NO_INIT;
        }

    OMX_INIT_STRUCT_PTR (&contrast, OMX_CONFIG_CONTRASTTYPE);
    contrast.nPortIndex = mCameraAdapterParameters.mPrevPortIndex;
    contrast.nContrast = Gen3A.Contrast;

    eError = OMX_SetConfig( mCameraAdapterParameters.mHandleComp,
                         OMX_IndexConfigCommonContrast,
                         &contrast);
    if ( OMX_ErrorNone != eError )
        {
        CAMHAL_LOGEB("Error while configuring Contrast 0x%x error = 0x%x",
                     ( unsigned int ) contrast.nContrast,
                     eError);
        }
    else
        {
        CAMHAL_LOGDB("Contrast 0x%x configured successfully",
                     ( unsigned int ) contrast.nContrast);
        }

    LOG_FUNCTION_NAME_EXIT;

    return eError;
}

status_t OMXCameraAdapter::setSharpness(Gen3A_settings& Gen3A)
{
    OMX_ERRORTYPE eError = OMX_ErrorNone;
    OMX_IMAGE_CONFIG_PROCESSINGLEVELTYPE procSharpness;

    LOG_FUNCTION_NAME;

    if ( OMX_StateInvalid == mComponentState )
        {
        CAMHAL_LOGEA("OMX component is in invalid state");
        return NO_INIT;
        }

    OMX_INIT_STRUCT_PTR (&procSharpness, OMX_IMAGE_CONFIG_PROCESSINGLEVELTYPE);
    procSharpness.nPortIndex = mCameraAdapterParameters.mPrevPortIndex;
    procSharpness.nLevel = Gen3A.Sharpness;

    if( procSharpness.nLevel == 0 )
        {
        procSharpness.bAuto = OMX_TRUE;
        }
    else
        {
        procSharpness.bAuto = OMX_FALSE;
        }

    eError = OMX_SetConfig( mCameraAdapterParameters.mHandleComp,
                         (OMX_INDEXTYPE)OMX_IndexConfigSharpeningLevel,
                         &procSharpness);
    if ( OMX_ErrorNone != eError )
        {
        CAMHAL_LOGEB("Error while configuring Sharpness 0x%x error = 0x%x",
                     ( unsigned int ) procSharpness.nLevel,
                     eError);
        }
    else
        {
        CAMHAL_LOGDB("Sharpness 0x%x configured successfully",
                     ( unsigned int ) procSharpness.nLevel);
        }

    LOG_FUNCTION_NAME_EXIT;

    return Utils::ErrorUtils::omxToAndroidError(eError);
}

status_t OMXCameraAdapter::getSharpness(Gen3A_settings& Gen3A)
{
    OMX_ERRORTYPE eError = OMX_ErrorNone;
    OMX_IMAGE_CONFIG_PROCESSINGLEVELTYPE procSharpness;

    LOG_FUNCTION_NAME;

    if (OMX_StateInvalid == mComponentState) {
        CAMHAL_LOGEA("OMX component is in invalid state");
        return NO_INIT;
    }

    OMX_INIT_STRUCT_PTR (&procSharpness, OMX_IMAGE_CONFIG_PROCESSINGLEVELTYPE);
    procSharpness.nPortIndex = mCameraAdapterParameters.mPrevPortIndex;

    eError = OMX_GetConfig(mCameraAdapterParameters.mHandleComp,
                           (OMX_INDEXTYPE)OMX_IndexConfigSharpeningLevel,
                           &procSharpness);

    if (OMX_ErrorNone != eError) {
        CAMHAL_LOGEB("Error while configuring Sharpness error = 0x%x", eError);
    } else {
        Gen3A.Sharpness = procSharpness.nLevel;
        CAMHAL_LOGDB("Gen3A.Sharpness 0x%x", Gen3A.Sharpness);
    }

    LOG_FUNCTION_NAME_EXIT;

    return Utils::ErrorUtils::omxToAndroidError(eError);
}

status_t OMXCameraAdapter::setSaturation(Gen3A_settings& Gen3A)
{
    OMX_ERRORTYPE eError = OMX_ErrorNone;
    OMX_CONFIG_SATURATIONTYPE saturation;

    LOG_FUNCTION_NAME;

    if ( OMX_StateInvalid == mComponentState )
        {
        CAMHAL_LOGEA("OMX component is in invalid state");
        return NO_INIT;
        }

    OMX_INIT_STRUCT_PTR (&saturation, OMX_CONFIG_SATURATIONTYPE);
    saturation.nPortIndex = mCameraAdapterParameters.mPrevPortIndex;
    saturation.nSaturation = Gen3A.Saturation;

    eError = OMX_SetConfig( mCameraAdapterParameters.mHandleComp,
                         OMX_IndexConfigCommonSaturation,
                         &saturation);
    if ( OMX_ErrorNone != eError )
        {
        CAMHAL_LOGEB("Error while configuring Saturation 0x%x error = 0x%x",
                     ( unsigned int ) saturation.nSaturation,
                     eError);
        }
    else
        {
        CAMHAL_LOGDB("Saturation 0x%x configured successfully",
                     ( unsigned int ) saturation.nSaturation);
        }

    LOG_FUNCTION_NAME_EXIT;

    return Utils::ErrorUtils::omxToAndroidError(eError);
}

status_t OMXCameraAdapter::getSaturation(Gen3A_settings& Gen3A)
{
    OMX_ERRORTYPE eError = OMX_ErrorNone;
    OMX_CONFIG_SATURATIONTYPE saturation;

    LOG_FUNCTION_NAME;

    if (OMX_StateInvalid == mComponentState) {
        CAMHAL_LOGEA("OMX component is in invalid state");
        return NO_INIT;
    }

    OMX_INIT_STRUCT_PTR (&saturation, OMX_CONFIG_SATURATIONTYPE);
    saturation.nPortIndex = mCameraAdapterParameters.mPrevPortIndex;

    eError = OMX_GetConfig( mCameraAdapterParameters.mHandleComp,
                         OMX_IndexConfigCommonSaturation,
                         &saturation);

    if (OMX_ErrorNone != eError) {
        CAMHAL_LOGEB("Error while getting Saturation error = 0x%x", eError);
    } else {
        Gen3A.Saturation = saturation.nSaturation;
        CAMHAL_LOGDB("Gen3A.Saturation 0x%x", Gen3A.Saturation);
    }

    LOG_FUNCTION_NAME_EXIT;

    return Utils::ErrorUtils::omxToAndroidError(eError);
}

status_t OMXCameraAdapter::setISO(Gen3A_settings& Gen3A)
{
    OMX_ERRORTYPE eError = OMX_ErrorNone;
    OMX_CONFIG_EXPOSUREVALUETYPE expValues;
    OMX_TI_CONFIG_EXPOSUREVALUERIGHTTYPE expValRight;

    LOG_FUNCTION_NAME;

    if ( OMX_StateInvalid == mComponentState )
        {
        CAMHAL_LOGEA("OMX component is in invalid state");
        return NO_INIT;
        }

    // In case of manual exposure Gain is applied from setManualExposureVal
    if ( Gen3A.Exposure == OMX_ExposureControlOff ) {
        return NO_ERROR;
    }

    OMX_INIT_STRUCT_PTR (&expValues, OMX_CONFIG_EXPOSUREVALUETYPE);
    OMX_INIT_STRUCT_PTR (&expValRight, OMX_TI_CONFIG_EXPOSUREVALUERIGHTTYPE);
    expValues.nPortIndex = mCameraAdapterParameters.mPrevPortIndex;
    expValRight.nPortIndex = mCameraAdapterParameters.mPrevPortIndex;

    eError = OMX_GetConfig( mCameraAdapterParameters.mHandleComp,
                    OMX_IndexConfigCommonExposureValue,
                    &expValues);

    if ( OMX_ErrorNone == eError ) {
        eError = OMX_GetConfig(mCameraAdapterParameters.mHandleComp,
                        (OMX_INDEXTYPE) OMX_TI_IndexConfigRightExposureValue,
                        &expValRight);
    }

    if ( OMX_ErrorNone != eError ) {
        CAMHAL_LOGEB("OMX_GetConfig error 0x%x (manual exposure values)", eError);
        return Utils::ErrorUtils::omxToAndroidError(eError);
    }

    if( 0 == Gen3A.ISO ) {
        expValues.bAutoSensitivity = OMX_TRUE;
    } else {
        expValues.bAutoSensitivity = OMX_FALSE;
        expValues.nSensitivity = Gen3A.ISO;
        expValRight.nSensitivity = expValues.nSensitivity;
    }

    eError = OMX_SetConfig( mCameraAdapterParameters.mHandleComp,
                            OMX_IndexConfigCommonExposureValue,
                            &expValues);

    if ( OMX_ErrorNone == eError ) {
        eError = OMX_SetConfig(mCameraAdapterParameters.mHandleComp,
                            (OMX_INDEXTYPE) OMX_TI_IndexConfigRightExposureValue,
                            &expValRight);
    }
    if ( OMX_ErrorNone != eError ) {
        CAMHAL_LOGEB("Error while configuring ISO 0x%x error = 0x%x",
                     ( unsigned int ) expValues.nSensitivity,
                     eError);
    } else {
        CAMHAL_LOGDB("ISO 0x%x configured successfully",
                     ( unsigned int ) expValues.nSensitivity);
    }

    LOG_FUNCTION_NAME_EXIT;

    return Utils::ErrorUtils::omxToAndroidError(eError);
}

status_t OMXCameraAdapter::getISO(Gen3A_settings& Gen3A)
{
    OMX_ERRORTYPE eError = OMX_ErrorNone;
    OMX_CONFIG_EXPOSUREVALUETYPE expValues;

    LOG_FUNCTION_NAME;

    if (OMX_StateInvalid == mComponentState) {
        CAMHAL_LOGEA("OMX component is in invalid state");
        return NO_INIT;
    }

    OMX_INIT_STRUCT_PTR (&expValues, OMX_CONFIG_EXPOSUREVALUETYPE);
    expValues.nPortIndex = mCameraAdapterParameters.mPrevPortIndex;

    OMX_GetConfig( mCameraAdapterParameters.mHandleComp,
                   OMX_IndexConfigCommonExposureValue,
                   &expValues);

    if (OMX_ErrorNone != eError) {
        CAMHAL_LOGEB("Error while getting ISO error = 0x%x", eError);
    } else {
        Gen3A.ISO = expValues.nSensitivity;
        CAMHAL_LOGDB("Gen3A.ISO %d", Gen3A.ISO);
    }

    LOG_FUNCTION_NAME_EXIT;

    return Utils::ErrorUtils::omxToAndroidError(eError);
}

status_t OMXCameraAdapter::setEffect(Gen3A_settings& Gen3A)
{
    OMX_ERRORTYPE eError = OMX_ErrorNone;
    OMX_CONFIG_IMAGEFILTERTYPE effect;

    LOG_FUNCTION_NAME;

    if ( OMX_StateInvalid == mComponentState )
        {
        CAMHAL_LOGEA("OMX component is in invalid state");
        return NO_INIT;
        }

    OMX_INIT_STRUCT_PTR (&effect, OMX_CONFIG_IMAGEFILTERTYPE);
    effect.nPortIndex = mCameraAdapterParameters.mPrevPortIndex;
    effect.eImageFilter = (OMX_IMAGEFILTERTYPE ) Gen3A.Effect;

    eError = OMX_SetConfig( mCameraAdapterParameters.mHandleComp,
                         OMX_IndexConfigCommonImageFilter,
                         &effect);
    if ( OMX_ErrorNone != eError )
        {
        CAMHAL_LOGEB("Error while configuring Effect 0x%x error = 0x%x",
                     ( unsigned int )  effect.eImageFilter,
                     eError);
        }
    else
        {
        CAMHAL_LOGDB("Effect 0x%x configured successfully",
                     ( unsigned int )  effect.eImageFilter);
        }

    LOG_FUNCTION_NAME_EXIT;

    return Utils::ErrorUtils::omxToAndroidError(eError);
}

status_t OMXCameraAdapter::setWhiteBalanceLock(Gen3A_settings& Gen3A)
{
  OMX_ERRORTYPE eError = OMX_ErrorNone;
  OMX_IMAGE_CONFIG_LOCKTYPE lock;

  LOG_FUNCTION_NAME

  if ( OMX_StateInvalid == mComponentState )
    {
      CAMHAL_LOGEA("OMX component is in invalid state");
      return NO_INIT;
    }

  OMX_INIT_STRUCT_PTR (&lock, OMX_IMAGE_CONFIG_LOCKTYPE);
  lock.nPortIndex = mCameraAdapterParameters.mPrevPortIndex;
  lock.bLock = Gen3A.WhiteBalanceLock;
  eError = OMX_SetConfig( mCameraAdapterParameters.mHandleComp,
                          (OMX_INDEXTYPE)OMX_IndexConfigImageWhiteBalanceLock,
                          &lock);
  if ( OMX_ErrorNone != eError )
    {
      CAMHAL_LOGEB("Error while configuring WhiteBalance Lock error = 0x%x", eError);
    }
  else
    {
      CAMHAL_LOGDB("WhiteBalance Lock configured successfully %d ", lock.bLock);
    }
  LOG_FUNCTION_NAME_EXIT

  return Utils::ErrorUtils::omxToAndroidError(eError);
}

status_t OMXCameraAdapter::setExposureLock(Gen3A_settings& Gen3A)
{
  OMX_ERRORTYPE eError = OMX_ErrorNone;
  OMX_IMAGE_CONFIG_LOCKTYPE lock;

  LOG_FUNCTION_NAME

  if ( OMX_StateInvalid == mComponentState )
    {
      CAMHAL_LOGEA("OMX component is in invalid state");
      return NO_INIT;
    }

  OMX_INIT_STRUCT_PTR (&lock, OMX_IMAGE_CONFIG_LOCKTYPE);
  lock.nPortIndex = mCameraAdapterParameters.mPrevPortIndex;
  lock.bLock = Gen3A.ExposureLock;
  eError = OMX_SetConfig( mCameraAdapterParameters.mHandleComp,
                          (OMX_INDEXTYPE)OMX_IndexConfigImageExposureLock,
                          &lock);
  if ( OMX_ErrorNone != eError )
    {
      CAMHAL_LOGEB("Error while configuring Exposure Lock error = 0x%x", eError);
    }
  else
    {
      CAMHAL_LOGDB("Exposure Lock configured successfully %d ", lock.bLock);
    }
  LOG_FUNCTION_NAME_EXIT

    return Utils::ErrorUtils::omxToAndroidError(eError);
}

status_t OMXCameraAdapter::setFocusLock(Gen3A_settings& Gen3A)
{
    OMX_ERRORTYPE eError = OMX_ErrorNone;
    OMX_IMAGE_CONFIG_LOCKTYPE lock;

    LOG_FUNCTION_NAME

    if ( OMX_StateInvalid == mComponentState ) {
        CAMHAL_LOGEA("OMX component is in invalid state");
        return NO_INIT;
    }

    OMX_INIT_STRUCT_PTR (&lock, OMX_IMAGE_CONFIG_LOCKTYPE);
    lock.nPortIndex = mCameraAdapterParameters.mPrevPortIndex;

    lock.bLock = Gen3A.FocusLock;
    eError = OMX_SetConfig(mCameraAdapterParameters.mHandleComp,
                           (OMX_INDEXTYPE)OMX_IndexConfigImageFocusLock,
                           &lock);

    if ( OMX_ErrorNone != eError ) {
        CAMHAL_LOGEB("Error while configuring Focus Lock error = 0x%x", eError);
    } else {
        CAMHAL_LOGDB("Focus Lock configured successfully %d ", lock.bLock);
    }

    LOG_FUNCTION_NAME_EXIT

    return Utils::ErrorUtils::omxToAndroidError(eError);
}

status_t OMXCameraAdapter::set3ALock(OMX_BOOL toggleExp, OMX_BOOL toggleWb, OMX_BOOL toggleFocus)
{
    OMX_ERRORTYPE eError = OMX_ErrorNone;
    OMX_IMAGE_CONFIG_LOCKTYPE lock;

    LOG_FUNCTION_NAME

    if ( OMX_StateInvalid == mComponentState )
    {
      CAMHAL_LOGEA("OMX component is in invalid state");
      return NO_INIT;
    }

    OMX_INIT_STRUCT_PTR (&lock, OMX_IMAGE_CONFIG_LOCKTYPE);
    lock.nPortIndex = mCameraAdapterParameters.mPrevPortIndex;

    mParameters3A.ExposureLock = toggleExp;
    mParameters3A.FocusLock = toggleFocus;
    mParameters3A.WhiteBalanceLock = toggleWb;

    eError = OMX_GetConfig( mCameraAdapterParameters.mHandleComp,
                            (OMX_INDEXTYPE)OMX_IndexConfigImageExposureLock,
                            &lock);

    if ( OMX_ErrorNone != eError )
    {
        CAMHAL_LOGEB("Error GetConfig Exposure Lock error = 0x%x", eError);
        goto EXIT;
    }
    else
    {
        CAMHAL_LOGDA("Exposure Lock GetConfig successfull");

        /* Apply locks only when not applied already */
        if ( lock.bLock  != toggleExp )
        {
            setExposureLock(mParameters3A);
        }

    }

    OMX_INIT_STRUCT_PTR (&lock, OMX_IMAGE_CONFIG_LOCKTYPE);
    lock.nPortIndex = mCameraAdapterParameters.mPrevPortIndex;
    eError = OMX_GetConfig( mCameraAdapterParameters.mHandleComp,
                            (OMX_INDEXTYPE)OMX_IndexConfigImageFocusLock,
                            &lock);

    if ( OMX_ErrorNone != eError )
    {
        CAMHAL_LOGEB("Error GetConfig Focus Lock error = 0x%x", eError);
        goto EXIT;
    }
    else
    {
        CAMHAL_LOGDB("Focus Lock GetConfig successfull bLock(%d)", lock.bLock);

        /* Apply locks only when not applied already */
        if ( lock.bLock  != toggleFocus )
        {
            setFocusLock(mParameters3A);
        }
    }

    OMX_INIT_STRUCT_PTR (&lock, OMX_IMAGE_CONFIG_LOCKTYPE);
    lock.nPortIndex = mCameraAdapterParameters.mPrevPortIndex;
    eError = OMX_GetConfig( mCameraAdapterParameters.mHandleComp,
                            (OMX_INDEXTYPE)OMX_IndexConfigImageWhiteBalanceLock,
                            &lock);

    if ( OMX_ErrorNone != eError )
    {
        CAMHAL_LOGEB("Error GetConfig WhiteBalance Lock error = 0x%x", eError);
        goto EXIT;
    }
    else
    {
        CAMHAL_LOGDA("WhiteBalance Lock GetConfig successfull");

        /* Apply locks only when not applied already */
        if ( lock.bLock != toggleWb )
        {
            setWhiteBalanceLock(mParameters3A);
        }

    }
 EXIT:
    return Utils::ErrorUtils::omxToAndroidError(eError);
}

status_t OMXCameraAdapter::setMeteringAreas(Gen3A_settings& Gen3A)
{
  status_t ret = NO_ERROR;
  OMX_ERRORTYPE eError = OMX_ErrorNone;

  CameraBuffer *bufferlist;
  OMX_ALGOAREASTYPE *meteringAreas;
  OMX_TI_CONFIG_SHAREDBUFFER sharedBuffer;
  MemoryManager memMgr;
  int areasSize = 0;

  LOG_FUNCTION_NAME

    ret = memMgr.initialize();
    if ( ret != OK ) {
        CAMHAL_LOGE("MemoryManager initialization failed, error: %d", ret);
        return ret;
    }

    android::AutoMutex lock(mMeteringAreasLock);

  if ( OMX_StateInvalid == mComponentState )
    {
      CAMHAL_LOGEA("OMX component is in invalid state");
      return NO_INIT;
    }

  areasSize = ((sizeof(OMX_ALGOAREASTYPE)+4095)/4096)*4096;
  bufferlist = memMgr.allocateBufferList(0, 0, NULL, areasSize, 1);
  meteringAreas = (OMX_ALGOAREASTYPE *)bufferlist[0].opaque;

  OMXCameraPortParameters * mPreviewData = NULL;
  mPreviewData = &mCameraAdapterParameters.mCameraPortParams[mCameraAdapterParameters.mPrevPortIndex];

  if (!meteringAreas)
      {
      CAMHAL_LOGEB("Error allocating buffer for metering areas %d", eError);
      return -ENOMEM;
      }

  OMX_INIT_STRUCT_PTR (meteringAreas, OMX_ALGOAREASTYPE);

  meteringAreas->nPortIndex = OMX_ALL;
  meteringAreas->nNumAreas = mMeteringAreas.size();
  meteringAreas->nAlgoAreaPurpose = OMX_AlgoAreaExposure;

  for ( unsigned int n = 0; n < mMeteringAreas.size(); n++)
      {
        int widthDivisor = 1;
        int heightDivisor = 1;

        if (mPreviewData->mFrameLayoutType == OMX_TI_StereoFrameLayoutTopBottom) {
            heightDivisor = 2;
        }
        if (mPreviewData->mFrameLayoutType == OMX_TI_StereoFrameLayoutLeftRight) {
            widthDivisor = 2;
        }

      // transform the coordinates to 3A-type coordinates
      mMeteringAreas.itemAt(n)->transfrom((size_t)mPreviewData->mWidth/widthDivisor,
                                      (size_t)mPreviewData->mHeight/heightDivisor,
                                      (size_t&)meteringAreas->tAlgoAreas[n].nTop,
                                      (size_t&)meteringAreas->tAlgoAreas[n].nLeft,
                                      (size_t&)meteringAreas->tAlgoAreas[n].nWidth,
                                      (size_t&)meteringAreas->tAlgoAreas[n].nHeight);

      meteringAreas->tAlgoAreas[n].nLeft =
              ( meteringAreas->tAlgoAreas[n].nLeft * METERING_AREAS_RANGE ) / mPreviewData->mWidth;
      meteringAreas->tAlgoAreas[n].nTop =
              ( meteringAreas->tAlgoAreas[n].nTop* METERING_AREAS_RANGE ) / mPreviewData->mHeight;
      meteringAreas->tAlgoAreas[n].nWidth =
              ( meteringAreas->tAlgoAreas[n].nWidth * METERING_AREAS_RANGE ) / mPreviewData->mWidth;
      meteringAreas->tAlgoAreas[n].nHeight =
              ( meteringAreas->tAlgoAreas[n].nHeight * METERING_AREAS_RANGE ) / mPreviewData->mHeight;

      meteringAreas->tAlgoAreas[n].nPriority = mMeteringAreas.itemAt(n)->getWeight();

      CAMHAL_LOGDB("Metering area %d : top = %d left = %d width = %d height = %d prio = %d",
              n, (int)meteringAreas->tAlgoAreas[n].nTop, (int)meteringAreas->tAlgoAreas[n].nLeft,
              (int)meteringAreas->tAlgoAreas[n].nWidth, (int)meteringAreas->tAlgoAreas[n].nHeight,
              (int)meteringAreas->tAlgoAreas[n].nPriority);

      }

  OMX_INIT_STRUCT_PTR (&sharedBuffer, OMX_TI_CONFIG_SHAREDBUFFER);

  sharedBuffer.nPortIndex = OMX_ALL;
  sharedBuffer.nSharedBuffSize = areasSize;
  sharedBuffer.pSharedBuff = (OMX_U8 *)camera_buffer_get_omx_ptr (&bufferlist[0]);

  if ( NULL == sharedBuffer.pSharedBuff )
      {
      CAMHAL_LOGEA("No resources to allocate OMX shared buffer");
      ret = -ENOMEM;
      goto EXIT;
      }

      eError =  OMX_SetConfig(mCameraAdapterParameters.mHandleComp,
                                (OMX_INDEXTYPE) OMX_TI_IndexConfigAlgoAreas, &sharedBuffer);

  if ( OMX_ErrorNone != eError )
      {
      CAMHAL_LOGEB("Error while setting Focus Areas configuration 0x%x", eError);
      ret = -EINVAL;
      }
  else
      {
      CAMHAL_LOGDA("Metering Areas SetConfig successfull.");
      }

 EXIT:
  if (NULL != bufferlist)
      {
      memMgr.freeBufferList(bufferlist);
      }

  return ret;
}

//TI extensions for enable/disable algos
status_t OMXCameraAdapter::setParameter3ABoolInvert(const OMX_INDEXTYPE omx_idx,
                                                    const OMX_BOOL data, const char *msg)
{
    OMX_BOOL inv_data;

    if (OMX_TRUE == data)
        {
        inv_data = OMX_FALSE;
        }
    else if (OMX_FALSE == data)
        {
        inv_data = OMX_TRUE;
        }
    else
        {
        return BAD_VALUE;
        }
    return setParameter3ABool(omx_idx, inv_data, msg);
}

status_t OMXCameraAdapter::setParameter3ABool(const OMX_INDEXTYPE omx_idx,
                                              const OMX_BOOL data, const char *msg)
{
  OMX_ERRORTYPE eError = OMX_ErrorNone;
  OMX_CONFIG_BOOLEANTYPE cfgdata;

  LOG_FUNCTION_NAME

  if ( OMX_StateInvalid == mComponentState )
    {
      CAMHAL_LOGEA("OMX component is in invalid state");
      return NO_INIT;
    }

  OMX_INIT_STRUCT_PTR (&cfgdata, OMX_CONFIG_BOOLEANTYPE);
  cfgdata.bEnabled = data;
  eError = OMX_SetConfig( mCameraAdapterParameters.mHandleComp,
                          omx_idx,
                          &cfgdata);
  if ( OMX_ErrorNone != eError )
    {
      CAMHAL_LOGEB("Error while configuring %s error = 0x%x", msg, eError);
    }
  else
    {
      CAMHAL_LOGDB("%s configured successfully %d ", msg, cfgdata.bEnabled);
    }

  LOG_FUNCTION_NAME_EXIT

  return Utils::ErrorUtils::omxToAndroidError(eError);
}

status_t OMXCameraAdapter::setAlgoFixedGamma(Gen3A_settings& Gen3A)
{
    return setParameter3ABool((OMX_INDEXTYPE) OMX_TI_IndexConfigFixedGamma, Gen3A.AlgoFixedGamma, "Fixed Gamma");
}

status_t OMXCameraAdapter::setAlgoNSF1(Gen3A_settings& Gen3A)
{
    return setParameter3ABoolInvert((OMX_INDEXTYPE) OMX_TI_IndexConfigDisableNSF1, Gen3A.AlgoNSF1, "NSF1");
}

status_t OMXCameraAdapter::setAlgoNSF2(Gen3A_settings& Gen3A)
{
    return setParameter3ABoolInvert((OMX_INDEXTYPE) OMX_TI_IndexConfigDisableNSF2, Gen3A.AlgoNSF2, "NSF2");
}

status_t OMXCameraAdapter::setAlgoSharpening(Gen3A_settings& Gen3A)
{
    return setParameter3ABoolInvert((OMX_INDEXTYPE) OMX_TI_IndexConfigDisableSharpening, Gen3A.AlgoSharpening, "Sharpening");
}

status_t OMXCameraAdapter::setAlgoThreeLinColorMap(Gen3A_settings& Gen3A)
{
    return setParameter3ABoolInvert((OMX_INDEXTYPE) OMX_TI_IndexConfigDisableThreeLinColorMap, Gen3A.AlgoThreeLinColorMap, "Color Conversion");
}

status_t OMXCameraAdapter::setAlgoGIC(Gen3A_settings& Gen3A)
{
    return setParameter3ABoolInvert((OMX_INDEXTYPE) OMX_TI_IndexConfigDisableGIC, Gen3A.AlgoGIC, "Green Inballance Correction");
}

status_t OMXCameraAdapter::apply3Asettings( Gen3A_settings& Gen3A )
{
    status_t ret = NO_ERROR;
    unsigned int currSett; // 32 bit
    int portIndex;

    LOG_FUNCTION_NAME;

    android::AutoMutex lock(m3ASettingsUpdateLock);

    /*
     * Scenes have a priority during the process
     * of applying 3A related parameters.
     * They can override pretty much all other 3A
     * settings and similarly get overridden when
     * for instance the focus mode gets switched.
     * There is only one exception to this rule,
     * the manual a.k.a. auto scene.
     */
    if (SetSceneMode & mPending3Asettings) {
        mPending3Asettings &= ~SetSceneMode;
        ret |= setScene(Gen3A);
        // re-apply EV compensation after setting scene mode since it probably reset it
        if(Gen3A.EVCompensation) {
            setEVCompensation(Gen3A);
        }
        return ret;
    } else if (OMX_Manual != Gen3A.SceneMode) {
        // only certain settings are allowed when scene mode is set
        mPending3Asettings &= (SetEVCompensation | SetFocus | SetWBLock |
                               SetExpLock | SetWhiteBallance | SetFlash);
        if ( mPending3Asettings == 0 ) return NO_ERROR;
    }

    for( currSett = 1; currSett < E3aSettingMax; currSett <<= 1)
        {
        if( currSett & mPending3Asettings )
            {
            switch( currSett )
                {
                case SetEVCompensation:
                    {
                    ret |= setEVCompensation(Gen3A);
                    break;
                    }

                case SetWhiteBallance:
                    {
                    ret |= setWBMode(Gen3A);
                    break;
                    }

                case SetFlicker:
                    {
                    ret |= setFlicker(Gen3A);
                    break;
                    }

                case SetBrightness:
                    {
                    ret |= setBrightness(Gen3A);
                    break;
                    }

                case SetContrast:
                    {
                    ret |= setContrast(Gen3A);
                    break;
                    }

                case SetSharpness:
                    {
                    ret |= setSharpness(Gen3A);
                    break;
                    }

                case SetSaturation:
                    {
                    ret |= setSaturation(Gen3A);
                    break;
                    }

                case SetISO:
                    {
                    ret |= setISO(Gen3A);
                    break;
                    }

                case SetEffect:
                    {
                    ret |= setEffect(Gen3A);
                    break;
                    }

                case SetFocus:
                    {
                    ret |= setFocusMode(Gen3A);
                    break;
                    }

                case SetExpMode:
                    {
                    ret |= setExposureMode(Gen3A);
                    break;
                    }

                case SetManualExposure: {
                    ret |= setManualExposureVal(Gen3A);
                    break;
                }

                case SetFlash:
                    {
                    ret |= setFlashMode(Gen3A);
                    break;
                    }

                case SetExpLock:
                  {
                    ret |= setExposureLock(Gen3A);
                    break;
                  }

                case SetWBLock:
                  {
                    ret |= setWhiteBalanceLock(Gen3A);
                    break;
                  }
                case SetMeteringAreas:
                  {
                    ret |= setMeteringAreas(Gen3A);
                  }
                  break;

                //TI extensions for enable/disable algos
                case SetAlgoFixedGamma:
                  {
                    ret |= setAlgoFixedGamma(Gen3A);
                  }
                  break;

                case SetAlgoNSF1:
                  {
                    ret |= setAlgoNSF1(Gen3A);
                  }
                  break;

                case SetAlgoNSF2:
                  {
                    ret |= setAlgoNSF2(Gen3A);
                  }
                  break;

                case SetAlgoSharpening:
                  {
                    ret |= setAlgoSharpening(Gen3A);
                  }
                  break;

                case SetAlgoThreeLinColorMap:
                  {
                    ret |= setAlgoThreeLinColorMap(Gen3A);
                  }
                  break;

                case SetAlgoGIC:
                  {
                    ret |= setAlgoGIC(Gen3A);
                  }
                  break;

                default:
                    CAMHAL_LOGEB("this setting (0x%x) is still not supported in CameraAdapter ",
                                 currSett);
                    break;
                }
                mPending3Asettings &= ~currSett;
            }
        }

        LOG_FUNCTION_NAME_EXIT;

        return ret;
}

} // namespace Camera
} // namespace Ti<|MERGE_RESOLUTION|>--- conflicted
+++ resolved
@@ -107,7 +107,7 @@
         CAMHAL_LOGVB("SceneMode %d", mParameters3A.SceneMode);
     }
 
-<<<<<<< HEAD
+#ifdef OMAP_ENHANCEMENT
     if ( (str = params.get(TICameraParameters::KEY_EXPOSURE_MODE)) != NULL ) {
         mode = getLUTvalue_HALtoOMX(str, ExpLUT);
         if ( mParameters3A.Exposure != mode ) {
@@ -122,19 +122,6 @@
             CAMHAL_LOGDB("Exposure mode %d", mode);
             if ( 0 <= mParameters3A.Exposure ) {
                 mPending3Asettings |= SetExpMode;
-=======
-#ifdef OMAP_ENHANCEMENT
-
-    str = params.get(TICameraParameters::KEY_EXPOSURE_MODE);
-    mode = getLUTvalue_HALtoOMX( str, ExpLUT);
-    if ( ( str != NULL ) && ( mParameters3A.Exposure != mode ))
-        {
-        mParameters3A.Exposure = mode;
-        CAMHAL_LOGDB("Exposure mode %d", mode);
-        if ( 0 <= mParameters3A.Exposure )
-            {
-            mPending3Asettings |= SetExpMode;
->>>>>>> b3bc6770
             }
         }
         if ( mode == OMX_ExposureControlOff ) {
@@ -164,14 +151,9 @@
             }
         }
     }
-
-<<<<<<< HEAD
+#endif
+
     str = params.get(android::CameraParameters::KEY_WHITE_BALANCE);
-=======
-#endif
-
-    str = params.get(CameraParameters::KEY_WHITE_BALANCE);
->>>>>>> b3bc6770
     mode = getLUTvalue_HALtoOMX( str, WBalLUT);
     if (mFirstTimeInit || ((str != NULL) && (mode != mParameters3A.WhiteBallance)))
         {
@@ -184,7 +166,6 @@
         }
 
 #ifdef OMAP_ENHANCEMENT
-
     varint = params.getInt(TICameraParameters::KEY_CONTRAST);
     if ( 0 <= varint )
         {
@@ -232,14 +213,9 @@
             mPending3Asettings |= SetBrightness;
             }
         }
-
-<<<<<<< HEAD
+#endif
+
     str = params.get(android::CameraParameters::KEY_ANTIBANDING);
-=======
-#endif
-
-    str = params.get(CameraParameters::KEY_ANTIBANDING);
->>>>>>> b3bc6770
     mode = getLUTvalue_HALtoOMX(str,FlickerLUT);
     if ( mFirstTimeInit || ( ( str != NULL ) && ( mParameters3A.Flicker != mode ) ))
         {
@@ -252,7 +228,6 @@
         }
 
 #ifdef OMAP_ENHANCEMENT
-
     str = params.get(TICameraParameters::KEY_ISO);
     mode = getLUTvalue_HALtoOMX(str, IsoLUT);
     CAMHAL_LOGVB("ISO mode arrived in HAL : %s", str);
@@ -265,14 +240,9 @@
             mPending3Asettings |= SetISO;
             }
         }
-
-<<<<<<< HEAD
+#endif
+
     str = params.get(android::CameraParameters::KEY_FOCUS_MODE);
-=======
-#endif
-
-    str = params.get(CameraParameters::KEY_FOCUS_MODE);
->>>>>>> b3bc6770
     mode = getLUTvalue_HALtoOMX(str, FocusLUT);
     if ( (mFirstTimeInit || ((str != NULL) && (mParameters3A.Focus != mode))))
         {
@@ -288,28 +258,11 @@
         CAMHAL_LOGDB("Focus %x", mParameters3A.Focus);
         }
 
-<<<<<<< HEAD
     str = params.get(android::CameraParameters::KEY_EXPOSURE_COMPENSATION);
-    if ( mFirstTimeInit ||
-          (( str != NULL ) &&
-                  (mParameters3A.EVCompensation !=
-                          params.getInt(android::CameraParameters::KEY_EXPOSURE_COMPENSATION))))
-        {
-        CAMHAL_LOGDB("Setting EV Compensation to %d",
-                     params.getInt(android::CameraParameters::KEY_EXPOSURE_COMPENSATION));
-
-        mParameters3A.EVCompensation = params.getInt(android::CameraParameters::KEY_EXPOSURE_COMPENSATION);
-=======
-    str = params.get(CameraParameters::KEY_EXPOSURE_COMPENSATION);
-    varint = params.getInt(CameraParameters::KEY_EXPOSURE_COMPENSATION);
-    if ( mFirstTimeInit ||
-          (( str != NULL ) &&
-                  (mParameters3A.EVCompensation != varint )))
-        {
+    varint = params.getInt(android::CameraParameters::KEY_EXPOSURE_COMPENSATION);
+    if ( mFirstTimeInit || (str && (mParameters3A.EVCompensation != varint))) {
         CAMHAL_LOGDB("Setting EV Compensation to %d", varint);
-
         mParameters3A.EVCompensation = varint;
->>>>>>> b3bc6770
         mPending3Asettings |= SetEVCompensation;
         }
 
