/*
 * Copyright (C) Texas Instruments - http://www.ti.com/
 *
 * Licensed under the Apache License, Version 2.0 (the "License");
 * you may not use this file except in compliance with the License.
 * You may obtain a copy of the License at
 *
 *      http://www.apache.org/licenses/LICENSE-2.0
 *
 * Unless required by applicable law or agreed to in writing, software
 * distributed under the License is distributed on an "AS IS" BASIS,
 * WITHOUT WARRANTIES OR CONDITIONS OF ANY KIND, either express or implied.
 * See the License for the specific language governing permissions and
 * limitations under the License.
 */

#include <errno.h>
#include <malloc.h>
#include <stdlib.h>
#include <stdarg.h>
#include <fcntl.h>
#include <poll.h>
#include <sys/ioctl.h>
#include <linux/fb.h>
#include <sys/mman.h>

#include <cutils/properties.h>
#include <cutils/log.h>
#include <cutils/native_handle.h>
#include <hardware/hardware.h>
#include <hardware/hwcomposer.h>
#include <EGL/egl.h>
#include <utils/Timers.h>
#include <hardware_legacy/uevent.h>
#include <png.h>

#define ASPECT_RATIO_TOLERANCE 0.02f

#ifndef FBIO_WAITFORVSYNC
#define FBIO_WAITFORVSYNC       _IOW('F', 0x20, __u32)
#endif

#define min(a, b) ( { typeof(a) __a = (a), __b = (b); __a < __b ? __a : __b; } )
#define max(a, b) ( { typeof(a) __a = (a), __b = (b); __a > __b ? __a : __b; } )
#define swap(a, b) do { typeof(a) __a = (a); (a) = (b); (b) = __a; } while (0)

#define WIDTH(rect) ((rect).right - (rect).left)
#define HEIGHT(rect) ((rect).bottom - (rect).top)

#include <video/dsscomp.h>

#include "hal_public.h"

#define MAX_HW_OVERLAYS 4
#define NUM_NONSCALING_OVERLAYS 1
#define HAL_PIXEL_FORMAT_BGRX_8888      0x1FF
#define HAL_PIXEL_FORMAT_TI_NV12        0x100
#define HAL_PIXEL_FORMAT_TI_NV12_PADDED 0x101
#define MAX_TILER_SLOT (16 << 20)

struct ext_transform_t {
    __u8 rotation : 3;          /* 90-degree clockwise rotations */
    __u8 hflip    : 1;          /* flip l-r (after rotation) */
    __u8 enabled  : 1;          /* cloning enabled */
    __u8 docking  : 1;          /* docking vs. mirroring - used for state */
};

/* cloning support and state */
struct omap4_hwc_ext {
    /* support */
    struct ext_transform_t mirror;      /* mirroring settings */
    struct ext_transform_t dock;        /* docking settings */
    float lcd_xpy;                      /* pixel ratio for UI */
    __u8 avoid_mode_change;             /* use HDMI mode used for mirroring if possible */
    __u8 force_dock;                     /* must dock */
    __u8 hdmi_state;                     /* whether HDMI is connected */

    /* state */
    __u8 on_tv;                         /* using a tv */
    struct ext_transform_t current;     /* current settings */
    struct ext_transform_t last;        /* last-used settings */

    /* configuration */
    __u32 last_xres_used;               /* resolution and pixel ratio used for mode selection */
    __u32 last_yres_used;
    __u32 last_mode;                    /* 2-s complement of last HDMI mode set, 0 if none */
    __u32 mirror_mode;                  /* 2-s complement of mode used when mirroring */
    float last_xpy;
    __u16 width;                        /* external screen dimensions */
    __u16 height;
    __u32 xres;                         /* external screen resolution */
    __u32 yres;
    float m[2][3];                      /* external transformation matrix */
    hwc_rect_t mirror_region;           /* region of screen to mirror */
};
typedef struct omap4_hwc_ext omap4_hwc_ext_t;

/* used by property settings */
enum {
    EXT_ROTATION    = 3,        /* rotation while mirroring */
    EXT_HFLIP       = (1 << 2), /* flip l-r on output (after rotation) */
};

/* ARGB image */
struct omap4_hwc_img {
    int width;
    int height;
    int rowbytes;
    int size;
    unsigned char *ptr;
} dock_image = { .rowbytes = 0 };

struct omap4_hwc_module {
    hwc_module_t base;

    IMG_framebuffer_device_public_t *fb_dev;
};
typedef struct omap4_hwc_module omap4_hwc_module_t;

struct omap4_hwc_device {
    /* static data */
    hwc_composer_device_t base;
    hwc_procs_t *procs;
    pthread_t hdmi_thread;
    pthread_mutex_t lock;

    IMG_framebuffer_device_public_t *fb_dev;
    struct dsscomp_display_info fb_dis;
    int fb_fd;                  /* file descriptor for /dev/fb0 */
    int dsscomp_fd;             /* file descriptor for /dev/dsscomp */
    int hdmi_fb_fd;             /* file descriptor for /dev/fb1 */
    int pipe_fds[2];            /* pipe to event thread */

    int img_mem_size;           /* size of fb for hdmi */
    void *img_mem_ptr;          /* start of fb for hdmi */

    int flags_rgb_order;
    int flags_nv12_only;

    int force_sgx;
    omap4_hwc_ext_t ext;        /* external mirroring data */
    int idle;
    int ovls_blending;

    /* composition data */
    struct dsscomp_setup_dispc_data dsscomp_data;
    buffer_handle_t *buffers;
    int use_sgx;
    int swap_rb;
    unsigned int post2_layers;
    int ext_ovls;               /* # of overlays on external display for current composition */
    int ext_ovls_wanted;        /* # of overlays that should be on external display for current composition */
    int last_ext_ovls;          /* # of overlays on external/internal display for last composition */
    int last_int_ovls;
};
typedef struct omap4_hwc_device omap4_hwc_device_t;

#define HAL_FMT(f) ((f) == HAL_PIXEL_FORMAT_TI_NV12 ? "NV12" : \
                    (f) == HAL_PIXEL_FORMAT_YV12 ? "YV12" : \
                    (f) == HAL_PIXEL_FORMAT_BGRX_8888 ? "xRGB32" : \
                    (f) == HAL_PIXEL_FORMAT_RGBX_8888 ? "xBGR32" : \
                    (f) == HAL_PIXEL_FORMAT_BGRA_8888 ? "ARGB32" : \
                    (f) == HAL_PIXEL_FORMAT_RGBA_8888 ? "ABGR32" : \
                    (f) == HAL_PIXEL_FORMAT_RGB_565 ? "RGB565" : "??")

#define DSS_FMT(f) ((f) == OMAP_DSS_COLOR_NV12 ? "NV12" : \
                    (f) == OMAP_DSS_COLOR_RGB24U ? "xRGB32" : \
                    (f) == OMAP_DSS_COLOR_ARGB32 ? "ARGB32" : \
                    (f) == OMAP_DSS_COLOR_RGB16 ? "RGB565" : "??")

static int debug = 0;

static void dump_layer(hwc_layer_t const* l)
{
    ALOGD("\ttype=%d, flags=%08x, handle=%p, tr=%02x, blend=%04x, {%d,%d,%d,%d}, {%d,%d,%d,%d}",
         l->compositionType, l->flags, l->handle, l->transform, l->blending,
         l->sourceCrop.left,
         l->sourceCrop.top,
         l->sourceCrop.right,
         l->sourceCrop.bottom,
         l->displayFrame.left,
         l->displayFrame.top,
         l->displayFrame.right,
         l->displayFrame.bottom);
}

static void dump_dsscomp(struct dsscomp_setup_dispc_data *d)
{
    unsigned i;

    ALOGD("[%08x] set: %c%c%c %d ovls\n",
         d->sync_id,
         (d->mode & DSSCOMP_SETUP_MODE_APPLY) ? 'A' : '-',
         (d->mode & DSSCOMP_SETUP_MODE_DISPLAY) ? 'D' : '-',
         (d->mode & DSSCOMP_SETUP_MODE_CAPTURE) ? 'C' : '-',
         d->num_ovls);

    for (i = 0; i < d->num_mgrs; i++) {
        struct dss2_mgr_info *mi = &d->mgrs[i];
        ALOGD(" (dis%d alpha=%d col=%08x ilace=%d)\n",
             mi->ix,
             mi->alpha_blending, mi->default_color,
             mi->interlaced);
    }

    for (i = 0; i < d->num_ovls; i++) {
        struct dss2_ovl_info *oi = &d->ovls[i];
        struct dss2_ovl_cfg *c = &oi->cfg;
        if (c->zonly)
            ALOGD("ovl%d(%s z%d)\n",
                 c->ix, c->enabled ? "ON" : "off", c->zorder);
        else
            ALOGD("ovl%d(%s z%d %s%s *%d%% %d*%d:%d,%d+%d,%d rot%d%s => %d,%d+%d,%d %p/%p|%d)\n",
                 c->ix, c->enabled ? "ON" : "off", c->zorder, DSS_FMT(c->color_mode),
                 c->pre_mult_alpha ? " premult" : "",
                 (c->global_alpha * 100 + 128) / 255,
                 c->width, c->height, c->crop.x, c->crop.y,
                 c->crop.w, c->crop.h,
                 c->rotation, c->mirror ? "+mir" : "",
                 c->win.x, c->win.y, c->win.w, c->win.h,
                 (void *) oi->ba, (void *) oi->uv, c->stride);
    }
}

struct dump_buf {
    char *buf;
    int buf_len;
    int len;
};

static void dump_printf(struct dump_buf *buf, const char *fmt, ...)
{
    va_list ap;

    va_start(ap, fmt);
    buf->len += vsnprintf(buf->buf + buf->len, buf->buf_len - buf->len, fmt, ap);
    va_end(ap);
}

static void dump_set_info(omap4_hwc_device_t *hwc_dev, hwc_layer_list_t* list)
{
    struct dsscomp_setup_dispc_data *dsscomp = &hwc_dev->dsscomp_data;
    char logbuf[1024];
    struct dump_buf log = {
        .buf = logbuf,
        .buf_len = sizeof(logbuf),
    };
    unsigned int i;

    dump_printf(&log, "set H{");
    for (i = 0; list && i < list->numHwLayers; i++) {
        if (i)
            dump_printf(&log, " ");
        hwc_layer_t *layer = &list->hwLayers[i];
        IMG_native_handle_t *handle = (IMG_native_handle_t *)layer->handle;
        dump_printf(&log, "%p:%s,", handle, layer->compositionType == HWC_OVERLAY ? "DSS" : "SGX");
        if ((layer->flags & HWC_SKIP_LAYER) || !handle) {
            dump_printf(&log, "SKIP");
            continue;
        }
        if (layer->flags & HWC_HINT_CLEAR_FB)
            dump_printf(&log, "CLR,");
        dump_printf(&log, "%d*%d(%s)", handle->iWidth, handle->iHeight, HAL_FMT(handle->iFormat));
        if (layer->transform)
            dump_printf(&log, "~%d", layer->transform);
    }
    dump_printf(&log, "} D{");
    for (i = 0; i < dsscomp->num_ovls; i++) {
        if (i)
            dump_printf(&log, " ");
        dump_printf(&log, "%d=", dsscomp->ovls[i].cfg.ix);
        if (dsscomp->ovls[i].cfg.enabled)
            dump_printf(&log, "%08x:%d*%d,%s",
                        dsscomp->ovls[i].ba,
                        dsscomp->ovls[i].cfg.width,
                        dsscomp->ovls[i].cfg.height,
                        DSS_FMT(dsscomp->ovls[i].cfg.color_mode));
        else
            dump_printf(&log, "-");
    }
    dump_printf(&log, "} L{");
    for (i = 0; i < hwc_dev->post2_layers; i++) {
        if (i)
            dump_printf(&log, " ");
        dump_printf(&log, "%p", hwc_dev->buffers[i]);
    }
    dump_printf(&log, "}%s\n", hwc_dev->use_sgx ? " swap" : "");

    ALOGD("%s", log.buf);
}

static int sync_id = 0;

static int omap4_hwc_is_valid_format(int format)
{
    switch(format) {
    case HAL_PIXEL_FORMAT_RGB_565:
    case HAL_PIXEL_FORMAT_RGBX_8888:
    case HAL_PIXEL_FORMAT_RGBA_8888:
    case HAL_PIXEL_FORMAT_BGRA_8888:
    case HAL_PIXEL_FORMAT_BGRX_8888:
    case HAL_PIXEL_FORMAT_TI_NV12:
    case HAL_PIXEL_FORMAT_TI_NV12_PADDED:
        return 1;

    default:
        return 0;
    }
}

static int scaled(hwc_layer_t *layer)
{
    int w = WIDTH(layer->sourceCrop);
    int h = HEIGHT(layer->sourceCrop);

    if (layer->transform & HWC_TRANSFORM_ROT_90)
        swap(w, h);

    return WIDTH(layer->displayFrame) != w || HEIGHT(layer->displayFrame) != h;
}

static int is_protected(hwc_layer_t *layer)
{
    IMG_native_handle_t *handle = (IMG_native_handle_t *)layer->handle;

    return (handle->usage & GRALLOC_USAGE_PROTECTED);
}

#define is_BLENDED(layer) ((layer)->blending != HWC_BLENDING_NONE)

static int is_RGB(IMG_native_handle_t *handle)
{
    switch(handle->iFormat)
    {
    case HAL_PIXEL_FORMAT_BGRA_8888:
    case HAL_PIXEL_FORMAT_BGRX_8888:
    case HAL_PIXEL_FORMAT_RGB_565:
        return 1;
    default:
        return 0;
    }
}

static int is_BGR_format(int format)
{
    switch (format) {
    case HAL_PIXEL_FORMAT_RGBX_8888:
    case HAL_PIXEL_FORMAT_RGBA_8888:
        return 1;
    default:
        return 0;
    }
}

static int is_BGR(IMG_native_handle_t *handle)
{
    return is_BGR_format(handle->iFormat);
}

static int is_NV12(IMG_native_handle_t *handle)
{
    switch(handle->iFormat)
    {
    case HAL_PIXEL_FORMAT_TI_NV12:
    case HAL_PIXEL_FORMAT_TI_NV12_PADDED:
        return 1;
    default:
        return 0;
    }
}

static int dockable(hwc_layer_t *layer)
{
    IMG_native_handle_t *handle = (IMG_native_handle_t *)layer->handle;

    return (handle->usage & GRALLOC_USAGE_EXTERNAL_DISP);
}

static unsigned int mem1d(IMG_native_handle_t *handle)
{
    if (handle == NULL || is_NV12(handle))
        return 0;

    int bpp = handle->iFormat == HAL_PIXEL_FORMAT_RGB_565 ? 2 : 4;
    int stride = ALIGN(handle->iWidth, HW_ALIGN) * bpp;
    return stride * handle->iHeight;
}

static void
omap4_hwc_setup_layer_base(struct dss2_ovl_cfg *oc, int index, int format, int blended, int width, int height)
{
    unsigned int bits_per_pixel;

    /* YUV2RGB conversion */
    const struct omap_dss_cconv_coefs ctbl_bt601_5 = {
        298,  409,    0,  298, -208, -100,  298,    0,  517, 0,
    };

    /* convert color format */
    switch (format) {
    case HAL_PIXEL_FORMAT_RGBA_8888:
    case HAL_PIXEL_FORMAT_BGRA_8888:
        oc->color_mode = OMAP_DSS_COLOR_ARGB32;
        bits_per_pixel = 32;
        if (blended)
                break;

    case HAL_PIXEL_FORMAT_RGBX_8888:
    case HAL_PIXEL_FORMAT_BGRX_8888:
        oc->color_mode = OMAP_DSS_COLOR_RGB24U;
        bits_per_pixel = 32;
        break;

    case HAL_PIXEL_FORMAT_RGB_565:
        oc->color_mode = OMAP_DSS_COLOR_RGB16;
        bits_per_pixel = 16;
        break;

    case HAL_PIXEL_FORMAT_TI_NV12:
    case HAL_PIXEL_FORMAT_TI_NV12_PADDED:
        oc->color_mode = OMAP_DSS_COLOR_NV12;
        bits_per_pixel = 8;
        oc->cconv = ctbl_bt601_5;
        break;

    default:
        /* Should have been filtered out */
        ALOGV("Unsupported pixel format");
        return;
    }

    oc->width = width;
    oc->height = height;
    oc->stride = ALIGN(width, HW_ALIGN) * bits_per_pixel / 8;

    oc->enabled = 1;
    oc->global_alpha = 255;
    oc->zorder = index;
    oc->ix = 0;

    /* defaults for SGX framebuffer renders */
    oc->crop.w = oc->win.w = width;
    oc->crop.h = oc->win.h = height;

    /* for now interlacing and vc1 info is not supplied */
    oc->ilace = OMAP_DSS_ILACE_NONE;
    oc->vc1.enable = 0;
}

static void
omap4_hwc_setup_layer(omap4_hwc_device_t *hwc_dev, struct dss2_ovl_info *ovl,
                      hwc_layer_t *layer, int index,
                      int format, int width, int height)
{
    struct dss2_ovl_cfg *oc = &ovl->cfg;

    //dump_layer(layer);

    omap4_hwc_setup_layer_base(oc, index, format, is_BLENDED(layer), width, height);

    /* convert transformation - assuming 0-set config */
    if (layer->transform & HWC_TRANSFORM_FLIP_H)
        oc->mirror = 1;
    if (layer->transform & HWC_TRANSFORM_FLIP_V) {
        oc->rotation = 2;
        oc->mirror = !oc->mirror;
    }
    if (layer->transform & HWC_TRANSFORM_ROT_90) {
        oc->rotation += oc->mirror ? -1 : 1;
        oc->rotation &= 3;
    }

    oc->pre_mult_alpha = layer->blending == HWC_BLENDING_PREMULT;

    /* display position */
    oc->win.x = layer->displayFrame.left;
    oc->win.y = layer->displayFrame.top;
    oc->win.w = WIDTH(layer->displayFrame);
    oc->win.h = HEIGHT(layer->displayFrame);

    /* crop */
    oc->crop.x = layer->sourceCrop.left;
    oc->crop.y = layer->sourceCrop.top;
    oc->crop.w = WIDTH(layer->sourceCrop);
    oc->crop.h = HEIGHT(layer->sourceCrop);
}

const float m_unit[2][3] = { { 1., 0., 0. }, { 0., 1., 0. } };

static inline void m_translate(float m[2][3], int dx, int dy)
{
    m[0][2] += dx;
    m[1][2] += dy;
}

static inline void m_scale1(float m[3], int from, int to)
{
    m[0] = m[0] * to / from;
    m[1] = m[1] * to / from;
    m[2] = m[2] * to / from;
}

static inline void m_scale(float m[2][3], int x_from, int x_to, int y_from, int y_to)
{
    m_scale1(m[0], x_from, x_to);
    m_scale1(m[1], y_from, y_to);
}

static void m_rotate(float m[2][3], int quarter_turns)
{
    if (quarter_turns & 2)
        m_scale(m, 1, -1, 1, -1);
    if (quarter_turns & 1) {
        int q;
        q = m[0][0]; m[0][0] = -m[1][0]; m[1][0] = q;
        q = m[0][1]; m[0][1] = -m[1][1]; m[1][1] = q;
        q = m[0][2]; m[0][2] = -m[1][2]; m[1][2] = q;
    }
}

static inline int m_round(float x)
{
    /* int truncates towards 0 */
    return (int) (x < 0 ? x - 0.5 : x + 0.5);
}

/*
 * assuming xpy (xratio:yratio) original pixel ratio, calculate the adjusted width
 * and height for a screen of xres/yres and physical size of width/height.
 * The adjusted size is the largest that fits into the screen.
 */
static void get_max_dimensions(__u32 orig_xres, __u32 orig_yres,
                               float xpy,
                               __u32 scr_xres, __u32 scr_yres,
                               __u32 scr_width, __u32 scr_height,
                               __u32 *adj_xres, __u32 *adj_yres)
{
    /* assume full screen (largest size)*/
    *adj_xres = scr_xres;
    *adj_yres = scr_yres;

    /* assume 1:1 pixel ratios if none supplied */
    if (!scr_width || !scr_height) {
        scr_width = scr_xres;
        scr_height = scr_yres;
    }

    /* trim to keep aspect ratio */
    float x_factor = orig_xres * xpy * scr_height;
    float y_factor = orig_yres *       scr_width;

    /* allow for tolerance so we avoid scaling if framebuffer is standard size */
    if (x_factor < y_factor * (1.f - ASPECT_RATIO_TOLERANCE))
        *adj_xres = (__u32) (x_factor * *adj_xres / y_factor + 0.5);
    else if (x_factor * (1.f - ASPECT_RATIO_TOLERANCE) > y_factor)
        *adj_yres = (__u32) (y_factor * *adj_yres / x_factor + 0.5);
}

static void set_ext_matrix(omap4_hwc_ext_t *ext, struct hwc_rect region)
{
    int orig_w = WIDTH(region);
    int orig_h = HEIGHT(region);
    float xpy = ext->lcd_xpy;

    /* reorientation matrix is:
       m = (center-from-target-center) * (scale-to-target) * (mirror) * (rotate) * (center-to-original-center) */

    memcpy(ext->m, m_unit, sizeof(m_unit));
    m_translate(ext->m, -(orig_w >> 1) - region.left, -(orig_h >> 1) - region.top);
    m_rotate(ext->m, ext->current.rotation);
    if (ext->current.hflip)
        m_scale(ext->m, 1, -1, 1, 1);

    if (ext->current.rotation & 1) {
        swap(orig_w, orig_h);
        xpy = 1. / xpy;
    }

    /* get target size */
    __u32 adj_xres, adj_yres;
    get_max_dimensions(orig_w, orig_h, xpy,
                       ext->xres, ext->yres, ext->width, ext->height,
                       &adj_xres, &adj_yres);

    m_scale(ext->m, orig_w, adj_xres, orig_h, adj_yres);
    m_translate(ext->m, ext->xres >> 1, ext->yres >> 1);
}

static int
crop_to_rect(struct dss2_ovl_cfg *cfg, struct hwc_rect vis_rect)
{
    struct {
        int xy[2];
        int wh[2];
    } crop, win;
    struct {
        int lt[2];
        int rb[2];
    } vis;
    win.xy[0] = cfg->win.x; win.xy[1] = cfg->win.y;
    win.wh[0] = cfg->win.w; win.wh[1] = cfg->win.h;
    crop.xy[0] = cfg->crop.x; crop.xy[1] = cfg->crop.y;
    crop.wh[0] = cfg->crop.w; crop.wh[1] = cfg->crop.h;
    vis.lt[0] = vis_rect.left; vis.lt[1] = vis_rect.top;
    vis.rb[0] = vis_rect.right; vis.rb[1] = vis_rect.bottom;

    int c, swap = cfg->rotation & 1;

    /* align crop window with display coordinates */
    if (swap)
        crop.xy[1] -= (crop.wh[1] = -crop.wh[1]);
    if (cfg->rotation & 2)
        crop.xy[!swap] -= (crop.wh[!swap] = -crop.wh[!swap]);
    if ((!cfg->mirror) ^ !(cfg->rotation & 2))
        crop.xy[swap] -= (crop.wh[swap] = -crop.wh[swap]);

    for (c = 0; c < 2; c++) {
        /* see if complete buffer is outside the vis or it is
          fully cropped or scaled to 0 */
        if (win.wh[c] <= 0 || vis.rb[c] <= vis.lt[c] ||
            win.xy[c] + win.wh[c] <= vis.lt[c] ||
            win.xy[c] >= vis.rb[c] ||
            !crop.wh[c ^ swap])
            return -ENOENT;

        /* crop left/top */
        if (win.xy[c] < vis.lt[c]) {
            /* correction term */
            int a = (vis.lt[c] - win.xy[c]) * crop.wh[c ^ swap] / win.wh[c];
            crop.xy[c ^ swap] += a;
            crop.wh[c ^ swap] -= a;
            win.wh[c] -= vis.lt[c] - win.xy[c];
            win.xy[c] = vis.lt[c];
        }
        /* crop right/bottom */
        if (win.xy[c] + win.wh[c] > vis.rb[c]) {
            crop.wh[c ^ swap] = crop.wh[c ^ swap] * (vis.rb[c] - win.xy[c]) / win.wh[c];
            win.wh[c] = vis.rb[c] - win.xy[c];
        }

        if (!crop.wh[c ^ swap] || !win.wh[c])
            return -ENOENT;
    }

    /* realign crop window to buffer coordinates */
    if (cfg->rotation & 2)
        crop.xy[!swap] -= (crop.wh[!swap] = -crop.wh[!swap]);
    if ((!cfg->mirror) ^ !(cfg->rotation & 2))
        crop.xy[swap] -= (crop.wh[swap] = -crop.wh[swap]);
    if (swap)
        crop.xy[1] -= (crop.wh[1] = -crop.wh[1]);

    cfg->win.x = win.xy[0]; cfg->win.y = win.xy[1];
    cfg->win.w = win.wh[0]; cfg->win.h = win.wh[1];
    cfg->crop.x = crop.xy[0]; cfg->crop.y = crop.xy[1];
    cfg->crop.w = crop.wh[0]; cfg->crop.h = crop.wh[1];

    return 0;
}

static void
omap4_hwc_adjust_ext_layer(omap4_hwc_ext_t *ext, struct dss2_ovl_info *ovl)
{
    struct dss2_ovl_cfg *oc = &ovl->cfg;
    float x, y, w, h;

    /* crop to clone region if mirroring */
    if (!ext->current.docking &&
        crop_to_rect(&ovl->cfg, ext->mirror_region) != 0) {
        ovl->cfg.enabled = 0;
        return;
    }

    /* display position */
    x = ext->m[0][0] * oc->win.x + ext->m[0][1] * oc->win.y + ext->m[0][2];
    y = ext->m[1][0] * oc->win.x + ext->m[1][1] * oc->win.y + ext->m[1][2];
    w = ext->m[0][0] * oc->win.w + ext->m[0][1] * oc->win.h;
    h = ext->m[1][0] * oc->win.w + ext->m[1][1] * oc->win.h;
    oc->win.x = m_round(w > 0 ? x : x + w);
    oc->win.y = m_round(h > 0 ? y : y + h);
    oc->win.w = m_round(w > 0 ? w : -w);
    oc->win.h = m_round(h > 0 ? h : -h);

    /* combining transformations: F^a*R^b*F^i*R^j = F^(a+b)*R^(j+b*(-1)^i), because F*R = R^(-1)*F */
    oc->rotation += (oc->mirror ? -1 : 1) * ext->current.rotation;
    oc->rotation &= 3;
    if (ext->current.hflip)
        oc->mirror = !oc->mirror;
}

static struct dsscomp_dispc_limitations {
    __u8 max_xdecim_2d;
    __u8 max_ydecim_2d;
    __u8 max_xdecim_1d;
    __u8 max_ydecim_1d;
    __u32 fclk;
    __u8 max_downscale;
    __u8 min_width;
    __u16 integer_scale_ratio_limit;
    __u16 max_width;
    __u16 max_height;
} limits = {
    .max_xdecim_1d = 16,
    .max_xdecim_2d = 16,
    .max_ydecim_1d = 16,
    .max_ydecim_2d = 2,
    .fclk = 170666666,
    .max_downscale = 4,
    .min_width = 2,
    .integer_scale_ratio_limit = 2048,
    .max_width = 2048,
    .max_height = 2048,
};

static int omap4_hwc_can_scale(__u32 src_w, __u32 src_h, __u32 dst_w, __u32 dst_h, int is_2d,
                               struct dsscomp_display_info *dis, struct dsscomp_dispc_limitations *limits,
                               __u32 pclk)
{
    __u32 fclk = limits->fclk / 1000;

    /* ERRATAs */
    /* cannot render 1-width layers on DSI video mode panels - we just disallow all 1-width LCD layers */
    if (dis->channel != OMAP_DSS_CHANNEL_DIGIT && dst_w < limits->min_width)
        return 0;

    /* NOTE: no support for checking YUV422 layers that are tricky to scale */

    /* max downscale */
    if (dst_h < src_h / limits->max_downscale / (is_2d ? limits->max_ydecim_2d : limits->max_ydecim_1d))
        return 0;

    /* for manual panels pclk is 0, and there are no pclk based scaling limits */
    if (!pclk)
        return (dst_w < src_w / limits->max_downscale / (is_2d ? limits->max_xdecim_2d : limits->max_xdecim_1d));

    /* :HACK: limit horizontal downscale well below theoretical limit as we saw display artifacts */
    if (dst_w < src_w / 4)
        return 0;

    /* max horizontal downscale is 4, or the fclk/pixclk */
    if (fclk > pclk * limits->max_downscale)
        fclk = pclk * limits->max_downscale;
    /* for small parts, we need to use integer fclk/pixclk */
    if (src_w < limits->integer_scale_ratio_limit)
        fclk = fclk / pclk * pclk;
    if ((__u32) dst_w < src_w * pclk / fclk / (is_2d ? limits->max_xdecim_2d : limits->max_xdecim_1d))
        return 0;

    return 1;
}

static int omap4_hwc_can_scale_layer(omap4_hwc_device_t *hwc_dev, hwc_layer_t *layer, IMG_native_handle_t *handle)
{
    int src_w = WIDTH(layer->sourceCrop);
    int src_h = HEIGHT(layer->sourceCrop);
    int dst_w = WIDTH(layer->displayFrame);
    int dst_h = HEIGHT(layer->displayFrame);

    /* account for 90-degree rotation */
    if (layer->transform & HWC_TRANSFORM_ROT_90)
        swap(src_w, src_h);

    /* NOTE: layers should be able to be scaled externally since
       framebuffer is able to be scaled on selected external resolution */
    return omap4_hwc_can_scale(src_w, src_h, dst_w, dst_h, is_NV12(handle), &hwc_dev->fb_dis, &limits,
                               hwc_dev->fb_dis.timings.pixel_clock);
}

static int omap4_hwc_is_valid_layer(omap4_hwc_device_t *hwc_dev,
                                    hwc_layer_t *layer,
                                    IMG_native_handle_t *handle)
{
    /* Skip layers are handled by SF */
    if ((layer->flags & HWC_SKIP_LAYER) || !handle)
        return 0;

    if (!omap4_hwc_is_valid_format(handle->iFormat))
        return 0;

    /* 1D buffers: no transform, must fit in TILER slot */
    if (!is_NV12(handle)) {
        if (layer->transform)
            return 0;
        if (mem1d(handle) > MAX_TILER_SLOT)
            return 0;
    }

    return omap4_hwc_can_scale_layer(hwc_dev, layer, handle);
}

static __u32 add_scaling_score(__u32 score,
                               __u32 xres, __u32 yres, __u32 refresh,
                               __u32 ext_xres, __u32 ext_yres,
                               __u32 mode_xres, __u32 mode_yres, __u32 mode_refresh)
{
    __u32 area = xres * yres;
    __u32 ext_area = ext_xres * ext_yres;
    __u32 mode_area = mode_xres * mode_yres;

    /* prefer to upscale (1% tolerance) [0..1] (insert after 1st bit) */
    int upscale = (ext_xres >= xres * 99 / 100 && ext_yres >= yres * 99 / 100);
    score = (((score & ~1) | upscale) << 1) | (score & 1);

    /* pick minimum scaling [0..16] */
    if (ext_area > area)
        score = (score << 5) | (16 * area / ext_area);
    else
        score = (score << 5) | (16 * ext_area / area);

    /* pick smallest leftover area [0..16] */
    score = (score << 5) | ((16 * ext_area + (mode_area >> 1)) / mode_area);

    /* adjust mode refresh rate */
    mode_refresh += mode_refresh % 6 == 5;

    /* prefer same or higher frame rate */
    upscale = (mode_refresh >= refresh);
    score = (score << 1) | upscale;

    /* pick closest frame rate */
    if (mode_refresh > refresh)
        score = (score << 8) | (240 * refresh / mode_refresh);
    else
        score = (score << 8) | (240 * mode_refresh / refresh);

    return score;
}

static int omap4_hwc_set_best_hdmi_mode(omap4_hwc_device_t *hwc_dev, __u32 xres, __u32 yres,
                                        float xpy)
{
    struct _qdis {
        struct dsscomp_display_info dis;
<<<<<<< HEAD
        struct dsscomp_videomode modedb[16];
    } d = { .dis = { .ix = 1 } };
=======
        struct dsscomp_videomode modedb[32];
    } d = { .dis = { .ix = dis_ix } };
>>>>>>> f56e5739
    omap4_hwc_ext_t *ext = &hwc_dev->ext;

    d.dis.modedb_len = sizeof(d.modedb) / sizeof(*d.modedb);
    int ret = ioctl(hwc_dev->dsscomp_fd, DSSCIOC_QUERY_DISPLAY, &d);
    if (ret)
        return ret;

    if (d.dis.timings.x_res * d.dis.timings.y_res == 0 ||
        xres * yres == 0)
        return -EINVAL;

    __u32 i, best = ~0, best_score = 0;
    ext->width = d.dis.width_in_mm;
    ext->height = d.dis.height_in_mm;
    ext->xres = d.dis.timings.x_res;
    ext->yres = d.dis.timings.y_res;

    /* use VGA external resolution as default */
    if (!ext->xres || !ext->yres) {
        ext->xres = 640;
        ext->yres = 480;
    }

    __u32 ext_fb_xres, ext_fb_yres;
    for (i = 0; i < d.dis.modedb_len; i++) {
        __u32 score = 0;
        __u32 mode_xres = d.modedb[i].xres;
        __u32 mode_yres = d.modedb[i].yres;
        __u32 ext_width = d.dis.width_in_mm;
        __u32 ext_height = d.dis.height_in_mm;

        if (d.modedb[i].flag & FB_FLAG_RATIO_4_3) {
            ext_width = 4;
            ext_height = 3;
        } else if (d.modedb[i].flag & FB_FLAG_RATIO_16_9) {
            ext_width = 16;
            ext_height = 9;
        }

        if (!mode_xres || !mode_yres)
            continue;

        get_max_dimensions(xres, yres, xpy, mode_xres, mode_yres,
                           ext_width, ext_height, &ext_fb_xres, &ext_fb_yres);

        /* we need to ensure that even TILER2D buffers can be scaled */
        if (!d.modedb[i].pixclock ||
            d.modedb[i].vmode ||
            !omap4_hwc_can_scale(xres, yres, ext_fb_xres, ext_fb_yres,
                                 1, &d.dis, &limits,
                                 1000000000 / d.modedb[i].pixclock))
            continue;

        /* prefer CEA modes */
        if (d.modedb[i].flag & (FB_FLAG_RATIO_4_3 | FB_FLAG_RATIO_16_9))
            score = 1;

        /* prefer the same mode as we use for mirroring to avoid mode change */
       score = (score << 1) | (i == ~ext->mirror_mode && ext->avoid_mode_change);

        score = add_scaling_score(score, xres, yres, 60, ext_fb_xres, ext_fb_yres,
                                  mode_xres, mode_yres, d.modedb[i].refresh ? : 1);

        ALOGD("#%d: %dx%d %dHz", i, mode_xres, mode_yres, d.modedb[i].refresh);
        if (debug)
            ALOGD("  score=0x%x adj.res=%dx%d", score, ext_fb_xres, ext_fb_yres);
        if (best_score < score) {
            ext->width = ext_width;
            ext->height = ext_height;
            ext->xres = mode_xres;
            ext->yres = mode_yres;
            best = i;
            best_score = score;
        }
    }
    if (~best) {
        struct dsscomp_setup_display_data sdis = { .ix = 1, };
        sdis.mode = d.dis.modedb[best];
        ALOGD("picking #%d", best);
        /* only reconfigure on change */
        if (ext->last_mode != ~best)
            ioctl(hwc_dev->dsscomp_fd, DSSCIOC_SETUP_DISPLAY, &sdis);
        ext->last_mode = ~best;
    } else {
        __u32 ext_width = d.dis.width_in_mm;
        __u32 ext_height = d.dis.height_in_mm;
        __u32 ext_fb_xres, ext_fb_yres;

        get_max_dimensions(xres, yres, xpy, d.dis.timings.x_res, d.dis.timings.y_res,
                           ext_width, ext_height, &ext_fb_xres, &ext_fb_yres);
        if (!d.dis.timings.pixel_clock ||
            d.dis.mgr.interlaced ||
            !omap4_hwc_can_scale(xres, yres, ext_fb_xres, ext_fb_yres,
                                 1, &d.dis, &limits,
                                 d.dis.timings.pixel_clock)) {
            ALOGW("DSS scaler cannot support HDMI cloning");
            return -1;
        }
    }
    ext->last_xres_used = xres;
    ext->last_yres_used = yres;
    ext->last_xpy = xpy;
    if (d.dis.channel == OMAP_DSS_CHANNEL_DIGIT)
        ext->on_tv = 1;
    return 0;
}

struct counts {
    unsigned int possible_overlay_layers;
    unsigned int composited_layers;
    unsigned int scaled_layers;
    unsigned int RGB;
    unsigned int BGR;
    unsigned int NV12;
    unsigned int dockable;
    unsigned int protected;

    unsigned int max_hw_overlays;
    unsigned int max_scaling_overlays;
    unsigned int mem;
};

static void gather_layer_statistics(omap4_hwc_device_t *hwc_dev, struct counts *num, hwc_layer_list_t *list)
{
    unsigned int i;

    /* Figure out how many layers we can support via DSS */
    for (i = 0; list && i < list->numHwLayers; i++) {
        hwc_layer_t *layer = &list->hwLayers[i];
        IMG_native_handle_t *handle = (IMG_native_handle_t *)layer->handle;

        layer->compositionType = HWC_FRAMEBUFFER;

        if (omap4_hwc_is_valid_layer(hwc_dev, layer, handle)) {
            num->possible_overlay_layers++;

            /* NV12 layers can only be rendered on scaling overlays */
            if (scaled(layer) || is_NV12(handle))
                num->scaled_layers++;

            if (is_BGR(handle))
                num->BGR++;
            else if (is_RGB(handle))
                num->RGB++;
            else if (is_NV12(handle))
                num->NV12++;

            if (dockable(layer))
                num->dockable++;

            if (is_protected(layer))
                num->protected++;

            num->mem += mem1d(handle);
        }
    }
}

static void decide_supported_cloning(omap4_hwc_device_t *hwc_dev, struct counts *num)
{
    omap4_hwc_ext_t *ext = &hwc_dev->ext;
    int nonscaling_ovls = NUM_NONSCALING_OVERLAYS;
    num->max_hw_overlays = MAX_HW_OVERLAYS;

    /*
     * We cannot atomically switch overlays from one display to another.  First, they
     * have to be disabled, and the disabling has to take effect on the current display.
     * We keep track of the available number of overlays here.
     */
    if (ext->dock.enabled && !(ext->mirror.enabled && !(num->dockable || ext->force_dock))) {
        /* some overlays may already be used by the external display, so we account for this */

        /* reserve just a video pipeline for HDMI if docking */
        hwc_dev->ext_ovls = (num->dockable || ext->force_dock) ? 1 : 0;
        num->max_hw_overlays -= max(hwc_dev->ext_ovls, hwc_dev->last_ext_ovls);

        /* use mirroring transform if we are auto-switching to docking mode while mirroring*/
        if (ext->mirror.enabled) {
            ext->current = ext->mirror;
            ext->current.docking = 1;
        } else {
            ext->current = ext->dock;
        }
    } else if (ext->mirror.enabled) {
        /*
         * otherwise, manage just from half the pipelines.  NOTE: there is
         * no danger of having used too many overlays for external display here.
         */
        num->max_hw_overlays >>= 1;
        nonscaling_ovls >>= 1;
        hwc_dev->ext_ovls = MAX_HW_OVERLAYS - num->max_hw_overlays;
        ext->current = ext->mirror;
    } else {
        num->max_hw_overlays -= hwc_dev->last_ext_ovls;
        hwc_dev->ext_ovls = 0;
        ext->current.enabled = 0;
    }

    /*
     * :TRICKY: We may not have enough overlays on the external display.  We "reserve" them
     * here to figure out if mirroring is supported, but may not do mirroring for the first
     * frame while the overlays required for it are cleared.
     */
    hwc_dev->ext_ovls_wanted = hwc_dev->ext_ovls;
    hwc_dev->ext_ovls = min(MAX_HW_OVERLAYS - hwc_dev->last_int_ovls, hwc_dev->ext_ovls);

    /* if mirroring, we are limited by both internal and external overlays.  However,
       ext_ovls is always <= MAX_HW_OVERLAYS / 2 <= max_hw_overlays */
    if (hwc_dev->ext_ovls && ext->current.enabled && !ext->current.docking)
        num->max_hw_overlays = hwc_dev->ext_ovls;

    num->max_scaling_overlays = num->max_hw_overlays - nonscaling_ovls;
}

static int can_dss_render_all(omap4_hwc_device_t *hwc_dev, struct counts *num)
{
    omap4_hwc_ext_t *ext = &hwc_dev->ext;
    int on_tv = ext->on_tv && ext->current.enabled;
    int tform = ext->current.enabled && (ext->current.rotation || ext->current.hflip);

    return  !hwc_dev->force_sgx &&
            /* must have at least one layer if using composition bypass to get sync object */
            num->possible_overlay_layers &&
            num->possible_overlay_layers <= num->max_hw_overlays &&
            num->possible_overlay_layers == num->composited_layers &&
            num->scaled_layers <= num->max_scaling_overlays &&
            num->NV12 <= num->max_scaling_overlays &&
            /* fits into TILER slot */
            num->mem <= MAX_TILER_SLOT &&
            /* we cannot clone non-NV12 transformed layers */
            (!tform || num->NV12 == num->possible_overlay_layers) &&
            /* HDMI cannot display BGR */
            (num->BGR == 0 || (num->RGB == 0 && !on_tv) || !hwc_dev->flags_rgb_order);
}

static inline int can_dss_render_layer(omap4_hwc_device_t *hwc_dev,
            hwc_layer_t *layer)
{
    IMG_native_handle_t *handle = (IMG_native_handle_t *)layer->handle;

    omap4_hwc_ext_t *ext = &hwc_dev->ext;
    int on_tv = ext->on_tv && ext->current.enabled;
    int tform = ext->current.enabled && (ext->current.rotation || ext->current.hflip);

    return omap4_hwc_is_valid_layer(hwc_dev, layer, handle) &&
           /* cannot rotate non-NV12 layers on external display */
           (!tform || is_NV12(handle)) &&
           /* skip non-NV12 layers if also using SGX (if nv12_only flag is set) */
           (!hwc_dev->flags_nv12_only || (!hwc_dev->use_sgx || is_NV12(handle))) &&
           /* make sure RGB ordering is consistent (if rgb_order flag is set) */
           (!(hwc_dev->swap_rb ? is_RGB(handle) : is_BGR(handle)) ||
            !hwc_dev->flags_rgb_order) &&
           /* TV can only render RGB */
           !(on_tv && is_BGR(handle));
}

static inline int display_area(struct dss2_ovl_info *o)
{
    return o->cfg.win.w * o->cfg.win.h;
}

static int clone_layer(omap4_hwc_device_t *hwc_dev, int ix) {
    struct dsscomp_setup_dispc_data *dsscomp = &hwc_dev->dsscomp_data;
    omap4_hwc_ext_t *ext = &hwc_dev->ext;
    int ext_ovl_ix = dsscomp->num_ovls - hwc_dev->post2_layers;
    struct dss2_ovl_info *o = &dsscomp->ovls[dsscomp->num_ovls];

    if (dsscomp->num_ovls >= MAX_HW_OVERLAYS) {
        ALOGE("**** cannot clone layer #%d. using all %d overlays.", ix, dsscomp->num_ovls);
        return -EBUSY;
    }

    memcpy(o, dsscomp->ovls + ix, sizeof(*o));

    /* reserve overlays at end for other display */
    o->cfg.ix = MAX_HW_OVERLAYS - 1 - ext_ovl_ix;
    o->cfg.mgr_ix = 1;
    o->addressing = OMAP_DSS_BUFADDR_OVL_IX;
    o->ba = ix;

    /* use distinct z values (to simplify z-order checking) */
    o->cfg.zorder += hwc_dev->post2_layers;

    omap4_hwc_adjust_ext_layer(&hwc_dev->ext, o);
    dsscomp->num_ovls++;
    return 0;
}

static int clone_external_layer(omap4_hwc_device_t *hwc_dev, int ix) {
    struct dsscomp_setup_dispc_data *dsscomp = &hwc_dev->dsscomp_data;
    omap4_hwc_ext_t *ext = &hwc_dev->ext;

    /* mirror only 1 external layer */
    struct dss2_ovl_info *o = &dsscomp->ovls[ix];

    /* full screen video after transformation */
    __u32 xres = o->cfg.crop.w, yres = o->cfg.crop.h;
    if ((ext->current.rotation + o->cfg.rotation) & 1)
        swap(xres, yres);
    float xpy = ext->lcd_xpy * o->cfg.win.w / o->cfg.win.h;
    if (o->cfg.rotation & 1)
        xpy = o->cfg.crop.h / xpy / o->cfg.crop.w;
    else
        xpy = o->cfg.crop.h * xpy / o->cfg.crop.w;
    if (ext->current.rotation & 1)
        xpy = 1. / xpy;

    /* adjust hdmi mode based on resolution */
    if (xres != ext->last_xres_used ||
        yres != ext->last_yres_used ||
        xpy < ext->last_xpy * (1.f - ASPECT_RATIO_TOLERANCE) ||
        xpy * (1.f - ASPECT_RATIO_TOLERANCE) > ext->last_xpy) {
        ALOGD("set up HDMI for %d*%d\n", xres, yres);
        if (omap4_hwc_set_best_hdmi_mode(hwc_dev, xres, yres, xpy)) {
            ext->current.enabled = 0;
            return -ENODEV;
        }
    }

    struct hwc_rect region = {
        .left = o->cfg.win.x, .top = o->cfg.win.y,
        .right = o->cfg.win.x + o->cfg.win.w,
        .bottom = o->cfg.win.y + o->cfg.win.h
    };
    set_ext_matrix(&hwc_dev->ext, region);

    return clone_layer(hwc_dev, ix);
}

static int setup_mirroring(omap4_hwc_device_t *hwc_dev)
{
    omap4_hwc_ext_t *ext = &hwc_dev->ext;

    __u32 xres = WIDTH(ext->mirror_region);
    __u32 yres = HEIGHT(ext->mirror_region);
    if (ext->current.rotation & 1)
       swap(xres, yres);
    if (omap4_hwc_set_best_hdmi_mode(hwc_dev, xres, yres, ext->lcd_xpy))
        return -ENODEV;
    set_ext_matrix(ext, ext->mirror_region);
    return 0;
}

static int omap4_hwc_prepare(struct hwc_composer_device *dev, hwc_layer_list_t* list)
{
    omap4_hwc_device_t *hwc_dev = (omap4_hwc_device_t *)dev;
    struct dsscomp_setup_dispc_data *dsscomp = &hwc_dev->dsscomp_data;
    struct counts num = { .composited_layers = list ? list->numHwLayers : 0 };
    unsigned int i, ix;

    pthread_mutex_lock(&hwc_dev->lock);
    memset(dsscomp, 0x0, sizeof(*dsscomp));
    dsscomp->sync_id = sync_id++;

    gather_layer_statistics(hwc_dev, &num, list);

    decide_supported_cloning(hwc_dev, &num);

    /* Disable the forced SGX rendering if there is only one layer */
    if (hwc_dev->force_sgx && num.composited_layers <= 1)
        hwc_dev->force_sgx = 0;

    /* phase 3 logic */
    if (can_dss_render_all(hwc_dev, &num)) {
        /* All layers can be handled by the DSS -- don't use SGX for composition */
        hwc_dev->use_sgx = 0;
        hwc_dev->swap_rb = num.BGR != 0;
    } else {
        /* Use SGX for composition plus first 3 layers that are DSS renderable */
        hwc_dev->use_sgx = 1;
        hwc_dev->swap_rb = is_BGR_format(hwc_dev->fb_dev->base.format);
    }

    /* setup pipes */
    dsscomp->num_ovls = hwc_dev->use_sgx;
    int z = 0;
    int fb_z = -1;
    int scaled_gfx = 0;
    int ix_docking = -1;

    /* set up if DSS layers */
    unsigned int mem_used = 0;
    hwc_dev->ovls_blending = 0;
    for (i = 0; list && i < list->numHwLayers; i++) {
        hwc_layer_t *layer = &list->hwLayers[i];
        IMG_native_handle_t *handle = (IMG_native_handle_t *)layer->handle;

        if (dsscomp->num_ovls < num.max_hw_overlays &&
            can_dss_render_layer(hwc_dev, layer) &&
            (!hwc_dev->force_sgx ||
             /* render protected and dockable layers via DSS */
             is_protected(layer) ||
             (hwc_dev->ext.current.docking && hwc_dev->ext.current.enabled && dockable(layer))) &&
            mem_used + mem1d(handle) < MAX_TILER_SLOT &&
            /* can't have a transparent overlay in the middle of the framebuffer stack */
            !(is_BLENDED(layer) && fb_z >= 0)) {

            /* render via DSS overlay */
            mem_used += mem1d(handle);
            layer->compositionType = HWC_OVERLAY;

            /* clear FB above all opaque layers if rendering via SGX */
            if (hwc_dev->use_sgx && !is_BLENDED(layer))
                layer->hints |= HWC_HINT_CLEAR_FB;
            /* see if any of the (non-backmost) overlays are doing blending */
            else if (is_BLENDED(layer) && i > 0)
                hwc_dev->ovls_blending = 1;

            hwc_dev->buffers[dsscomp->num_ovls] = layer->handle;

            omap4_hwc_setup_layer(hwc_dev,
                                  &dsscomp->ovls[dsscomp->num_ovls],
                                  layer,
                                  z,
                                  handle->iFormat,
                                  handle->iWidth,
                                  handle->iHeight);

            dsscomp->ovls[dsscomp->num_ovls].cfg.ix = dsscomp->num_ovls;
            dsscomp->ovls[dsscomp->num_ovls].addressing = OMAP_DSS_BUFADDR_LAYER_IX;
            dsscomp->ovls[dsscomp->num_ovls].ba = dsscomp->num_ovls;

            /* ensure GFX layer is never scaled */
            if (dsscomp->num_ovls == 0) {
                scaled_gfx = scaled(layer) || is_NV12(handle);
            } else if (scaled_gfx && !scaled(layer) && !is_NV12(handle)) {
                /* swap GFX layer with this one */
                dsscomp->ovls[dsscomp->num_ovls].cfg.ix = 0;
                dsscomp->ovls[0].cfg.ix = dsscomp->num_ovls;
                scaled_gfx = 0;
            }

            /* remember largest dockable layer */
            if (dockable(layer) &&
                (ix_docking < 0 ||
                 display_area(&dsscomp->ovls[dsscomp->num_ovls]) > display_area(&dsscomp->ovls[ix_docking])))
                ix_docking = dsscomp->num_ovls;

            dsscomp->num_ovls++;
            z++;
        } else if (hwc_dev->use_sgx) {
            if (fb_z < 0) {
                /* NOTE: we are not handling transparent cutout for now */
                fb_z = z;
                z++;
            } else {
                /* move fb z-order up (by lowering dss layers) */
                while (fb_z < z - 1)
                    dsscomp->ovls[1 + fb_z++].cfg.zorder--;
            }
        }
    }

    /* if scaling GFX (e.g. only 1 scaled surface) use a VID pipe */
    if (scaled_gfx)
        dsscomp->ovls[0].cfg.ix = dsscomp->num_ovls;

    if (hwc_dev->use_sgx) {
        /* assign a z-layer for fb */
        if (fb_z < 0) {
            if (num.composited_layers)
                ALOGE("**** should have assigned z-layer for fb");
            fb_z = z++;
        }

        hwc_dev->buffers[0] = NULL;
        omap4_hwc_setup_layer_base(&dsscomp->ovls[0].cfg, fb_z,
                                   hwc_dev->fb_dev->base.format,
                                   1,   /* FB is always premultiplied */
                                   hwc_dev->fb_dev->base.width,
                                   hwc_dev->fb_dev->base.height);
        dsscomp->ovls[0].cfg.pre_mult_alpha = 1;
        dsscomp->ovls[0].addressing = OMAP_DSS_BUFADDR_LAYER_IX;
        dsscomp->ovls[0].ba = 0;
    }

    /* mirror layers */
    hwc_dev->post2_layers = dsscomp->num_ovls;

    omap4_hwc_ext_t *ext = &hwc_dev->ext;
    if (ext->current.enabled && hwc_dev->ext_ovls) {
        if (ext->current.docking && ix_docking >= 0) {
            if (clone_external_layer(hwc_dev, ix_docking) == 0)
                dsscomp->ovls[dsscomp->num_ovls - 1].cfg.zorder = z++;
        } else if (ext->current.docking && ix_docking < 0 && ext->force_dock) {
            ix_docking = dsscomp->num_ovls;
            struct dss2_ovl_info *oi = &dsscomp->ovls[ix_docking];
            omap4_hwc_setup_layer_base(&oi->cfg, 0, HAL_PIXEL_FORMAT_BGRA_8888, 1,
                                       dock_image.width, dock_image.height);
            oi->cfg.stride = dock_image.rowbytes;
            if (clone_external_layer(hwc_dev, ix_docking) == 0) {
                oi->addressing = OMAP_DSS_BUFADDR_FB;
                oi->ba = 0;
                z++;
            }
        } else if (!ext->current.docking) {
            int res = 0;

            /* reset mode if we are coming from docking */
            if (ext->last.docking)
                res = setup_mirroring(hwc_dev);

            /* mirror all layers */
            for (ix = 0; res == 0 && ix < hwc_dev->post2_layers; ix++) {
                if (clone_layer(hwc_dev, ix))
                    break;
                z++;
            }
        }
    }
    ext->last = ext->current;

    if (z != dsscomp->num_ovls || dsscomp->num_ovls > MAX_HW_OVERLAYS)
        ALOGE("**** used %d z-layers for %d overlays\n", z, dsscomp->num_ovls);

    /* verify all z-orders and overlay indices are distinct */
    for (i = z = ix = 0; i < dsscomp->num_ovls; i++) {
        struct dss2_ovl_cfg *c = &dsscomp->ovls[i].cfg;

        if (z & (1 << c->zorder))
            ALOGE("**** used z-order #%d multiple times", c->zorder);
        if (ix & (1 << c->ix))
            ALOGE("**** used ovl index #%d multiple times", c->ix);
        z |= 1 << c->zorder;
        ix |= 1 << c->ix;
    }
    dsscomp->mode = DSSCOMP_SETUP_DISPLAY;
    dsscomp->mgrs[0].ix = 0;
    dsscomp->mgrs[0].alpha_blending = 1;
    dsscomp->mgrs[0].swap_rb = hwc_dev->swap_rb;
    dsscomp->num_mgrs = 1;

    if (ext->current.enabled || hwc_dev->last_ext_ovls) {
        dsscomp->mgrs[1] = dsscomp->mgrs[0];
        dsscomp->mgrs[1].ix = 1;
        dsscomp->num_mgrs++;
        hwc_dev->ext_ovls = dsscomp->num_ovls - hwc_dev->post2_layers;
    }

    if (debug) {
        ALOGD("prepare (%d) - %s (comp=%d, poss=%d/%d scaled, RGB=%d,BGR=%d,NV12=%d) (ext=%s%s%ddeg%s %dex/%dmx (last %dex,%din)\n",
             dsscomp->sync_id,
             hwc_dev->use_sgx ? "SGX+OVL" : "all-OVL",
             num.composited_layers,
             num.possible_overlay_layers, num.scaled_layers,
             num.RGB, num.BGR, num.NV12,
             ext->on_tv ? "tv+" : "",
             ext->current.enabled ? ext->current.docking ? "dock+" : "mirror+" : "OFF+",
             ext->current.rotation * 90,
             ext->current.hflip ? "+hflip" : "",
             hwc_dev->ext_ovls, num.max_hw_overlays, hwc_dev->last_ext_ovls, hwc_dev->last_int_ovls);
    }

    pthread_mutex_unlock(&hwc_dev->lock);
    return 0;
}

static void omap4_hwc_reset_screen(omap4_hwc_device_t *hwc_dev)
{
    static int first_set = 1;
    int ret;

    if (first_set) {
        first_set = 0;
        struct dsscomp_setup_dispc_data d = {
            .num_mgrs = 1,
        };
        /* remove bootloader image from the screen as blank/unblank does not change the composition */
        ret = ioctl(hwc_dev->dsscomp_fd, DSSCIOC_SETUP_DISPC, &d);
        if (ret)
            ALOGW("failed to remove bootloader image");

        /* blank and unblank fd to make sure display is properly programmed on boot.
         * This is needed because the bootloader can not be trusted.
         */
        ret = ioctl(hwc_dev->fb_fd, FBIOBLANK, FB_BLANK_POWERDOWN);
        if (ret)
            ALOGW("failed to blank display");

        ret = ioctl(hwc_dev->fb_fd, FBIOBLANK, FB_BLANK_UNBLANK);
        if (ret)
            ALOGW("failed to blank display");
    }
}

static int omap4_hwc_set(struct hwc_composer_device *dev, hwc_display_t dpy,
               hwc_surface_t sur, hwc_layer_list_t* list)
{
    omap4_hwc_device_t *hwc_dev = (omap4_hwc_device_t *)dev;
    struct dsscomp_setup_dispc_data *dsscomp = &hwc_dev->dsscomp_data;
    int err = 0;
    int invalidate;

    pthread_mutex_lock(&hwc_dev->lock);

    omap4_hwc_reset_screen(hwc_dev);

    invalidate = hwc_dev->ext_ovls_wanted && !hwc_dev->ext_ovls;

    if (debug)
        dump_set_info(hwc_dev, list);

    if (dpy && sur) {
        // list can be NULL which means hwc is temporarily disabled.
        // however, if dpy and sur are null it means we're turning the
        // screen off. no shall not call eglSwapBuffers() in that case.

        if (hwc_dev->use_sgx) {
            if (!eglSwapBuffers((EGLDisplay)dpy, (EGLSurface)sur)) {
                ALOGE("eglSwapBuffers error");
                err = HWC_EGL_ERROR;
                goto err_out;
            }
        }

        //dump_dsscomp(dsscomp);

        // signal the event thread that a post has happened
        write(hwc_dev->pipe_fds[1], "s", 1);
        if (hwc_dev->force_sgx > 0)
            hwc_dev->force_sgx--;

        err = hwc_dev->fb_dev->Post2((framebuffer_device_t *)hwc_dev->fb_dev,
                                 hwc_dev->buffers,
                                 hwc_dev->post2_layers,
                                 dsscomp, sizeof(*dsscomp));
    }
    hwc_dev->last_ext_ovls = hwc_dev->ext_ovls;
    hwc_dev->last_int_ovls = hwc_dev->post2_layers;
    if (err)
        ALOGE("Post2 error");

err_out:
    pthread_mutex_unlock(&hwc_dev->lock);

    if (invalidate && hwc_dev->procs && hwc_dev->procs->invalidate)
        hwc_dev->procs->invalidate(hwc_dev->procs);

    return err;
}

static void omap4_hwc_dump(struct hwc_composer_device *dev, char *buff, int buff_len)
{
    omap4_hwc_device_t *hwc_dev = (omap4_hwc_device_t *)dev;
    struct dsscomp_setup_dispc_data *dsscomp = &hwc_dev->dsscomp_data;
    struct dump_buf log = {
        .buf = buff,
        .buf_len = buff_len,
    };
    int i;

    dump_printf(&log, "omap4_hwc %d:\n", dsscomp->num_ovls);
    dump_printf(&log, "  idle timeout: %dms\n", hwc_dev->idle);

    for (i = 0; i < dsscomp->num_ovls; i++) {
        struct dss2_ovl_cfg *cfg = &dsscomp->ovls[i].cfg;

        dump_printf(&log, "  layer %d:\n", i);
        dump_printf(&log, "     enabled: %s\n",
                          cfg->enabled ? "true" : "false");
        dump_printf(&log, "     buff: %p %dx%d stride: %d\n",
                          hwc_dev->buffers[i], cfg->width, cfg->height, cfg->stride);
        dump_printf(&log, "     src: (%d,%d) %dx%d\n",
                          cfg->crop.x, cfg->crop.y, cfg->crop.w, cfg->crop.h);
        dump_printf(&log, "     dst: (%d,%d) %dx%d\n",
                          cfg->win.x, cfg->win.y, cfg->win.w, cfg->win.h);
        dump_printf(&log, "     ix: %d\n", cfg->ix);
        dump_printf(&log, "     zorder: %d\n\n", cfg->zorder);
    }
}

static void free_png_image(omap4_hwc_device_t *hwc_dev, struct omap4_hwc_img *img)
{
    memset(img, 0, sizeof(*img));
}

static int load_png_image(omap4_hwc_device_t *hwc_dev, char *path, struct omap4_hwc_img *img)
{
    void *ptr = NULL;
    png_bytepp row_pointers = NULL;

    FILE *fd = fopen(path, "rb");
    if (!fd) {
        ALOGE("failed to open PNG file %s: (%d)", path, errno);
        return -EINVAL;
    }

    const int SIZE_PNG_HEADER = 8;
    __u8 header[SIZE_PNG_HEADER];
    fread(header, 1, SIZE_PNG_HEADER, fd);
    if (png_sig_cmp(header, 0, SIZE_PNG_HEADER)) {
        ALOGE("%s is not a PNG file", path);
        goto fail;
    }

    png_structp png_ptr = png_create_read_struct(PNG_LIBPNG_VER_STRING, NULL, NULL, NULL);
    if (!png_ptr)
         goto fail_alloc;
    png_infop info_ptr = png_create_info_struct(png_ptr);
    if (!info_ptr)
         goto fail_alloc;

    if (setjmp(png_jmpbuf(png_ptr)))
        goto fail_alloc;

    png_init_io(png_ptr, fd);
    png_set_sig_bytes(png_ptr, SIZE_PNG_HEADER);
    png_set_user_limits(png_ptr, limits.max_width, limits.max_height);
    png_read_info(png_ptr, info_ptr);

    __u8 bit_depth = png_get_bit_depth(png_ptr, info_ptr);
    __u32 width = png_get_image_width(png_ptr, info_ptr);
    __u32 height = png_get_image_height(png_ptr, info_ptr);
    __u8 color_type = png_get_color_type(png_ptr, info_ptr);

    switch (color_type) {
    case PNG_COLOR_TYPE_PALETTE:
        png_set_palette_to_rgb(png_ptr);
        png_set_filler(png_ptr, 128, PNG_FILLER_AFTER);
        break;
    case PNG_COLOR_TYPE_GRAY:
        if (bit_depth < 8) {
            png_set_expand_gray_1_2_4_to_8(png_ptr);
            if (png_get_valid(png_ptr, info_ptr, PNG_INFO_tRNS))
                png_set_tRNS_to_alpha(png_ptr);
        } else {
            png_set_filler(png_ptr, 128, PNG_FILLER_AFTER);
        }
        /* fall through */
    case PNG_COLOR_TYPE_GRAY_ALPHA:
        png_set_gray_to_rgb(png_ptr);
        break;
    case PNG_COLOR_TYPE_RGB:
        png_set_filler(png_ptr, 128, PNG_FILLER_AFTER);
        /* fall through */
    case PNG_COLOR_TYPE_RGB_ALPHA:
        png_set_bgr(png_ptr);
        break;
    default:
        ALOGE("unsupported PNG color: %x", color_type);
        goto fail_alloc;
    }

    if (bit_depth == 16)
        png_set_strip_16(png_ptr);

    const int bpp = 4;
    img->size = ALIGN(width * height * bpp, 4096);
    if (img->size > hwc_dev->img_mem_size) {
        ALOGE("image does not fit into framebuffer area (%d > %d)", img->size, hwc_dev->img_mem_size);
        goto fail_alloc;
    }
    img->ptr = hwc_dev->img_mem_ptr;

    row_pointers = calloc(height, sizeof(*row_pointers));
    if (!row_pointers) {
        ALOGE("failed to allocate row pointers");
        goto fail_alloc;
    }
    __u32 i;
    for (i = 0; i < height; i++)
        row_pointers[i] = img->ptr + i * width * bpp;
    png_set_rows(png_ptr, info_ptr, row_pointers);
    png_read_update_info(png_ptr, info_ptr);
    img->rowbytes = png_get_rowbytes(png_ptr, info_ptr);

    png_read_image(png_ptr, row_pointers);
    png_read_end(png_ptr, NULL);
    free(row_pointers);
    png_destroy_read_struct(&png_ptr, &info_ptr, NULL);
    fclose(fd);
    img->width = width;
    img->height = height;
    return 0;

fail_alloc:
    free_png_image(hwc_dev, img);
    free(row_pointers);
    if (!png_ptr || !info_ptr)
        ALOGE("failed to allocate PNG structures");
    png_destroy_read_struct(&png_ptr, &info_ptr, NULL);
fail:
    fclose(fd);
    return -EINVAL;
}


static int omap4_hwc_device_close(hw_device_t* device)
{
    omap4_hwc_device_t *hwc_dev = (omap4_hwc_device_t *) device;;

    if (hwc_dev) {
        if (hwc_dev->dsscomp_fd >= 0)
            close(hwc_dev->dsscomp_fd);
        if (hwc_dev->hdmi_fb_fd >= 0)
            close(hwc_dev->hdmi_fb_fd);
        if (hwc_dev->fb_fd >= 0)
            close(hwc_dev->fb_fd);
        /* pthread will get killed when parent process exits */
        pthread_mutex_destroy(&hwc_dev->lock);
        free(hwc_dev);
    }

    return 0;
}

static int omap4_hwc_open_fb_hal(IMG_framebuffer_device_public_t **fb_dev)
{
    const struct hw_module_t *psModule;
    IMG_gralloc_module_public_t *psGrallocModule;
    int err;

    err = hw_get_module(GRALLOC_HARDWARE_MODULE_ID, &psModule);
    psGrallocModule = (IMG_gralloc_module_public_t *) psModule;

    if(err)
        goto err_out;

    if (strcmp(psGrallocModule->base.common.author, "Imagination Technologies")) {
        err = -EINVAL;
        goto err_out;
    }

    *fb_dev = psGrallocModule->psFrameBufferDevice;

    return 0;

err_out:
    ALOGE("Composer HAL failed to load compatible Graphics HAL");
    return err;
}

static void handle_hotplug(omap4_hwc_device_t *hwc_dev)
{
    omap4_hwc_ext_t *ext = &hwc_dev->ext;
    __u8 state = ext->hdmi_state;

    pthread_mutex_lock(&hwc_dev->lock);
    ext->dock.enabled = ext->mirror.enabled = 0;
    if (state) {
        /* check whether we can clone and/or dock */
        char value[PROPERTY_VALUE_MAX];
        property_get("persist.hwc.docking.enabled", value, "1");
        ext->dock.enabled = atoi(value) > 0;
        property_get("persist.hwc.mirroring.enabled", value, "1");
        ext->mirror.enabled = atoi(value) > 0;
        property_get("persist.hwc.avoid_mode_change", value, "1");
        ext->avoid_mode_change = atoi(value) > 0;

        /* get cloning transformation */
        property_get("persist.hwc.docking.transform", value, "0");
        ext->dock.rotation = atoi(value) & EXT_ROTATION;
        ext->dock.hflip = (atoi(value) & EXT_HFLIP) > 0;
        ext->dock.docking = 1;
        property_get("persist.hwc.mirroring.transform", value, hwc_dev->fb_dev->base.height > hwc_dev->fb_dev->base.width ? "3" : "0");
        ext->mirror.rotation = atoi(value) & EXT_ROTATION;
        ext->mirror.hflip = (atoi(value) & EXT_HFLIP) > 0;
        ext->mirror.docking = 0;

        if (ext->force_dock) {
            /* restrict to docking with no transform */
            ext->mirror.enabled = 0;
            ext->dock.rotation = 0;
            ext->dock.hflip = 0;

            if (!dock_image.rowbytes) {
                property_get("persist.hwc.dock_image", value, "/vendor/res/images/dock/dock.png");
                load_png_image(hwc_dev, value, &dock_image);
            }
        }

        /* select best mode for mirroring */
        if (ext->mirror.enabled) {
            ext->current = ext->mirror;
            ext->mirror_mode = 0;
            if (setup_mirroring(hwc_dev) == 0) {
                ext->mirror_mode = ext->last_mode;
                ioctl(hwc_dev->hdmi_fb_fd, FBIOBLANK, FB_BLANK_UNBLANK);
            } else
                ext->mirror.enabled = 0;
        }
    } else {
        ext->last_mode = 0;
    }
    ALOGI("external display changed (state=%d, mirror={%s tform=%ddeg%s}, dock={%s tform=%ddeg%s%s}, tv=%d", state,
         ext->mirror.enabled ? "enabled" : "disabled",
         ext->mirror.rotation * 90,
         ext->mirror.hflip ? "+hflip" : "",
         ext->dock.enabled ? "enabled" : "disabled",
         ext->dock.rotation * 90,
         ext->dock.hflip ? "+hflip" : "",
         ext->force_dock ? " forced" : "",
         ext->on_tv);

    pthread_mutex_unlock(&hwc_dev->lock);

    if (hwc_dev->procs && hwc_dev->procs->invalidate)
            hwc_dev->procs->invalidate(hwc_dev->procs);
}

static void handle_uevents(omap4_hwc_device_t *hwc_dev, const char *s)
{
    int dock = !strcmp(s, "change@/devices/virtual/switch/dock");
    if (!dock &&
        strcmp(s, "change@/devices/virtual/switch/hdmi"))
        return;

    s += strlen(s) + 1;

    while(*s) {
        if (!strncmp(s, "SWITCH_STATE=", strlen("SWITCH_STATE="))) {
            int state = atoi(s + strlen("SWITCH_STATE="));
            if (dock)
                hwc_dev->ext.force_dock = state == 1;
            else
                hwc_dev->ext.hdmi_state = state == 1;
            handle_hotplug(hwc_dev);
        }

        s += strlen(s) + 1;
    }
}

static void *omap4_hwc_hdmi_thread(void *data)
{
    omap4_hwc_device_t *hwc_dev = data;
    static char uevent_desc[4096];
    struct pollfd fds[2];
    int invalidate = 0;
    int timeout;
    int err;

    uevent_init();

    fds[0].fd = uevent_get_fd();
    fds[0].events = POLLIN;
    fds[1].fd = hwc_dev->pipe_fds[0];
    fds[1].events = POLLIN;

    timeout = hwc_dev->idle ? hwc_dev->idle : -1;

    memset(uevent_desc, 0, sizeof(uevent_desc));

    do {
        err = poll(fds, hwc_dev->idle ? 2 : 1, timeout);

        if (err == 0) {
            if (hwc_dev->idle) {
                if (hwc_dev->procs && hwc_dev->procs->invalidate) {
                    pthread_mutex_lock(&hwc_dev->lock);
                    invalidate = !hwc_dev->force_sgx && hwc_dev->ovls_blending;
                    if (invalidate) {
                        hwc_dev->force_sgx = 2;
                    }
                    pthread_mutex_unlock(&hwc_dev->lock);

                    if (invalidate) {
                        hwc_dev->procs->invalidate(hwc_dev->procs);
                        timeout = -1;
                    }
                }

                continue;
            }
        }

        if (err == -1) {
            if (errno != EINTR)
                ALOGE("event error: %m");
            continue;
        }

        if (hwc_dev->idle && fds[1].revents & POLLIN) {
            char c;
            read(hwc_dev->pipe_fds[0], &c, 1);
            if (!hwc_dev->force_sgx)
                timeout = hwc_dev->idle ? hwc_dev->idle : -1;
        }

        if (fds[0].revents & POLLIN) {
            /* keep last 2 zeroes to ensure double 0 termination */
            uevent_next_event(uevent_desc, sizeof(uevent_desc) - 2);
            handle_uevents(hwc_dev, uevent_desc);
        }
    } while (1);

    return NULL;
}

static void omap4_hwc_registerProcs(struct hwc_composer_device* dev,
                                    hwc_procs_t const* procs)
{
    omap4_hwc_device_t *hwc_dev = (omap4_hwc_device_t *) dev;

    hwc_dev->procs = (typeof(hwc_dev->procs)) procs;
}

static int omap4_hwc_device_open(const hw_module_t* module, const char* name,
                hw_device_t** device)
{
    omap4_hwc_module_t *hwc_mod = (omap4_hwc_module_t *)module;
    omap4_hwc_device_t *hwc_dev;
    int err = 0;

    if (strcmp(name, HWC_HARDWARE_COMPOSER)) {
        return -EINVAL;
    }

    if (!hwc_mod->fb_dev) {
        err = omap4_hwc_open_fb_hal(&hwc_mod->fb_dev);
        if (err)
            return err;

        if (!hwc_mod->fb_dev) {
            ALOGE("Framebuffer HAL not opened before HWC");
            return -EFAULT;
        }
        hwc_mod->fb_dev->bBypassPost = 1;
    }

    hwc_dev = (omap4_hwc_device_t *)malloc(sizeof(*hwc_dev));
    if (hwc_dev == NULL)
        return -ENOMEM;

    memset(hwc_dev, 0, sizeof(*hwc_dev));

    hwc_dev->base.common.tag = HARDWARE_DEVICE_TAG;
    hwc_dev->base.common.version = HWC_DEVICE_API_VERSION;
    hwc_dev->base.common.module = (hw_module_t *)module;
    hwc_dev->base.common.close = omap4_hwc_device_close;
    hwc_dev->base.prepare = omap4_hwc_prepare;
    hwc_dev->base.set = omap4_hwc_set;
    hwc_dev->base.dump = omap4_hwc_dump;
    hwc_dev->base.registerProcs = omap4_hwc_registerProcs;
    hwc_dev->fb_dev = hwc_mod->fb_dev;
    *device = &hwc_dev->base.common;

    hwc_dev->dsscomp_fd = open("/dev/dsscomp", O_RDWR);
    if (hwc_dev->dsscomp_fd < 0) {
        ALOGE("failed to open dsscomp (%d)", errno);
        err = -errno;
        goto done;
    }

    hwc_dev->hdmi_fb_fd = open("/dev/graphics/fb1", O_RDWR);
    if (hwc_dev->hdmi_fb_fd < 0) {
        ALOGE("failed to open hdmi fb (%d)", errno);
        err = -errno;
        goto done;
    }

    hwc_dev->fb_fd = open("/dev/graphics/fb0", O_RDWR);
    if (hwc_dev->fb_fd < 0) {
        ALOGE("failed to open fb (%d)", errno);
        err = -errno;
        goto done;
    }

    struct fb_fix_screeninfo fix;
    if (ioctl(hwc_dev->fb_fd, FBIOGET_FSCREENINFO, &fix)) {
        ALOGE("failed to get fb info (%d)", errno);
        err = -errno;
        goto done;
    }

    hwc_dev->img_mem_size = fix.smem_len;
    hwc_dev->img_mem_ptr = mmap(NULL, fix.smem_len, PROT_WRITE, MAP_SHARED, hwc_dev->fb_fd, 0);
    if (hwc_dev->img_mem_ptr == MAP_FAILED) {
        ALOGE("failed to map fb memory");
        err = -errno;
        goto done;
    }

    hwc_dev->buffers = malloc(sizeof(buffer_handle_t) * MAX_HW_OVERLAYS);
    if (!hwc_dev->buffers) {
        err = -ENOMEM;
        goto done;
    }

    int ret = ioctl(hwc_dev->dsscomp_fd, DSSCIOC_QUERY_DISPLAY, &hwc_dev->fb_dis);
    if (ret) {
        ALOGE("failed to get display info (%d): %m", errno);
        err = -errno;
        goto done;
    }
    hwc_dev->ext.lcd_xpy = (float) hwc_dev->fb_dis.width_in_mm / hwc_dev->fb_dis.timings.x_res /
                            hwc_dev->fb_dis.height_in_mm       * hwc_dev->fb_dis.timings.y_res;

    if (pipe(hwc_dev->pipe_fds) == -1) {
            ALOGE("failed to event pipe (%d): %m", errno);
            err = -errno;
            goto done;
    }

    if (pthread_mutex_init(&hwc_dev->lock, NULL)) {
        ALOGE("failed to create mutex (%d): %m", errno);
        err = -errno;
        goto done;
    }
    if (pthread_create(&hwc_dev->hdmi_thread, NULL, omap4_hwc_hdmi_thread, hwc_dev))
    {
        ALOGE("failed to create HDMI listening thread (%d): %m", errno);
        err = -errno;
        goto done;
    }

    /* get debug properties */

    /* see if hwc is enabled at all */
    char value[PROPERTY_VALUE_MAX];
    property_get("debug.hwc.rgb_order", value, "1");
    hwc_dev->flags_rgb_order = atoi(value);
    property_get("debug.hwc.nv12_only", value, "0");
    hwc_dev->flags_nv12_only = atoi(value);
    property_get("debug.hwc.idle", value, "250");
    hwc_dev->idle = atoi(value);

    /* get the board specific clone properties */
    /* 0:0:1280:720 */
    if (property_get("persist.hwc.mirroring.region", value, "") <= 0 ||
        sscanf(value, "%d:%d:%d:%d",
               &hwc_dev->ext.mirror_region.left, &hwc_dev->ext.mirror_region.top,
               &hwc_dev->ext.mirror_region.right, &hwc_dev->ext.mirror_region.bottom) != 4 ||
        hwc_dev->ext.mirror_region.left >= hwc_dev->ext.mirror_region.right ||
        hwc_dev->ext.mirror_region.top >= hwc_dev->ext.mirror_region.bottom) {
        struct hwc_rect fb_region = { .right = hwc_dev->fb_dev->base.width, .bottom = hwc_dev->fb_dev->base.height };
        hwc_dev->ext.mirror_region = fb_region;
    }
    ALOGI("clone region is set to (%d,%d) to (%d,%d)",
         hwc_dev->ext.mirror_region.left, hwc_dev->ext.mirror_region.top,
         hwc_dev->ext.mirror_region.right, hwc_dev->ext.mirror_region.bottom);

    /* read switch state */
    int sw_fd = open("/sys/class/switch/hdmi/state", O_RDONLY);
    if (sw_fd >= 0) {
        char value;
        if (read(sw_fd, &value, 1) == 1)
            hwc_dev->ext.hdmi_state = value == '1';
        close(sw_fd);
    }
    sw_fd = open("/sys/class/switch/dock/state", O_RDONLY);
    if (sw_fd >= 0) {
        char value;
        if (read(sw_fd, &value, 1) == 1)
            hwc_dev->ext.force_dock = value == '1';
        close(sw_fd);
    }
    handle_hotplug(hwc_dev);

    ALOGI("omap4_hwc_device_open(rgb_order=%d nv12_only=%d)",
        hwc_dev->flags_rgb_order, hwc_dev->flags_nv12_only);

done:
    if (err && hwc_dev) {
        if (hwc_dev->dsscomp_fd >= 0)
            close(hwc_dev->dsscomp_fd);
        if (hwc_dev->hdmi_fb_fd >= 0)
            close(hwc_dev->hdmi_fb_fd);
        if (hwc_dev->fb_fd >= 0)
            close(hwc_dev->fb_fd);
        pthread_mutex_destroy(&hwc_dev->lock);
        free(hwc_dev->buffers);
        free(hwc_dev);
    }

    return err;
}

static struct hw_module_methods_t omap4_hwc_module_methods = {
    .open = omap4_hwc_device_open,
};

omap4_hwc_module_t HAL_MODULE_INFO_SYM = {
    .base = {
        .common = {
            .tag =                  HARDWARE_MODULE_TAG,
            .module_api_version =   HWC_MODULE_API_VERSION,
            .hal_api_version =      HARDWARE_HAL_API_VERSION,
            .id =                   HWC_HARDWARE_MODULE_ID,
            .name =                 "OMAP 44xx Hardware Composer HAL",
            .author =               "Texas Instruments",
            .methods =              &omap4_hwc_module_methods,
        },
    },
};<|MERGE_RESOLUTION|>--- conflicted
+++ resolved
@@ -831,13 +831,8 @@
 {
     struct _qdis {
         struct dsscomp_display_info dis;
-<<<<<<< HEAD
-        struct dsscomp_videomode modedb[16];
+        struct dsscomp_videomode modedb[32];
     } d = { .dis = { .ix = 1 } };
-=======
-        struct dsscomp_videomode modedb[32];
-    } d = { .dis = { .ix = dis_ix } };
->>>>>>> f56e5739
     omap4_hwc_ext_t *ext = &hwc_dev->ext;
 
     d.dis.modedb_len = sizeof(d.modedb) / sizeof(*d.modedb);
