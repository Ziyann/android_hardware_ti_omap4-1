/*
 * Copyright (C) Texas Instruments - http://www.ti.com/
 *
 * Licensed under the Apache License, Version 2.0 (the "License");
 * you may not use this file except in compliance with the License.
 * You may obtain a copy of the License at
 *
 *      http://www.apache.org/licenses/LICENSE-2.0
 *
 * Unless required by applicable law or agreed to in writing, software
 * distributed under the License is distributed on an "AS IS" BASIS,
 * WITHOUT WARRANTIES OR CONDITIONS OF ANY KIND, either express or implied.
 * See the License for the specific language governing permissions and
 * limitations under the License.
 */

#include <errno.h>
#include <malloc.h>
#include <stdlib.h>
#include <stdarg.h>
#include <stdbool.h>
#include <fcntl.h>
#include <poll.h>
#include <sys/ioctl.h>
#include <sys/resource.h>

#include <cutils/properties.h>
#include <cutils/log.h>
#include <cutils/native_handle.h>
#define HWC_REMOVE_DEPRECATED_VERSIONS 1
#include <hardware/hardware.h>
#include <hardware/hwcomposer.h>
#include <hardware_legacy/uevent.h>
#include <system/graphics.h>
#include <ui/S3DFormat.h>
#include <utils/Timers.h>
#include <EGL/egl.h>
#include <edid_parser.h>

#include <linux/fb.h>
#include <linux/omapfb.h>
#include <ion/ion.h>

#include "hwc_dev.h"
#include "dock_image.h"
#include "sw_vsync.h"

#define min(a, b) ( { typeof(a) __a = (a), __b = (b); __a < __b ? __a : __b; } )
#define max(a, b) ( { typeof(a) __a = (a), __b = (b); __a > __b ? __a : __b; } )
#define swap(a, b) do { typeof(a) __a = (a); (a) = (b); (b) = __a; } while (0)

#define WIDTH(rect) ((rect).right - (rect).left)
#define HEIGHT(rect) ((rect).bottom - (rect).top)

#define DIV_ROUND_UP(a, b) (((a) + (b) - 1) / (b))

#define MAX_HWC_LAYERS 32
#define MAX_HW_OVERLAYS 4
#define NUM_NONSCALING_OVERLAYS 1
#define NUM_EXT_DISPLAY_BACK_BUFFERS 2
#define ASPECT_RATIO_TOLERANCE 0.02f

/* used by property settings */
enum {
    EXT_ROTATION    = 3,        /* rotation while mirroring */
    EXT_HFLIP       = (1 << 2), /* flip l-r on output (after rotation) */
};

<<<<<<< HEAD
enum bltpolicy {
    BLTPOLICY_DISABLED = 0,
    BLTPOLICY_DEFAULT = 1,    /* Default blit policy */
    BLTPOLICY_ALL,            /* Test mode to attempt to blit all */
};

enum bltmode {
    BLTMODE_PAINT = 0,    /* Attempt to blit layer by layer */
    BLTMODE_REGION = 1,   /* Attempt to blit layers via regions */
};

/* ARGB image */
struct omap4_hwc_img {
    int width;
    int height;
    int rowbytes;
    int size;
    unsigned char *ptr;
} dock_image = { .rowbytes = 0 };

struct omap4_hwc_module {
    hwc_module_t base;

    IMG_framebuffer_device_public_t *fb_dev;
};
typedef struct omap4_hwc_module omap4_hwc_module_t;

struct counts {
    unsigned int possible_overlay_layers;
    unsigned int composited_layers;
    unsigned int scaled_layers;
    unsigned int RGB;
    unsigned int BGR;
    unsigned int NV12;
    unsigned int dockable;
    unsigned int protected;

    unsigned int max_hw_overlays;
    unsigned int max_scaling_overlays;
    unsigned int mem;
    unsigned int s3d;
};

struct omap4_hwc_device {
    /* static data */
    hwc_composer_device_1_t base;
    hwc_procs_t *procs;
    pthread_t hdmi_thread;
    pthread_mutex_t lock;

    IMG_framebuffer_device_public_t *fb_dev;
    struct dsscomp_display_info fb_dis;
    int fb_fd;                  /* file descriptor for /dev/fb0 */
    int dsscomp_fd;             /* file descriptor for /dev/dsscomp */
    int hdmi_fb_fd;             /* file descriptor for /dev/fb1 */
    int pipe_fds[2];            /* pipe to event thread */

    int img_mem_size;           /* size of fb for hdmi */
    void *img_mem_ptr;          /* start of fb for hdmi */

    int flags_rgb_order;
    int flags_nv12_only;
    float upscaled_nv12_limit;

    int on_tv;                  /* using a tv */
    int force_sgx;
    omap4_hwc_ext_t ext;        /* external mirroring data */
    int idle;

    float primary_m[2][3];          /* internal transformation matrix */
    int primary_transform;
    int primary_rotation;
    hwc_rect_t primary_region;

    buffer_handle_t *buffers;
    int use_sgx;
    int swap_rb;
    unsigned int post2_layers; /* Buffers used with DSS pipes*/
    unsigned int post2_blit_buffers; /* Buffers used with blit */
    int ext_ovls;               /* # of overlays on external display for current composition */
    int ext_ovls_wanted;        /* # of overlays that should be on external display for current composition */
    int last_ext_ovls;          /* # of overlays on external/internal display for last composition */
    int last_int_ovls;

    enum S3DLayoutType s3d_input_type;
    enum S3DLayoutOrder s3d_input_order;

    enum bltmode blt_mode;
    enum bltpolicy blt_policy;

    int blit_flags;
    int blit_num;
    struct omap_hwc_data comp_data; /* This is a kernel data structure */
    struct rgz_blt_entry blit_ops[RGZ_MAX_BLITS];
    struct counts stats;
    int    ion_fd;
    struct ion_handle *ion_handles[2];

};
typedef struct omap4_hwc_device omap4_hwc_device_t;

=======
>>>>>>> c0ed577b
#define HAL_FMT(f) ((f) == HAL_PIXEL_FORMAT_TI_NV12 ? "NV12" : \
                    (f) == HAL_PIXEL_FORMAT_TI_NV12_1D ? "NV12" : \
                    (f) == HAL_PIXEL_FORMAT_YV12 ? "YV12" : \
                    (f) == HAL_PIXEL_FORMAT_BGRX_8888 ? "xRGB32" : \
                    (f) == HAL_PIXEL_FORMAT_RGBX_8888 ? "xBGR32" : \
                    (f) == HAL_PIXEL_FORMAT_BGRA_8888 ? "ARGB32" : \
                    (f) == HAL_PIXEL_FORMAT_RGBA_8888 ? "ABGR32" : \
                    (f) == HAL_PIXEL_FORMAT_RGB_565 ? "RGB565" : "??")

#define DSS_FMT(f) ((f) == OMAP_DSS_COLOR_NV12 ? "NV12" : \
                    (f) == OMAP_DSS_COLOR_RGB24U ? "xRGB32" : \
                    (f) == OMAP_DSS_COLOR_ARGB32 ? "ARGB32" : \
                    (f) == OMAP_DSS_COLOR_RGB16 ? "RGB565" : "??")

static bool debug = false;
static bool debugpost2 = false;
static bool debugblt = false;
static rgz_t grgz;
static rgz_ext_layer_list_t grgz_ext_layer_list;
static struct bvsurfgeom gscrngeom;

static void showfps(void)
{
    static int framecount = 0;
    static int lastframecount = 0;
    static nsecs_t lastfpstime = 0;
    static float fps = 0;
    char value[PROPERTY_VALUE_MAX];

    property_get("debug.hwc.showfps", value, "0");
    if (!atoi(value)) {
        return;
    }

    framecount++;
    if (!(framecount & 0x7)) {
        nsecs_t now = systemTime(SYSTEM_TIME_MONOTONIC);
        nsecs_t diff = now - lastfpstime;
        fps = ((framecount - lastframecount) * (float)(s2ns(1))) / diff;
        lastfpstime = now;
        lastframecount = framecount;
        ALOGI("%d Frames, %f FPS", framecount, fps);
    }
}

static void dump_layer(hwc_layer_1_t const* l)
{
    ALOGD("\ttype=%d, flags=%08x, handle=%p, tr=%02x, blend=%04x, {%d,%d,%d,%d}, {%d,%d,%d,%d}",
         l->compositionType, l->flags, l->handle, l->transform, l->blending,
         l->sourceCrop.left,
         l->sourceCrop.top,
         l->sourceCrop.right,
         l->sourceCrop.bottom,
         l->displayFrame.left,
         l->displayFrame.top,
         l->displayFrame.right,
         l->displayFrame.bottom);
}

static void dump_dsscomp(struct dsscomp_setup_dispc_data *d)
{
    uint32_t i;

    ALOGD("[%08x] set: %c%c%c %d ovls\n",
         d->sync_id,
         (d->mode & DSSCOMP_SETUP_MODE_APPLY) ? 'A' : '-',
         (d->mode & DSSCOMP_SETUP_MODE_DISPLAY) ? 'D' : '-',
         (d->mode & DSSCOMP_SETUP_MODE_CAPTURE) ? 'C' : '-',
         d->num_ovls);

    for (i = 0; i < d->num_mgrs; i++) {
        struct dss2_mgr_info *mi = &d->mgrs[i];
        ALOGD(" (dis%d alpha=%d col=%08x ilace=%d)\n",
             mi->ix,
             mi->alpha_blending, mi->default_color,
             mi->interlaced);
    }

    for (i = 0; i < d->num_ovls; i++) {
        struct dss2_ovl_info *oi = &d->ovls[i];
        struct dss2_ovl_cfg *c = &oi->cfg;
        if (c->zonly)
            ALOGD("ovl%d(%s z%d)\n",
                 c->ix, c->enabled ? "ON" : "off", c->zorder);
        else
            ALOGD("ovl%d(%s z%d %s%s *%d%% %d*%d:%d,%d+%d,%d rot%d%s => %d,%d+%d,%d %p/%p|%d)\n",
                 c->ix, c->enabled ? "ON" : "off", c->zorder, DSS_FMT(c->color_mode),
                 c->pre_mult_alpha ? " premult" : "",
                 (c->global_alpha * 100 + 128) / 255,
                 c->width, c->height, c->crop.x, c->crop.y,
                 c->crop.w, c->crop.h,
                 c->rotation, c->mirror ? "+mir" : "",
                 c->win.x, c->win.y, c->win.w, c->win.h,
                 (void *) oi->ba, (void *) oi->uv, c->stride);
    }
}

struct dump_buf {
    char *buf;
    int buf_len;
    int len;
};

static void dump_printf(struct dump_buf *buf, const char *fmt, ...)
{
    va_list ap;

    va_start(ap, fmt);
    buf->len += vsnprintf(buf->buf + buf->len, buf->buf_len - buf->len, fmt, ap);
    va_end(ap);
}

<<<<<<< HEAD
static void dump_set_info(omap4_hwc_device_t *hwc_dev, hwc_display_contents_1_t* list)
=======
static void dump_set_info(omap_hwc_device_t *hwc_dev, hwc_layer_list_t* list)
>>>>>>> c0ed577b
{
    struct dsscomp_setup_dispc_data *dsscomp = &hwc_dev->comp_data.dsscomp_data;
    char logbuf[1024];
    struct dump_buf log = {
        .buf = logbuf,
        .buf_len = sizeof(logbuf),
    };
    uint32_t i;

    dump_printf(&log, "set H{");
    for (i = 0; list && i < list->numHwLayers; i++) {
        if (i)
            dump_printf(&log, " ");
        hwc_layer_1_t *layer = &list->hwLayers[i];
        IMG_native_handle_t *handle = (IMG_native_handle_t *)layer->handle;
        if (hwc_dev->post2_blit_buffers) {
            if ((i + 1) < hwc_dev->post2_layers)
                dump_printf(&log, "%p:%s,", handle, "DSS");
            else
                dump_printf(&log, "%p:%s,", handle, "BV2D");
        }
        else
            dump_printf(&log, "%p:%s,", handle, layer->compositionType == HWC_OVERLAY ? "DSS" : "SGX");
        if ((layer->flags & HWC_SKIP_LAYER) || !handle) {
            dump_printf(&log, "SKIP");
            continue;
        }
        if (layer->flags & HWC_HINT_CLEAR_FB)
            dump_printf(&log, "CLR,");
        dump_printf(&log, "%d*%d(%s)", handle->iWidth, handle->iHeight, HAL_FMT(handle->iFormat));
        if (layer->transform)
            dump_printf(&log, "~%d", layer->transform);
    }
    dump_printf(&log, "} D{");
    for (i = 0; i < dsscomp->num_ovls; i++) {
        if (i)
            dump_printf(&log, " ");
        dump_printf(&log, "%d=", dsscomp->ovls[i].cfg.ix);
        if (dsscomp->ovls[i].cfg.enabled)
            dump_printf(&log, "%08x:%d*%d,%s",
                        dsscomp->ovls[i].ba,
                        dsscomp->ovls[i].cfg.width,
                        dsscomp->ovls[i].cfg.height,
                        DSS_FMT(dsscomp->ovls[i].cfg.color_mode));
        else
            dump_printf(&log, "-");
    }
    dump_printf(&log, "} L{");
    for (i = 0; i < hwc_dev->post2_layers; i++) {
        if (i)
            dump_printf(&log, " ");
        dump_printf(&log, "%p", hwc_dev->buffers[i]);
    }
    if (hwc_dev->post2_blit_buffers) {
        dump_printf(&log, "} B{");
        for (i = hwc_dev->post2_layers;
             i < hwc_dev->post2_blit_buffers + hwc_dev->post2_layers; i++) {
            dump_printf(&log, "%p ", hwc_dev->buffers[i]);
        }
    }
    dump_printf(&log, "}%s\n", hwc_dev->use_sgx ? " swap" : "");

    ALOGD("%s", log.buf);
}

static int sync_id = 0;

static bool is_valid_format(uint32_t format)
{
    switch(format) {
    case HAL_PIXEL_FORMAT_RGB_565:
    case HAL_PIXEL_FORMAT_RGBX_8888:
    case HAL_PIXEL_FORMAT_RGBA_8888:
    case HAL_PIXEL_FORMAT_BGRA_8888:
    case HAL_PIXEL_FORMAT_BGRX_8888:
    case HAL_PIXEL_FORMAT_TI_NV12:
    case HAL_PIXEL_FORMAT_TI_NV12_1D:
        return true;

    default:
        return false;
    }
}

<<<<<<< HEAD
static __u32 get_s3d_layout_type(hwc_layer_1_t *layer)
=======
static uint32_t get_s3d_layout_type(hwc_layer_t *layer)
>>>>>>> c0ed577b
{
    return (layer->flags & S3DLayoutTypeMask) >> S3DLayoutTypeShift;
}

<<<<<<< HEAD
static __u32 get_s3d_layout_order(hwc_layer_1_t *layer)
=======
static uint32_t get_s3d_layout_order(hwc_layer_t *layer)
>>>>>>> c0ed577b
{
    return (layer->flags & S3DLayoutOrderMask) >> S3DLayoutOrderShift;
}


<<<<<<< HEAD
static int scaled(hwc_layer_1_t *layer)
=======
static bool scaled(hwc_layer_t *layer)
>>>>>>> c0ed577b
{
    int w = WIDTH(layer->sourceCrop);
    int h = HEIGHT(layer->sourceCrop);

    if (layer->transform & HWC_TRANSFORM_ROT_90)
        swap(w, h);

    /* An S3D layer also needs scaling due to subsampling */
    return WIDTH(layer->displayFrame) != w || HEIGHT(layer->displayFrame) != h
            || get_s3d_layout_type(layer) != eMono;
}

<<<<<<< HEAD
static int is_protected(hwc_layer_1_t *layer)
=======
static bool is_protected(hwc_layer_t *layer)
>>>>>>> c0ed577b
{
    IMG_native_handle_t *handle = (IMG_native_handle_t *)layer->handle;

    return (handle->usage & GRALLOC_USAGE_PROTECTED) != 0;
}

#define is_BLENDED(layer) ((layer)->blending != HWC_BLENDING_NONE)

static bool is_RGB(IMG_native_handle_t *handle)
{
    switch(handle->iFormat)
    {
    case HAL_PIXEL_FORMAT_BGRA_8888:
    case HAL_PIXEL_FORMAT_BGRX_8888:
    case HAL_PIXEL_FORMAT_RGB_565:
        return true;
    default:
        return false;
    }
}
static uint32_t get_format_bpp(uint32_t format)
{
    switch(format) {
    case HAL_PIXEL_FORMAT_BGRA_8888:
    case HAL_PIXEL_FORMAT_BGRX_8888:
    case HAL_PIXEL_FORMAT_RGBX_8888:
    case HAL_PIXEL_FORMAT_RGBA_8888:
        return 32;
    case HAL_PIXEL_FORMAT_RGB_565:
        return 16;
    case HAL_PIXEL_FORMAT_TI_NV12:
    case HAL_PIXEL_FORMAT_TI_NV12_1D:
        return 8;
    default:
        return 0;
    }
}

static bool is_BGR_format(uint32_t format)
{
    switch (format) {
    case HAL_PIXEL_FORMAT_RGBX_8888:
    case HAL_PIXEL_FORMAT_RGBA_8888:
        return true;
    default:
        return false;
    }
}

static bool is_BGR(IMG_native_handle_t *handle)
{
    return is_BGR_format(handle->iFormat);
}

static bool is_NV12(IMG_native_handle_t *handle)
{
    switch(handle->iFormat)
    {
    case HAL_PIXEL_FORMAT_TI_NV12:
    case HAL_PIXEL_FORMAT_TI_NV12_1D:
        return true;
    default:
        return false;
    }
}

<<<<<<< HEAD
static int is_upscaled_NV12(omap4_hwc_device_t *hwc_dev, hwc_layer_1_t *layer)
=======
static bool is_upscaled_NV12(omap_hwc_device_t *hwc_dev, hwc_layer_t *layer)
>>>>>>> c0ed577b
{
    if (!layer)
        return false;

    IMG_native_handle_t *handle = (IMG_native_handle_t *)layer->handle;
    if (!is_NV12(handle))
        return false;

    int w = WIDTH(layer->sourceCrop);
    int h = HEIGHT(layer->sourceCrop);

    if (layer->transform & HWC_TRANSFORM_ROT_90)
        swap(w, h);

    return (WIDTH(layer->displayFrame) >= w * hwc_dev->upscaled_nv12_limit ||
            HEIGHT(layer->displayFrame) >= h * hwc_dev->upscaled_nv12_limit);
}

<<<<<<< HEAD
static int dockable(hwc_layer_1_t *layer)
=======
static bool dockable(hwc_layer_t *layer)
>>>>>>> c0ed577b
{
    IMG_native_handle_t *handle = (IMG_native_handle_t *)layer->handle;

    return (handle->usage & GRALLOC_USAGE_EXTERNAL_DISP) != 0;
}

static uint32_t mem1d(IMG_native_handle_t *handle)
{
    if (handle == NULL || is_NV12(handle))
        return 0;

    int bpp = handle->iFormat == HAL_PIXEL_FORMAT_RGB_565 ? 2 : 4;
    int stride = ALIGN(handle->iWidth, HW_ALIGN) * bpp;
    return stride * handle->iHeight;
}

static void setup_layer_base(struct dss2_ovl_cfg *oc, int index, uint32_t format,
                             bool blended, int width, int height)
{
    /* YUV2RGB conversion */
    const struct omap_dss_cconv_coefs ctbl_bt601_5 = {
        298,  409,    0,  298, -208, -100,  298,    0,  517, 0,
    };

    /* convert color format */
    switch (format) {
    case HAL_PIXEL_FORMAT_RGBA_8888:
    case HAL_PIXEL_FORMAT_BGRA_8888:
        oc->color_mode = OMAP_DSS_COLOR_ARGB32;
        if (blended)
                break;

    case HAL_PIXEL_FORMAT_RGBX_8888:
    case HAL_PIXEL_FORMAT_BGRX_8888:
        oc->color_mode = OMAP_DSS_COLOR_RGB24U;
        break;

    case HAL_PIXEL_FORMAT_RGB_565:
        oc->color_mode = OMAP_DSS_COLOR_RGB16;
        break;

    case HAL_PIXEL_FORMAT_TI_NV12:
    case HAL_PIXEL_FORMAT_TI_NV12_1D:
        oc->color_mode = OMAP_DSS_COLOR_NV12;
        oc->cconv = ctbl_bt601_5;
        break;

    default:
        /* Should have been filtered out */
        ALOGV("Unsupported pixel format");
        return;
    }

    oc->width = width;
    oc->height = height;
    oc->stride = ALIGN(width, HW_ALIGN) * get_format_bpp(format) / 8;

    oc->enabled = 1;
    oc->global_alpha = 255;
    oc->zorder = index;
    oc->ix = 0;

    /* defaults for SGX framebuffer renders */
    oc->crop.w = oc->win.w = width;
    oc->crop.h = oc->win.h = height;

    /* for now interlacing and vc1 info is not supplied */
    oc->ilace = OMAP_DSS_ILACE_NONE;
    oc->vc1.enable = 0;
}

<<<<<<< HEAD
static void
omap4_hwc_setup_layer(omap4_hwc_device_t *hwc_dev, struct dss2_ovl_info *ovl,
                      hwc_layer_1_t *layer, int index,
                      int format, int width, int height)
=======
static void setup_layer(omap_hwc_device_t *hwc_dev, struct dss2_ovl_info *ovl,
                        hwc_layer_t *layer, int index, uint32_t format, int width, int height)
>>>>>>> c0ed577b
{
    struct dss2_ovl_cfg *oc = &ovl->cfg;

    //dump_layer(layer);

    setup_layer_base(oc, index, format, is_BLENDED(layer), width, height);

    /* convert transformation - assuming 0-set config */
    if (layer->transform & HWC_TRANSFORM_FLIP_H)
        oc->mirror = 1;
    if (layer->transform & HWC_TRANSFORM_FLIP_V) {
        oc->rotation = 2;
        oc->mirror = !oc->mirror;
    }
    if (layer->transform & HWC_TRANSFORM_ROT_90) {
        oc->rotation += oc->mirror ? -1 : 1;
        oc->rotation &= 3;
    }

    oc->pre_mult_alpha = layer->blending == HWC_BLENDING_PREMULT;

    /* display position */
    oc->win.x = layer->displayFrame.left;
    oc->win.y = layer->displayFrame.top;
    oc->win.w = WIDTH(layer->displayFrame);
    oc->win.h = HEIGHT(layer->displayFrame);

    /* crop */
    oc->crop.x = layer->sourceCrop.left;
    oc->crop.y = layer->sourceCrop.top;
    oc->crop.w = WIDTH(layer->sourceCrop);
    oc->crop.h = HEIGHT(layer->sourceCrop);
}

const float m_unit[2][3] = { { 1., 0., 0. }, { 0., 1., 0. } };

static inline void m_translate(float m[2][3], float dx, float dy)
{
    m[0][2] += dx;
    m[1][2] += dy;
}

static inline void m_scale1(float m[3], int from, int to)
{
    m[0] = m[0] * to / from;
    m[1] = m[1] * to / from;
    m[2] = m[2] * to / from;
}

static inline void m_scale(float m[2][3], int x_from, int x_to, int y_from, int y_to)
{
    m_scale1(m[0], x_from, x_to);
    m_scale1(m[1], y_from, y_to);
}

static void m_rotate(float m[2][3], int quarter_turns)
{
    if (quarter_turns & 2)
        m_scale(m, 1, -1, 1, -1);
    if (quarter_turns & 1) {
        float q;
        q = m[0][0]; m[0][0] = -m[1][0]; m[1][0] = q;
        q = m[0][1]; m[0][1] = -m[1][1]; m[1][1] = q;
        q = m[0][2]; m[0][2] = -m[1][2]; m[1][2] = q;
    }
}

static inline int m_round(float x)
{
    /* int truncates towards 0 */
    return (int) (x < 0 ? x - 0.5 : x + 0.5);
}

/*
 * assuming xpy (xratio:yratio) original pixel ratio, calculate the adjusted width
 * and height for a screen of xres/yres and physical size of width/height.
 * The adjusted size is the largest that fits into the screen.
 */
static void get_max_dimensions(uint32_t orig_xres, uint32_t orig_yres,
                               float xpy,
                               uint32_t scr_xres, uint32_t scr_yres,
                               uint32_t scr_width, uint32_t scr_height,
                               uint32_t *adj_xres, uint32_t *adj_yres)
{
    /* assume full screen (largest size)*/
    *adj_xres = scr_xres;
    *adj_yres = scr_yres;

    /* assume 1:1 pixel ratios if none supplied */
    if (!scr_width || !scr_height) {
        scr_width = scr_xres;
        scr_height = scr_yres;
    }

    /* trim to keep aspect ratio */
    float x_factor = orig_xres * xpy * scr_height;
    float y_factor = orig_yres *       scr_width;

    /* allow for tolerance so we avoid scaling if framebuffer is standard size */
    if (x_factor < y_factor * (1.f - ASPECT_RATIO_TOLERANCE))
        *adj_xres = (uint32_t) (x_factor * *adj_xres / y_factor + 0.5);
    else if (x_factor * (1.f - ASPECT_RATIO_TOLERANCE) > y_factor)
        *adj_yres = (uint32_t) (y_factor * *adj_yres / x_factor + 0.5);
}

static void set_ext_matrix(omap_hwc_ext_t *ext, struct hwc_rect region)
{
    int orig_w = WIDTH(region);
    int orig_h = HEIGHT(region);
    float xpy = ext->lcd_xpy;

    /* reorientation matrix is:
       m = (center-from-target-center) * (scale-to-target) * (mirror) * (rotate) * (center-to-original-center) */

    memcpy(ext->m, m_unit, sizeof(m_unit));
    m_translate(ext->m, -(orig_w / 2.0f) - region.left, -(orig_h / 2.0f) - region.top);
    m_rotate(ext->m, ext->current.rotation);
    if (ext->current.hflip)
        m_scale(ext->m, 1, -1, 1, 1);

    if (ext->current.rotation & 1) {
        swap(orig_w, orig_h);
        xpy = 1. / xpy;
    }

    /* get target size */
    uint32_t adj_xres, adj_yres;
    get_max_dimensions(orig_w, orig_h, xpy,
                       ext->xres, ext->yres, ext->width, ext->height,
                       &adj_xres, &adj_yres);

    m_scale(ext->m, orig_w, adj_xres, orig_h, adj_yres);
    m_translate(ext->m, ext->xres >> 1, ext->yres >> 1);
}

static int
crop_to_rect(struct dss2_ovl_cfg *cfg, struct hwc_rect vis_rect)
{
    struct {
        int xy[2];
        int wh[2];
    } crop, win;
    struct {
        int lt[2];
        int rb[2];
    } vis;
    win.xy[0] = cfg->win.x; win.xy[1] = cfg->win.y;
    win.wh[0] = cfg->win.w; win.wh[1] = cfg->win.h;
    crop.xy[0] = cfg->crop.x; crop.xy[1] = cfg->crop.y;
    crop.wh[0] = cfg->crop.w; crop.wh[1] = cfg->crop.h;
    vis.lt[0] = vis_rect.left; vis.lt[1] = vis_rect.top;
    vis.rb[0] = vis_rect.right; vis.rb[1] = vis_rect.bottom;

    int c;
    bool swap = cfg->rotation & 1;

    /* align crop window with display coordinates */
    if (swap)
        crop.xy[1] -= (crop.wh[1] = -crop.wh[1]);
    if (cfg->rotation & 2)
        crop.xy[!swap] -= (crop.wh[!swap] = -crop.wh[!swap]);
    if ((!cfg->mirror) ^ !(cfg->rotation & 2))
        crop.xy[swap] -= (crop.wh[swap] = -crop.wh[swap]);

    for (c = 0; c < 2; c++) {
        /* see if complete buffer is outside the vis or it is
          fully cropped or scaled to 0 */
        if (win.wh[c] <= 0 || vis.rb[c] <= vis.lt[c] ||
            win.xy[c] + win.wh[c] <= vis.lt[c] ||
            win.xy[c] >= vis.rb[c] ||
            !crop.wh[c ^ swap])
            return -ENOENT;

        /* crop left/top */
        if (win.xy[c] < vis.lt[c]) {
            /* correction term */
            int a = (vis.lt[c] - win.xy[c]) * crop.wh[c ^ swap] / win.wh[c];
            crop.xy[c ^ swap] += a;
            crop.wh[c ^ swap] -= a;
            win.wh[c] -= vis.lt[c] - win.xy[c];
            win.xy[c] = vis.lt[c];
        }
        /* crop right/bottom */
        if (win.xy[c] + win.wh[c] > vis.rb[c]) {
            crop.wh[c ^ swap] = crop.wh[c ^ swap] * (vis.rb[c] - win.xy[c]) / win.wh[c];
            win.wh[c] = vis.rb[c] - win.xy[c];
        }

        if (!crop.wh[c ^ swap] || !win.wh[c])
            return -ENOENT;
    }

    /* realign crop window to buffer coordinates */
    if (cfg->rotation & 2)
        crop.xy[!swap] -= (crop.wh[!swap] = -crop.wh[!swap]);
    if ((!cfg->mirror) ^ !(cfg->rotation & 2))
        crop.xy[swap] -= (crop.wh[swap] = -crop.wh[swap]);
    if (swap)
        crop.xy[1] -= (crop.wh[1] = -crop.wh[1]);

    cfg->win.x = win.xy[0]; cfg->win.y = win.xy[1];
    cfg->win.w = win.wh[0]; cfg->win.h = win.wh[1];
    cfg->crop.x = crop.xy[0]; cfg->crop.y = crop.xy[1];
    cfg->crop.w = crop.wh[0]; cfg->crop.h = crop.wh[1];

    return 0;
}

static void apply_transform(float transform[2][3],struct dss2_ovl_cfg *oc)
{
    float x, y, w, h;

    /* display position */
    x = transform[0][0] * oc->win.x + transform[0][1] * oc->win.y + transform[0][2];
    y = transform[1][0] * oc->win.x + transform[1][1] * oc->win.y + transform[1][2];
    w = transform[0][0] * oc->win.w + transform[0][1] * oc->win.h;
    h = transform[1][0] * oc->win.w + transform[1][1] * oc->win.h;
    oc->win.x = m_round(w > 0 ? x : x + w);
    oc->win.y = m_round(h > 0 ? y : y + h);
    oc->win.w = m_round(w > 0 ? w : -w);
    oc->win.h = m_round(h > 0 ? h : -h);
}

static void adjust_ext_layer(omap_hwc_ext_t *ext, struct dss2_ovl_info *ovl)
{
    struct dss2_ovl_cfg *oc = &ovl->cfg;

    /* crop to clone region if mirroring */
    if (!ext->current.docking &&
        crop_to_rect(&ovl->cfg, ext->mirror_region) != 0) {
        ovl->cfg.enabled = 0;
        return;
    }

    apply_transform(ext->m, oc);

    /* combining transformations: F^a*R^b*F^i*R^j = F^(a+b)*R^(j+b*(-1)^i), because F*R = R^(-1)*F */
    oc->rotation += (oc->mirror ? -1 : 1) * ext->current.rotation;
    oc->rotation &= 3;
    if (ext->current.hflip)
        oc->mirror = !oc->mirror;
}

static struct dsscomp_platform_info limits;

static void adjust_primary_display_layer(omap_hwc_device_t *hwc_dev, struct dss2_ovl_info *ovl)
{
    struct dss2_ovl_cfg *oc = &ovl->cfg;

    if (crop_to_rect(&ovl->cfg, hwc_dev->primary_region) != 0) {
        ovl->cfg.enabled = 0;
        return;
    }

    apply_transform(hwc_dev->primary_m, oc);

    /* combining transformations: F^a*R^b*F^i*R^j = F^(a+b)*R^(j+b*(-1)^i), because F*R = R^(-1)*F */
    oc->rotation += (oc->mirror ? -1 : 1) * hwc_dev->primary_rotation;
    oc->rotation &= 3;
}

static bool can_scale(uint32_t src_w, uint32_t src_h, uint32_t dst_w, uint32_t dst_h, bool is_2d,
                      struct dsscomp_display_info *dis, struct dsscomp_platform_info *limits,
                      uint32_t pclk, IMG_native_handle_t *handle)
{
    uint32_t fclk = limits->fclk / 1000;
    uint32_t min_src_w = DIV_ROUND_UP(src_w, is_2d ? limits->max_xdecim_2d : limits->max_xdecim_1d);
    uint32_t min_src_h = DIV_ROUND_UP(src_h, is_2d ? limits->max_ydecim_2d : limits->max_ydecim_1d);

    /* ERRATAs */
    /* cannot render 1-width layers on DSI video mode panels - we just disallow all 1-width LCD layers */
    if (dis->channel != OMAP_DSS_CHANNEL_DIGIT && dst_w < limits->min_width)
        return false;

    /* NOTE: no support for checking YUV422 layers that are tricky to scale */

    /* FIXME: limit vertical downscale well below theoretical limit as we saw display artifacts */
    if (dst_h < src_h / 4)
        return false;

    /* max downscale */
    if (dst_h * limits->max_downscale < min_src_h)
        return false;

    /* for manual panels pclk is 0, and there are no pclk based scaling limits */
    if (!pclk)
        return !(dst_w < src_w / limits->max_downscale / (is_2d ? limits->max_xdecim_2d : limits->max_xdecim_1d));

    /* :HACK: limit horizontal downscale well below theoretical limit as we saw display artifacts */
    if (dst_w * 4 < src_w)
        return false;

    if (handle)
        if (get_format_bpp(handle->iFormat) == 32 && src_w > 1280 && dst_w * 3 < src_w)
            return false;

    /* max horizontal downscale is 4, or the fclk/pixclk */
    if (fclk > pclk * limits->max_downscale)
        fclk = pclk * limits->max_downscale;
    /* for small parts, we need to use integer fclk/pixclk */
    if (src_w < limits->integer_scale_ratio_limit)
        fclk = fclk / pclk * pclk;
    if ((uint32_t) dst_w * fclk < min_src_w * pclk)
        return false;

    return true;
}

<<<<<<< HEAD
static int omap4_hwc_can_scale_layer(omap4_hwc_device_t *hwc_dev, hwc_layer_1_t *layer, IMG_native_handle_t *handle)
=======
static bool can_scale_layer(omap_hwc_device_t *hwc_dev, hwc_layer_t *layer, IMG_native_handle_t *handle)
>>>>>>> c0ed577b
{
    int src_w = WIDTH(layer->sourceCrop);
    int src_h = HEIGHT(layer->sourceCrop);
    int dst_w = WIDTH(layer->displayFrame);
    int dst_h = HEIGHT(layer->displayFrame);

    /* account for 90-degree rotation */
    if (layer->transform & HWC_TRANSFORM_ROT_90)
        swap(src_w, src_h);

    /* NOTE: layers should be able to be scaled externally since
       framebuffer is able to be scaled on selected external resolution */
    return can_scale(src_w, src_h, dst_w, dst_h, is_NV12(handle), &hwc_dev->fb_dis, &limits,
                     hwc_dev->fb_dis.timings.pixel_clock, handle);
}

<<<<<<< HEAD
static int omap4_hwc_is_valid_layer(omap4_hwc_device_t *hwc_dev,
                                    hwc_layer_1_t *layer,
                                    IMG_native_handle_t *handle)
=======
static bool is_valid_layer(omap_hwc_device_t *hwc_dev, hwc_layer_t *layer, IMG_native_handle_t *handle)
>>>>>>> c0ed577b
{
    /* Skip layers are handled by SF */
    if ((layer->flags & HWC_SKIP_LAYER) || !handle)
        return false;

    if (!is_valid_format(handle->iFormat))
        return false;

    /* 1D buffers: no transform, must fit in TILER slot */
    if (!is_NV12(handle)) {
        if (layer->transform)
            return false;
        if (mem1d(handle) > limits.tiler1d_slot_size)
            return false;
    }

    return can_scale_layer(hwc_dev, layer, handle);
}

static uint32_t add_scaling_score(uint32_t score,
                                  uint32_t xres, uint32_t yres, uint32_t refresh,
                                  uint32_t ext_xres, uint32_t ext_yres,
                                  uint32_t mode_xres, uint32_t mode_yres, uint32_t mode_refresh)
{
    uint32_t area = xres * yres;
    uint32_t ext_area = ext_xres * ext_yres;
    uint32_t mode_area = mode_xres * mode_yres;

    /* prefer to upscale (1% tolerance) [0..1] (insert after 1st bit) */
    int upscale = (ext_xres >= xres * 99 / 100 && ext_yres >= yres * 99 / 100);
    score = (((score & ~1) | upscale) << 1) | (score & 1);

    /* pick minimum scaling [0..16] */
    if (ext_area > area)
        score = (score << 5) | (16 * area / ext_area);
    else
        score = (score << 5) | (16 * ext_area / area);

    /* pick smallest leftover area [0..16] */
    score = (score << 5) | ((16 * ext_area + (mode_area >> 1)) / mode_area);

    /* adjust mode refresh rate */
    mode_refresh += mode_refresh % 6 == 5;

    /* prefer same or higher frame rate */
    upscale = (mode_refresh >= refresh);
    score = (score << 1) | upscale;

    /* pick closest frame rate */
    if (mode_refresh > refresh)
        score = (score << 8) | (240 * refresh / mode_refresh);
    else
        score = (score << 8) | (240 * mode_refresh / refresh);

    return score;
}

static int set_best_hdmi_mode(omap_hwc_device_t *hwc_dev, uint32_t xres, uint32_t yres, float xpy)
{
    int dis_ix = hwc_dev->on_tv ? 0 : 1;
    struct _qdis {
        struct dsscomp_display_info dis;
        struct dsscomp_videomode modedb[32];
    } d = { .dis = { .ix = dis_ix } };
    omap_hwc_ext_t *ext = &hwc_dev->ext;

    d.dis.modedb_len = sizeof(d.modedb) / sizeof(*d.modedb);
    int ret = ioctl(hwc_dev->dsscomp_fd, DSSCIOC_QUERY_DISPLAY, &d);
    if (ret)
        return ret;

    if (d.dis.timings.x_res * d.dis.timings.y_res == 0 ||
        xres * yres == 0)
        return -EINVAL;

    uint32_t i, best = ~0, best_score = 0;
    ext->width = d.dis.width_in_mm;
    ext->height = d.dis.height_in_mm;
    ext->xres = d.dis.timings.x_res;
    ext->yres = d.dis.timings.y_res;

    /* use VGA external resolution as default */
    if (!ext->xres || !ext->yres) {
        ext->xres = 640;
        ext->yres = 480;
    }

    uint32_t ext_fb_xres, ext_fb_yres;
    for (i = 0; i < d.dis.modedb_len; i++) {
        uint32_t score = 0;
        uint32_t mode_xres = d.modedb[i].xres;
        uint32_t mode_yres = d.modedb[i].yres;
        uint32_t ext_width = d.dis.width_in_mm;
        uint32_t ext_height = d.dis.height_in_mm;

        if (d.modedb[i].vmode & FB_VMODE_INTERLACED)
            mode_yres /= 2;

        if (d.modedb[i].flag & FB_FLAG_RATIO_4_3) {
            ext_width = 4;
            ext_height = 3;
        } else if (d.modedb[i].flag & FB_FLAG_RATIO_16_9) {
            ext_width = 16;
            ext_height = 9;
        }

        if (!mode_xres || !mode_yres)
            continue;

        get_max_dimensions(xres, yres, xpy, mode_xres, mode_yres,
                           ext_width, ext_height, &ext_fb_xres, &ext_fb_yres);

        /* we need to ensure that even TILER2D buffers can be scaled */
        if (!d.modedb[i].pixclock ||
            (d.modedb[i].vmode & ~FB_VMODE_INTERLACED) ||
            !can_scale(xres, yres, ext_fb_xres, ext_fb_yres,
                       1, &d.dis, &limits,
                       1000000000 / d.modedb[i].pixclock, NULL))
            continue;

        /* prefer CEA modes */
        if (d.modedb[i].flag & (FB_FLAG_RATIO_4_3 | FB_FLAG_RATIO_16_9))
            score = 1;

        /* prefer the same mode as we use for mirroring to avoid mode change */
        score = (score << 1) | (i == ~ext->mirror_mode && ext->avoid_mode_change);

        score = add_scaling_score(score, xres, yres, 60, ext_fb_xres, ext_fb_yres,
                                  mode_xres, mode_yres, d.modedb[i].refresh ? : 1);

        ALOGD("#%d: %dx%d %dHz", i, mode_xres, mode_yres, d.modedb[i].refresh);
        if (debug)
            ALOGD("  score=0x%x adj.res=%dx%d", score, ext_fb_xres, ext_fb_yres);
        if (best_score < score) {
            ext->width = ext_width;
            ext->height = ext_height;
            ext->xres = mode_xres;
            ext->yres = mode_yres;
            best = i;
            best_score = score;
        }
    }
    if (~best) {
        struct dsscomp_setup_display_data sdis = { .ix = dis_ix };
        sdis.mode = d.dis.modedb[best];
        ALOGD("picking #%d", best);
        /* only reconfigure on change */
        if (ext->last_mode != ~best)
            ioctl(hwc_dev->dsscomp_fd, DSSCIOC_SETUP_DISPLAY, &sdis);
        ext->last_mode = ~best;
    } else {
        uint32_t ext_width = d.dis.width_in_mm;
        uint32_t ext_height = d.dis.height_in_mm;
        uint32_t ext_fb_xres, ext_fb_yres;

        get_max_dimensions(xres, yres, xpy, d.dis.timings.x_res, d.dis.timings.y_res,
                           ext_width, ext_height, &ext_fb_xres, &ext_fb_yres);
        if (!d.dis.timings.pixel_clock ||
            !can_scale(xres, yres, ext_fb_xres, ext_fb_yres,
                       1, &d.dis, &limits,
                       d.dis.timings.pixel_clock, NULL)) {
            ALOGW("DSS scaler cannot support HDMI cloning");
            return -1;
        }
    }
    ext->last_xres_used = xres;
    ext->last_yres_used = yres;
    ext->last_xpy = xpy;
    if (d.dis.channel == OMAP_DSS_CHANNEL_DIGIT)
        ext->on_tv = 1;
    return 0;
}

<<<<<<< HEAD

static void gather_layer_statistics(omap4_hwc_device_t *hwc_dev, struct counts *num, hwc_display_contents_1_t *list)
=======
static void gather_layer_statistics(omap_hwc_device_t *hwc_dev, hwc_layer_list_t *list)
>>>>>>> c0ed577b
{
    uint32_t i;
    counts_t *num = &hwc_dev->counts;

    memset(num, 0, sizeof(*num));

    num->composited_layers = list ? list->numHwLayers : 0;

    /* Figure out how many layers we can support via DSS */
    for (i = 0; list && i < list->numHwLayers; i++) {
        hwc_layer_1_t *layer = &list->hwLayers[i];
        IMG_native_handle_t *handle = (IMG_native_handle_t *)layer->handle;
        uint32_t s3d_layout_type = get_s3d_layout_type(layer);

        layer->compositionType = HWC_FRAMEBUFFER;

        if (is_valid_layer(hwc_dev, layer, handle)) {

            if (s3d_layout_type != eMono) {
                /* For now we can only handle 1 S3D layer, skip any additional ones */
                if (num->s3d > 0 || !hwc_dev->ext.dock.enabled || !hwc_dev->ext.s3d_capable) {
                    layer->flags |= HWC_SKIP_LAYER;
                    continue;
                } else if (num->s3d == 0) {
                    /* For now, S3D layer is made a dockable layer to trigger docking logic. */
                    if (!dockable(layer)) {
                        num->dockable++;
                    }
                    num->s3d++;
                    hwc_dev->s3d_input_type = s3d_layout_type;
                    hwc_dev->s3d_input_order = get_s3d_layout_order(layer);
                }
            }

            num->possible_overlay_layers++;

            /* NV12 layers can only be rendered on scaling overlays */
            if (scaled(layer) || is_NV12(handle) || hwc_dev->primary_transform)
                num->scaled_layers++;

            if (is_BGR(handle))
                num->BGR++;
            else if (is_RGB(handle))
                num->RGB++;
            else if (is_NV12(handle))
                num->NV12++;

            if (dockable(layer))
                num->dockable++;

            if (is_protected(layer))
                num->protected++;

            num->mem += mem1d(handle);
        }
    }
}

static void decide_supported_cloning(omap_hwc_device_t *hwc_dev)
{
    omap_hwc_ext_t *ext = &hwc_dev->ext;
    counts_t *num = &hwc_dev->counts;
    int nonscaling_ovls = NUM_NONSCALING_OVERLAYS;
    num->max_hw_overlays = MAX_HW_OVERLAYS;

    /*
     * We cannot atomically switch overlays from one display to another.  First, they
     * have to be disabled, and the disabling has to take effect on the current display.
     * We keep track of the available number of overlays here.
     */
    if (ext->dock.enabled && !(ext->mirror.enabled && !(num->dockable || ext->force_dock))) {
        /* some overlays may already be used by the external display, so we account for this */

        /* reserve just a video pipeline for HDMI if docking */
        hwc_dev->ext_ovls = (num->dockable || ext->force_dock) ? 1 : 0;

        if (num->s3d && (hwc_dev->ext.s3d_type != hwc_dev->s3d_input_type)) {
            /* S3D layers are dockable, and they need two overlays */
            hwc_dev->ext_ovls += 1;
        }
        num->max_hw_overlays -= max(hwc_dev->ext_ovls, hwc_dev->last_ext_ovls);

        /* use mirroring transform if we are auto-switching to docking mode while mirroring*/
        if (ext->mirror.enabled) {
            ext->current = ext->mirror;
            ext->current.docking = 1;
        } else {
            ext->current = ext->dock;
        }
    } else if (ext->mirror.enabled) {
        /*
         * otherwise, manage just from half the pipelines.  NOTE: there is
         * no danger of having used too many overlays for external display here.
         */
        num->max_hw_overlays >>= 1;
        nonscaling_ovls >>= 1;
        hwc_dev->ext_ovls = MAX_HW_OVERLAYS - num->max_hw_overlays;
        ext->current = ext->mirror;
    } else {
        num->max_hw_overlays -= hwc_dev->last_ext_ovls;
        hwc_dev->ext_ovls = 0;
        ext->current.enabled = 0;
    }

    /*
     * :TRICKY: We may not have enough overlays on the external display.  We "reserve" them
     * here to figure out if mirroring is supported, but may not do mirroring for the first
     * frame while the overlays required for it are cleared.
     */
    hwc_dev->ext_ovls_wanted = hwc_dev->ext_ovls;
    hwc_dev->ext_ovls = min(MAX_HW_OVERLAYS - hwc_dev->last_int_ovls, hwc_dev->ext_ovls);

    /* if mirroring, we are limited by both internal and external overlays.  However,
       ext_ovls is always <= MAX_HW_OVERLAYS / 2 <= max_hw_overlays */
    if (!num->protected && hwc_dev->ext_ovls && ext->current.enabled && !ext->current.docking)
        num->max_hw_overlays = hwc_dev->ext_ovls;

    /* If FB is not same resolution as LCD don't use GFX pipe line*/
    if (hwc_dev->primary_transform) {
        num->max_hw_overlays -= NUM_NONSCALING_OVERLAYS;
        num->max_scaling_overlays = num->max_hw_overlays;
    } else
        num->max_scaling_overlays = num->max_hw_overlays - nonscaling_ovls;
}

static bool can_dss_render_all(omap_hwc_device_t *hwc_dev)
{
    omap_hwc_ext_t *ext = &hwc_dev->ext;
    counts_t *num = &hwc_dev->counts;
    bool on_tv = hwc_dev->on_tv || (ext->on_tv && ext->current.enabled);
    bool tform = ext->current.enabled && (ext->current.rotation || ext->current.hflip);

    return  !hwc_dev->force_sgx &&
            /* must have at least one layer if using composition bypass to get sync object */
            num->possible_overlay_layers &&
            num->possible_overlay_layers <= num->max_hw_overlays &&
            num->possible_overlay_layers == num->composited_layers &&
            num->scaled_layers <= num->max_scaling_overlays &&
            num->NV12 <= num->max_scaling_overlays &&
            /* fits into TILER slot */
            num->mem <= limits.tiler1d_slot_size &&
            /* we cannot clone non-NV12 transformed layers */
            (!tform || (num->NV12 == num->possible_overlay_layers) ||
            (num->NV12 && ext->current.docking)) &&
            /* HDMI cannot display BGR */
            (num->BGR == 0 || (num->RGB == 0 && !on_tv) || !hwc_dev->flags_rgb_order) &&
            /* If nv12_only flag is set DSS should only render NV12 */
            (!hwc_dev->flags_nv12_only || (num->BGR == 0 && num->RGB == 0));
}

<<<<<<< HEAD
static inline int can_dss_render_layer(omap4_hwc_device_t *hwc_dev,
            hwc_layer_1_t *layer)
=======
static inline bool can_dss_render_layer(omap_hwc_device_t *hwc_dev, hwc_layer_t *layer)
>>>>>>> c0ed577b
{
    IMG_native_handle_t *handle = (IMG_native_handle_t *)layer->handle;

    omap_hwc_ext_t *ext = &hwc_dev->ext;
    bool cloning = ext->current.enabled && (!ext->current.docking || (handle!=NULL ? dockable(layer) : 0));
    bool on_tv = hwc_dev->on_tv || (ext->on_tv && cloning);
    bool tform = cloning && (ext->current.rotation || ext->current.hflip);

    return is_valid_layer(hwc_dev, layer, handle) &&
           /* cannot rotate non-NV12 layers on external display */
           (!tform || is_NV12(handle)) &&
           /* skip non-NV12 layers if also using SGX (if nv12_only flag is set) */
           (!hwc_dev->flags_nv12_only || (!hwc_dev->use_sgx || is_NV12(handle))) &&
           /* make sure RGB ordering is consistent (if rgb_order flag is set) */
           (!(hwc_dev->swap_rb ? is_RGB(handle) : is_BGR(handle)) ||
            !hwc_dev->flags_rgb_order) &&
           /* TV can only render RGB */
           !(on_tv && is_BGR(handle));
}

static inline int display_area(struct dss2_ovl_info *o)
{
    return o->cfg.win.w * o->cfg.win.h;
}

static int clone_layer(omap_hwc_device_t *hwc_dev, int ix) {
    struct dsscomp_setup_dispc_data *dsscomp = &hwc_dev->comp_data.dsscomp_data;
    omap_hwc_ext_t *ext = &hwc_dev->ext;
    int ext_ovl_ix = dsscomp->num_ovls - hwc_dev->post2_layers;
    struct dss2_ovl_info *o = &dsscomp->ovls[dsscomp->num_ovls];

    if (dsscomp->num_ovls >= MAX_HW_OVERLAYS) {
        ALOGE("**** cannot clone layer #%d. using all %d overlays.", ix, dsscomp->num_ovls);
        return -EBUSY;
    }

    memcpy(o, dsscomp->ovls + ix, sizeof(*o));

    /* reserve overlays at end for other display */
    o->cfg.ix = MAX_HW_OVERLAYS - 1 - ext_ovl_ix;
    o->cfg.mgr_ix = 1;
    /*
    * Here the assumption is that overlay0 is the one attached to FB.
    * Hence this clone_layer call is for FB cloning (provided use_sgx is true).
    */
    /* For the external displays whose transform is the same as
    * that of primary display, ion_handles would be NULL hence
    * the below logic doesn't execute.
    */
    if (ix == 0 && hwc_dev->ion_handles[sync_id%2] && hwc_dev->use_sgx) {
        o->addressing = OMAP_DSS_BUFADDR_ION;
        o->ba = (int)hwc_dev->ion_handles[sync_id%2];
    } else {
        o->addressing = OMAP_DSS_BUFADDR_OVL_IX;
        o->ba = ix;
    }

    /* use distinct z values (to simplify z-order checking) */
    o->cfg.zorder += hwc_dev->post2_layers;

    adjust_ext_layer(&hwc_dev->ext, o);
    dsscomp->num_ovls++;
    return 0;
}

static int clone_external_layer(omap_hwc_device_t *hwc_dev, int ix) {
    struct dsscomp_setup_dispc_data *dsscomp = &hwc_dev->comp_data.dsscomp_data;
    omap_hwc_ext_t *ext = &hwc_dev->ext;

    /* mirror only 1 external layer */
    struct dss2_ovl_info *o = &dsscomp->ovls[ix];

    /* full screen video after transformation */
    uint32_t xres = o->cfg.crop.w, yres = o->cfg.crop.h;
    if ((ext->current.rotation + o->cfg.rotation) & 1)
        swap(xres, yres);
    float xpy = ext->lcd_xpy * o->cfg.win.w / o->cfg.win.h;
    if (o->cfg.rotation & 1)
        xpy = o->cfg.crop.h / xpy / o->cfg.crop.w;
    else
        xpy = o->cfg.crop.h * xpy / o->cfg.crop.w;
    if (ext->current.rotation & 1)
        xpy = 1. / xpy;

    /* adjust hdmi mode based on resolution */
    if (xres != ext->last_xres_used ||
        yres != ext->last_yres_used ||
        xpy < ext->last_xpy * (1.f - ASPECT_RATIO_TOLERANCE) ||
        xpy * (1.f - ASPECT_RATIO_TOLERANCE) > ext->last_xpy) {
        ALOGD("set up HDMI for %d*%d\n", xres, yres);
        if (set_best_hdmi_mode(hwc_dev, xres, yres, xpy)) {
            ext->current.enabled = 0;
            return -ENODEV;
        }
    }

    struct hwc_rect region = {
        .left = o->cfg.win.x, .top = o->cfg.win.y,
        .right = o->cfg.win.x + o->cfg.win.w,
        .bottom = o->cfg.win.y + o->cfg.win.h
    };
    set_ext_matrix(&hwc_dev->ext, region);

    return clone_layer(hwc_dev, ix);
}


const char hdmiS3DTypePath[] = "/sys/devices/platform/omapdss/display1/s3d_type";
const char hdmiS3DEnablePath[] = "/sys/devices/platform/omapdss/display1/s3d_enable";

static void enable_s3d_hdmi(omap_hwc_device_t *hwc_dev, bool enable)
{
    size_t bytesWritten;
    char data;
    int fd;

    if (hwc_dev->ext.s3d_enabled == enable) {
        return;
    }

    if (enable) {
        char type[2];

        switch(hwc_dev->ext.s3d_type) {
            case eSideBySide:
                snprintf(type, sizeof(type), "%d", HDMI_SIDE_BY_SIDE_HALF);
                break;
            case eTopBottom:
                snprintf(type, sizeof(type), "%d", HDMI_TOPBOTTOM);
                break;
            default:
                return;
        }

        fd = open(hdmiS3DTypePath, O_WRONLY);
        if (fd < 0) {
            ALOGE("Failed to open sysfs %s", hdmiS3DTypePath);
            return;
        }
        bytesWritten = write(fd, type, sizeof(type));
        close(fd);

        if (bytesWritten != sizeof(type)) {
            ALOGE("Failed to write (%s) to sysfs %s", type, hdmiS3DTypePath);
            return;
        }
    }
    data = enable ? '1' : '0';

    fd = open(hdmiS3DEnablePath, O_WRONLY);
    if (fd < 0) {
        ALOGE("Failed to open sysfs %s", hdmiS3DEnablePath);
        return;
    }
    bytesWritten = write(fd, &data, 1);
    close(fd);

    if (bytesWritten != 1) {
        ALOGE("Failed to write(%d) to sysfs %s", enable, hdmiS3DEnablePath);
        return;
    }

    hwc_dev->ext.s3d_enabled = enable;
}

static void adjust_ext_s3d_layer(omap_hwc_device_t *hwc_dev,
                                 struct dss2_ovl_info *ovl, bool left_view)
{
    struct dss2_ovl_cfg *oc = &ovl->cfg;
    float x, y, w, h;

    switch (hwc_dev->s3d_input_type) {
        case eSideBySide:
            oc->crop.w = oc->crop.w/2;
            if ((left_view && hwc_dev->s3d_input_order == eRightViewFirst) ||
                (!left_view && hwc_dev->s3d_input_order == eLeftViewFirst)) {
                oc->crop.x = oc->crop.x + oc->crop.w;
            }
            break;
        case eTopBottom:
            oc->crop.h = oc->crop.h/2;
            if ((left_view && hwc_dev->s3d_input_order == eRightViewFirst) ||
                (!left_view && hwc_dev->s3d_input_order == eLeftViewFirst)) {
                oc->crop.y = oc->crop.y + oc->crop.h;
            }
            break;
        default:
            /* Should never fall here! */
            ALOGE("Unsupported S3D layer type!");
            break;
    }

    switch (hwc_dev->ext.s3d_type) {
        case eSideBySide:
            oc->win.w = oc->win.w/2;
            if ((left_view && hwc_dev->ext.s3d_order == eRightViewFirst) ||
                (!left_view && hwc_dev->ext.s3d_order == eLeftViewFirst)) {
                oc->win.x = oc->win.x/2 + hwc_dev->ext.xres/2;
            } else {
                oc->win.x = oc->win.x/2;
            }
            break;
        case eTopBottom:
            oc->win.h = oc->win.h/2;
            if ((left_view && hwc_dev->ext.s3d_order == eRightViewFirst) ||
                (!left_view && hwc_dev->ext.s3d_order == eLeftViewFirst)) {
                oc->win.y = oc->win.y/2 + hwc_dev->ext.yres/2;
            } else {
                oc->win.y = oc->win.y/2;
            }
            break;
        default:
            /* Currently unhandled!!! */
            ALOGE("Unsupported S3D display type!");
            break;
    }
}

static int clone_s3d_external_layer(omap_hwc_device_t *hwc_dev, int ix_s3d)
{
    struct dsscomp_setup_dispc_data *dsscomp = &hwc_dev->comp_data.dsscomp_data;
    int r;

    /* S3D layers are forced into docking layers. If the display layout and
     * the layer layout don't match, we have to use 2 overlay pipelines */
    r = clone_external_layer(hwc_dev, ix_s3d);
    if (r) {
        ALOGE("Failed to clone s3d layer (%d)", r);
        return r;
    }

    r = clone_layer(hwc_dev, ix_s3d);
    if (r) {
        ALOGE("Failed to clone s3d layer (%d)", r);
        return r;
    }

    if (dsscomp->num_ovls < 2) {
        ALOGE("Number of overlays is inconsistent (%d)", dsscomp->num_ovls);
        return -EINVAL;
    }

    adjust_ext_s3d_layer(hwc_dev, &dsscomp->ovls[dsscomp->num_ovls - 1], true);
    adjust_ext_s3d_layer(hwc_dev, &dsscomp->ovls[dsscomp->num_ovls - 2], false);

    return 0;
}

static int setup_mirroring(omap_hwc_device_t *hwc_dev)
{
    omap_hwc_ext_t *ext = &hwc_dev->ext;

    uint32_t xres = WIDTH(ext->mirror_region);
    uint32_t yres = HEIGHT(ext->mirror_region);
    if (ext->current.rotation & 1)
       swap(xres, yres);
    if (set_best_hdmi_mode(hwc_dev, xres, yres, ext->lcd_xpy))
        return -ENODEV;
    set_ext_matrix(ext, ext->mirror_region);
    return 0;
}

<<<<<<< HEAD
/*
 * We're using "implicit" synchronization, so make sure we aren't passing any
 * sync object descriptors around.
 */
static void check_sync_fds(size_t numDisplays, hwc_display_contents_1_t** displays)
{
    //ALOGD("checking sync FDs");
    unsigned int i, j;
    for (i = 0; i < numDisplays; i++) {
        hwc_display_contents_1_t* list = displays[i];
        if (list->retireFenceFd >= 0) {
            ALOGW("retireFenceFd[%u] was %d", i, list->retireFenceFd);
            list->retireFenceFd = -1;
        }

        for (j = 0; j < list->numHwLayers; j++) {
            hwc_layer_1_t* layer = &list->hwLayers[j];
            if (layer->acquireFenceFd >= 0) {
                ALOGW("acquireFenceFd[%u][%u] was %d, closing", i, j, layer->acquireFenceFd);
                close(layer->acquireFenceFd);
                layer->acquireFenceFd = -1;
            }
            if (layer->releaseFenceFd >= 0) {
                ALOGW("releaseFenceFd[%u][%u] was %d", i, j, layer->releaseFenceFd);
                layer->releaseFenceFd = -1;
            }
        }
    }
}

static void blit_reset(omap4_hwc_device_t *hwc_dev, int flags)
=======
static void blit_reset(omap_hwc_device_t *hwc_dev)
>>>>>>> c0ed577b
{
    hwc_dev->blit_flags = 0;
    hwc_dev->blit_num = 0;
    hwc_dev->post2_blit_buffers = 0;
    hwc_dev->comp_data.blit_data.rgz_items = 0;
}

<<<<<<< HEAD
static int blit_layers(omap4_hwc_device_t *hwc_dev, hwc_display_contents_1_t *list, int bufoff)
=======
static bool blit_layers(omap_hwc_device_t *hwc_dev, hwc_layer_list_t *list, int bufoff)
>>>>>>> c0ed577b
{
    if (!list || hwc_dev->ext.mirror.enabled)
        goto err_out;

    int rgz_in_op;
    int rgz_out_op;

    switch (hwc_dev->blt_mode) {
        case BLTMODE_PAINT:
            rgz_in_op = RGZ_IN_HWCCHK;
            rgz_out_op = RGZ_OUT_BVCMD_PAINT;
            break;
        case BLTMODE_REGION:
        default:
            rgz_in_op = RGZ_IN_HWC;
            rgz_out_op = RGZ_OUT_BVCMD_REGION;
            break;
    }

    /*
     * Request the layer identities to SurfaceFlinger, first figure out if the
     * operation is supported
     */
    if (!(list->flags & HWC_EXTENDED_API) || !hwc_dev->procs ||
        hwc_dev->procs->extension_cb(hwc_dev->procs, HWC_EXTENDED_OP_LAYERDATA, NULL, -1) != 0)
        goto err_out;

    /* Check if we have enough space in the extended layer list */
    if ((sizeof(hwc_layer_extended_t) * list->numHwLayers) > sizeof(grgz_ext_layer_list))
        goto err_out;

    uint32_t i;
    for (i = 0; i < list->numHwLayers; i++) {
        hwc_layer_extended_t *ext_layer = &grgz_ext_layer_list.layers[i];
        ext_layer->idx = i;
        if (hwc_dev->procs->extension_cb(hwc_dev->procs, HWC_EXTENDED_OP_LAYERDATA,
            (void **) &ext_layer, sizeof(hwc_layer_extended_t)) != 0)
            goto err_out;
    }

    rgz_in_params_t in = {
        .op = rgz_in_op,
        .data = {
            .hwc = {
                .dstgeom = &gscrngeom,
                .layers = list->hwLayers,
                .extlayers = grgz_ext_layer_list.layers,
                .layerno = list->numHwLayers
            }
        }
    };

    /*
     * This means if all the layers marked for the FRAMEBUFFER cannot be
     * blitted, do not blit, for e.g. SKIP layers
     */
    if (rgz_in(&in, &grgz) != RGZ_ALL)
        goto err_out;

    uint32_t count = 0;
    for (i = 0; i < list->numHwLayers; i++) {
        if (list->hwLayers[i].compositionType != HWC_OVERLAY) {
            count++;
        }
    }

    rgz_out_params_t out = {
        .op = rgz_out_op,
        .data = {
            .bvc = {
                .dstgeom = &gscrngeom,
                .noblend = 0,
            }
        }
    };

    if (rgz_out(&grgz, &out) != 0) {
        ALOGE("Failed generating blits");
        goto err_out;
    }

    /* This is a special situation where the regionizer decided no blits are
     * needed for this frame but there are blit buffers to synchronize with. Can
     * happen only if the regionizer is enabled otherwise it's likely a bug
     */
    if (rgz_out_op != RGZ_OUT_BVCMD_REGION && out.data.bvc.out_blits == 0 && out.data.bvc.out_nhndls > 0) {
        ALOGE("Regionizer invalid output blit_num %d, post2_blit_buffers %d", out.data.bvc.out_blits, out.data.bvc.out_nhndls);
        goto err_out;
    }

    hwc_dev->blit_flags |= HWC_BLT_FLAG_USE_FB;
    hwc_dev->blit_num = out.data.bvc.out_blits;
    hwc_dev->post2_blit_buffers = out.data.bvc.out_nhndls;
    for (i = 0; i < hwc_dev->post2_blit_buffers; i++) {
        //ALOGI("blit buffers[%d] = %p", bufoff, out.data.bvc.out_hndls[i]);
        hwc_dev->buffers[bufoff++] = out.data.bvc.out_hndls[i];
    }

    struct rgz_blt_entry *res_blit_ops = (struct rgz_blt_entry *) out.data.bvc.cmdp;
    memcpy(hwc_dev->comp_data.blit_data.rgz_blts, res_blit_ops, sizeof(*res_blit_ops) * out.data.bvc.cmdlen);
    ALOGI_IF(debugblt, "blt struct sz %d", sizeof(*res_blit_ops) * out.data.bvc.cmdlen);
    ALOGE_IF(hwc_dev->blit_num != out.data.bvc.cmdlen,"blit_num != out.data.bvc.cmdlen, %d != %d", hwc_dev->blit_num, out.data.bvc.cmdlen);

    /* all layers will be rendered without SGX help either via DSS or blitter */
    for (i = 0; i < list->numHwLayers; i++) {
        if (list->hwLayers[i].compositionType != HWC_OVERLAY) {
            list->hwLayers[i].compositionType = HWC_OVERLAY;
            //ALOGI("blitting layer %d", i);
            list->hwLayers[i].hints &= ~HWC_HINT_TRIPLE_BUFFER;
        }
        list->hwLayers[i].hints &= ~HWC_HINT_CLEAR_FB;
    }
    return true;

err_out:
    rgz_release(&grgz);
    return false;
}

void debug_post2(omap_hwc_device_t *hwc_dev, int nbufs)
{
    if (!debugpost2)
        return;
    struct dsscomp_setup_dispc_data *dsscomp = &hwc_dev->comp_data.dsscomp_data;
    int i;
    for (i=0; i<nbufs; i++) {
        ALOGI("buf[%d] hndl %p", i, hwc_dev->buffers[i]);
    }
    for (i=0; i < dsscomp->num_ovls; i++) {
        ALOGI("ovl[%d] ba %d", i, dsscomp->ovls[i].ba);
    }
}

static int free_tiler2d_buffers(omap_hwc_device_t *hwc_dev)
{
    int i;

    for (i = 0 ; i < NUM_EXT_DISPLAY_BACK_BUFFERS; i++) {
        ion_free(hwc_dev->ion_fd, hwc_dev->ion_handles[i]);
        hwc_dev->ion_handles[i] = NULL;
    }
    return 0;
}

static int allocate_tiler2d_buffers(omap_hwc_device_t *hwc_dev)
{
    int ret, i;
    size_t stride;

    if (hwc_dev->ion_fd < 0) {
        ALOGE("No ion fd, hence can't allocate tiler2d buffers");
        return -1;
    }

    for (i = 0; i < NUM_EXT_DISPLAY_BACK_BUFFERS; i++) {
        if (hwc_dev->ion_handles[i])
            return 0;
    }

    for (i = 0 ; i < NUM_EXT_DISPLAY_BACK_BUFFERS; i++) {
        ret = ion_alloc_tiler(hwc_dev->ion_fd, hwc_dev->fb_dev->base.width, hwc_dev->fb_dev->base.height,
                                            TILER_PIXEL_FMT_32BIT, 0, &hwc_dev->ion_handles[i], &stride);
        if (ret)
            goto handle_error;

        ALOGI("ion handle[%d][%p]", i, hwc_dev->ion_handles[i]);
    }
    return 0;

handle_error:
    free_tiler2d_buffers(hwc_dev);
    return -1;
}

<<<<<<< HEAD

static int omap4_hwc_prepare(struct hwc_composer_device_1 *dev, size_t numDisplays,
        hwc_display_contents_1_t** displays)
{
    if (!numDisplays || displays == NULL) {
        return 0;
    }

    hwc_display_contents_1_t* list = displays[0];  // ignore displays beyond the first
    omap4_hwc_device_t *hwc_dev = (omap4_hwc_device_t *)dev;
=======
static int hwc_prepare(struct hwc_composer_device *dev, hwc_layer_list_t* list)
{
    omap_hwc_device_t *hwc_dev = (omap_hwc_device_t *)dev;
>>>>>>> c0ed577b
    struct dsscomp_setup_dispc_data *dsscomp = &hwc_dev->comp_data.dsscomp_data;
    counts_t *num = &hwc_dev->counts;
    uint32_t i, ix;

    pthread_mutex_lock(&hwc_dev->lock);
    memset(dsscomp, 0x0, sizeof(*dsscomp));
    dsscomp->sync_id = sync_id++;

    gather_layer_statistics(hwc_dev, list);

    decide_supported_cloning(hwc_dev);

    /* phase 3 logic */
    if (can_dss_render_all(hwc_dev)) {
        /* All layers can be handled by the DSS -- don't use SGX for composition */
        hwc_dev->use_sgx = 0;
        hwc_dev->swap_rb = num->BGR != 0;
    } else {
        /* Use SGX for composition plus first 3 layers that are DSS renderable */
        hwc_dev->use_sgx = 1;
        hwc_dev->swap_rb = is_BGR_format(hwc_dev->fb_dev->base.format);
    }

    /* setup pipes */
    int z = 0;
    int fb_z = -1;
    int ix_docking = -1;
    int ix_s3d = -1;
    bool scaled_gfx = false;
    bool blit_all = false;
    blit_reset(hwc_dev);

    /* If the SGX is used or we are going to blit something we need a framebuffer
     * and a DSS pipe
     */
    bool needs_fb = hwc_dev->use_sgx;

    if (hwc_dev->blt_policy == BLTPOLICY_ALL) {
        /* Check if we can blit everything */
        blit_all = blit_layers(hwc_dev, list, 0);
        if (blit_all) {
            needs_fb = 1;
            hwc_dev->use_sgx = 0;
            /* No need to swap red and blue channels */
            hwc_dev->swap_rb = 0;
        }
    }

    /* If a framebuffer is needed, begin using VID1 for DSS overlay layers,
     * we need GFX for FB
     */
    dsscomp->num_ovls = needs_fb ? 1 /*VID1*/ : 0 /*GFX*/;

    /* set up if DSS layers */
<<<<<<< HEAD
    unsigned int mem_used = 0;
    hwc_dev->ovls_blending = 0;
    for (i = 0; list && i < list->numHwLayers; i++) {
        hwc_layer_1_t *layer = &list->hwLayers[i];
=======
    uint32_t mem_used = 0;
    for (i = 0; list && i < list->numHwLayers && !blit_all; i++) {
        hwc_layer_t *layer = &list->hwLayers[i];
>>>>>>> c0ed577b
        IMG_native_handle_t *handle = (IMG_native_handle_t *)layer->handle;

        if (dsscomp->num_ovls < num->max_hw_overlays &&
            can_dss_render_layer(hwc_dev, layer) &&
            (!hwc_dev->force_sgx ||
             /* render protected and dockable layers via DSS */
             is_protected(layer) ||
             is_upscaled_NV12(hwc_dev, layer) ||
             (hwc_dev->ext.current.docking && hwc_dev->ext.current.enabled && dockable(layer))) &&
            mem_used + mem1d(handle) <= limits.tiler1d_slot_size &&
            /* can't have a transparent overlay in the middle of the framebuffer stack */
            !(is_BLENDED(layer) && fb_z >= 0)) {

            /* render via DSS overlay */
            mem_used += mem1d(handle);
            layer->compositionType = HWC_OVERLAY;
            /*
             * This hint will not be used in vanilla ICS, but maybe in
             * JellyBean, it is useful to distinguish between blts and true
             * overlays
             */
            layer->hints |= HWC_HINT_TRIPLE_BUFFER;

            /* clear FB above all opaque layers if rendering via SGX */
            if (hwc_dev->use_sgx && !is_BLENDED(layer))
                layer->hints |= HWC_HINT_CLEAR_FB;

            hwc_dev->buffers[dsscomp->num_ovls] = layer->handle;
            //ALOGI("dss buffers[%d] = %p", dsscomp->num_ovls, hwc_dev->buffers[dsscomp->num_ovls]);

            setup_layer(hwc_dev,
                        &dsscomp->ovls[dsscomp->num_ovls],
                        layer,
                        z,
                        handle->iFormat,
                        handle->iWidth,
                        handle->iHeight);

            dsscomp->ovls[dsscomp->num_ovls].cfg.ix = dsscomp->num_ovls + hwc_dev->primary_transform;
            dsscomp->ovls[dsscomp->num_ovls].addressing = OMAP_DSS_BUFADDR_LAYER_IX;
            dsscomp->ovls[dsscomp->num_ovls].ba = dsscomp->num_ovls;

            /* ensure GFX layer is never scaled */
            if ((dsscomp->num_ovls == 0) && (!hwc_dev->primary_transform)) {
                scaled_gfx = scaled(layer) || is_NV12(handle);
            } else if (scaled_gfx && !scaled(layer) && !is_NV12(handle)) {
                /* swap GFX layer with this one */
                dsscomp->ovls[dsscomp->num_ovls].cfg.ix = 0;
                dsscomp->ovls[0].cfg.ix = dsscomp->num_ovls;
                scaled_gfx = 0;
            }

            /* remember largest dockable layer */
            if (dockable(layer) &&
                (ix_docking < 0 ||
                 display_area(&dsscomp->ovls[dsscomp->num_ovls]) > display_area(&dsscomp->ovls[ix_docking])))
                ix_docking = dsscomp->num_ovls;

            /* remember the ix for s3d layer */
            if (get_s3d_layout_type(layer) != eMono) {
                ix_s3d = dsscomp->num_ovls;
            }
            dsscomp->num_ovls++;
            z++;
        } else if (hwc_dev->use_sgx) {
            if (fb_z < 0) {
                /* NOTE: we are not handling transparent cutout for now */
                fb_z = z;
                z++;
            } else {
                /* move fb z-order up (by lowering dss layers) */
                while (fb_z < z - 1)
                    dsscomp->ovls[1 + fb_z++].cfg.zorder--;
            }
        }
    }

    /* if scaling GFX (e.g. only 1 scaled surface) use a VID pipe */
    if (scaled_gfx)
        dsscomp->ovls[0].cfg.ix = dsscomp->num_ovls;

    if (hwc_dev->blt_policy == BLTPOLICY_DEFAULT) {
        /*
         * As long as we keep blitting on consecutive frames keep the regionizer
         * state, if this is not possible the regionizer state is unreliable and
         * we need to reset its state.
         */
        if (hwc_dev->use_sgx) {
            if (blit_layers(hwc_dev, list, dsscomp->num_ovls == 1 ? 0 : dsscomp->num_ovls)) {
                hwc_dev->use_sgx = 0;
            }
        } else
            rgz_release(&grgz);
    }

    /* If the SGX is not used and there is blit data we need a framebuffer and
     * a DSS pipe well configured for it
     */
    if (needs_fb) {
        /* assign a z-layer for fb */
        if (fb_z < 0) {
            if (!hwc_dev->blt_policy != BLTPOLICY_DISABLED && num->composited_layers)
                ALOGE("**** should have assigned z-layer for fb");
            fb_z = z++;
        }
        /*
         * This is needed because if we blit all we would lose the handle of
         * the first layer
         */
        if (hwc_dev->use_sgx) {
            hwc_dev->buffers[0] = NULL;
        }
        setup_layer_base(&dsscomp->ovls[0].cfg, fb_z,
                         hwc_dev->fb_dev->base.format,
                         1,   /* FB is always premultiplied */
                         hwc_dev->fb_dev->base.width,
                         hwc_dev->fb_dev->base.height);
        dsscomp->ovls[0].cfg.pre_mult_alpha = 1;
        dsscomp->ovls[0].addressing = OMAP_DSS_BUFADDR_LAYER_IX;
        dsscomp->ovls[0].ba = 0;
        dsscomp->ovls[0].cfg.ix = hwc_dev->primary_transform;
    }

    /* mirror layers */
    hwc_dev->post2_layers = dsscomp->num_ovls;

    omap_hwc_ext_t *ext = &hwc_dev->ext;
    if (ext->current.enabled && ((!num->protected && hwc_dev->ext_ovls) ||
              (hwc_dev->ext_ovls_wanted && hwc_dev->ext_ovls >= hwc_dev->ext_ovls_wanted))) {
        if (ext->current.docking && ix_s3d >= 0) {
            if (clone_s3d_external_layer(hwc_dev, ix_s3d) == 0) {
                dsscomp->ovls[dsscomp->num_ovls - 2].cfg.zorder = z++;
                dsscomp->ovls[dsscomp->num_ovls - 1].cfg.zorder = z++;
                /* For now, show only the left view of an S3D layer
                 * in the local display while we have hdmi attached */
                switch (hwc_dev->s3d_input_type) {
                    case eSideBySide:
                        dsscomp->ovls[ix_s3d].cfg.crop.w = dsscomp->ovls[ix_s3d].cfg.crop.w/2;
                        break;
                    case eTopBottom:
                       dsscomp->ovls[ix_s3d].cfg.crop.h = dsscomp->ovls[ix_s3d].cfg.crop.h/2;
                        break;
                    default:
                        ALOGE("Unsupported S3D input type");
                        break;
                }
            }
        } else if (ext->current.docking && ix_docking >= 0) {
            if (clone_external_layer(hwc_dev, ix_docking) == 0)
                dsscomp->ovls[dsscomp->num_ovls - 1].cfg.zorder = z++;
        } else if (ext->current.docking && ix_docking < 0 && ext->force_dock) {
            ix_docking = dsscomp->num_ovls;
            struct dss2_ovl_info *oi = &dsscomp->ovls[ix_docking];
            image_info_t *dock_image = get_dock_image();
            setup_layer_base(&oi->cfg, 0, HAL_PIXEL_FORMAT_BGRA_8888, 1,
                             dock_image->width, dock_image->height);
            oi->cfg.stride = dock_image->rowbytes;
            if (clone_external_layer(hwc_dev, ix_docking) == 0) {
                oi->addressing = OMAP_DSS_BUFADDR_FB;
                oi->ba = 0;
                z++;
            }
        } else if (!ext->current.docking) {
            int res = 0;

            /* reset mode if we are coming from docking */
            if (ext->last.docking)
                res = setup_mirroring(hwc_dev);

            /* mirror all layers */
            for (ix = 0; res == 0 && ix < hwc_dev->post2_layers; ix++) {
                if (clone_layer(hwc_dev, ix))
                    break;
                z++;
            }
        }
    }

    /* Apply transform for primary display */
    if (hwc_dev->primary_transform)
        for (i = 0; i < dsscomp->num_ovls; i++) {
            if(dsscomp->ovls[i].cfg.mgr_ix == 0)
                adjust_primary_display_layer(hwc_dev, &dsscomp->ovls[i]);
        }


    enable_s3d_hdmi(hwc_dev, ix_s3d >= 0);

    ext->last = ext->current;

    if (z != dsscomp->num_ovls || dsscomp->num_ovls > MAX_HW_OVERLAYS)
        ALOGE("**** used %d z-layers for %d overlays\n", z, dsscomp->num_ovls);

    /* verify all z-orders and overlay indices are distinct */
    for (i = z = ix = 0; i < dsscomp->num_ovls; i++) {
        struct dss2_ovl_cfg *c = &dsscomp->ovls[i].cfg;

        if (z & (1 << c->zorder))
            ALOGE("**** used z-order #%d multiple times", c->zorder);
        if (ix & (1 << c->ix))
            ALOGE("**** used ovl index #%d multiple times", c->ix);
        z |= 1 << c->zorder;
        ix |= 1 << c->ix;
    }
    dsscomp->mode = DSSCOMP_SETUP_DISPLAY;
    dsscomp->mgrs[0].ix = 0;
    dsscomp->mgrs[0].alpha_blending = 1;
    dsscomp->mgrs[0].swap_rb = hwc_dev->swap_rb;
    dsscomp->num_mgrs = 1;

    if (ext->current.enabled || hwc_dev->last_ext_ovls) {
        dsscomp->mgrs[1] = dsscomp->mgrs[0];
        dsscomp->mgrs[1].ix = 1;
        dsscomp->num_mgrs++;
        hwc_dev->ext_ovls = dsscomp->num_ovls - hwc_dev->post2_layers;
    }

    /*
     * Whilst the mode of the display is being changed drop compositions to the
     * display
     */
    if (ext->last_mode == 0 && hwc_dev->on_tv) {
        dsscomp->num_ovls = 0;
    }

    if (debug) {
        ALOGD("prepare (%d) - %s (comp=%d, poss=%d/%d scaled, RGB=%d,BGR=%d,NV12=%d) (ext=%s%s%ddeg%s %dex/%dmx (last %dex,%din)\n",
             dsscomp->sync_id,
             hwc_dev->use_sgx ? "SGX+OVL" : "all-OVL",
             num->composited_layers,
             num->possible_overlay_layers, num->scaled_layers,
             num->RGB, num->BGR, num->NV12,
             ext->on_tv ? "tv+" : "",
             ext->current.enabled ? ext->current.docking ? "dock+" : "mirror+" : "OFF+",
             ext->current.rotation * 90,
             ext->current.hflip ? "+hflip" : "",
             hwc_dev->ext_ovls, num->max_hw_overlays, hwc_dev->last_ext_ovls, hwc_dev->last_int_ovls);
    }

    pthread_mutex_unlock(&hwc_dev->lock);
    return 0;
}

static void reset_screen(omap_hwc_device_t *hwc_dev)
{
    static int first_set = 1;
    int ret;

    if (first_set) {
        first_set = 0;
        struct dsscomp_setup_dispc_data d = {
            .num_mgrs = 1,
        };
        /* remove bootloader image from the screen as blank/unblank does not change the composition */
        ret = ioctl(hwc_dev->dsscomp_fd, DSSCIOC_SETUP_DISPC, &d);
        if (ret)
            ALOGW("failed to remove bootloader image");

        /* blank and unblank fd to make sure display is properly programmed on boot.
         * This is needed because the bootloader can not be trusted.
         */
        ret = ioctl(hwc_dev->fb_fd, FBIOBLANK, FB_BLANK_POWERDOWN);
        if (ret)
            ALOGW("failed to blank display");

        ret = ioctl(hwc_dev->fb_fd, FBIOBLANK, FB_BLANK_UNBLANK);
        if (ret)
            ALOGW("failed to blank display");
    }
}

<<<<<<< HEAD
static int omap4_hwc_set(struct hwc_composer_device_1 *dev,
        size_t numDisplays, hwc_display_contents_1_t** displays)
{
    if (!numDisplays || displays == NULL) {
        ALOGD("set: empty display list");
        return 0;
    }
    hwc_display_t dpy = NULL;
    hwc_surface_t sur = NULL;
    hwc_display_contents_1_t* list = displays[0];  // ignore displays beyond the first
    if (list != NULL) {
        dpy = list->dpy;
        sur = list->sur;
    }
    omap4_hwc_device_t *hwc_dev = (omap4_hwc_device_t *)dev;
=======
static int hwc_set(struct hwc_composer_device *dev, hwc_display_t dpy,
               hwc_surface_t sur, hwc_layer_list_t* list)
{
    omap_hwc_device_t *hwc_dev = (omap_hwc_device_t *)dev;
>>>>>>> c0ed577b
    struct dsscomp_setup_dispc_data *dsscomp = &hwc_dev->comp_data.dsscomp_data;
    int err = 0;
    bool invalidate;

    pthread_mutex_lock(&hwc_dev->lock);

    reset_screen(hwc_dev);

    invalidate = hwc_dev->ext_ovls_wanted && (hwc_dev->ext_ovls < hwc_dev->ext_ovls_wanted) &&
                                              (hwc_dev->counts.protected || !hwc_dev->ext_ovls);

    if (debug)
        dump_set_info(hwc_dev, list);

    if (dpy && sur) {
        // list can be NULL which means hwc is temporarily disabled.
        // however, if dpy and sur are null it means we're turning the
        // screen off. no shall not call eglSwapBuffers() in that case.

        if (hwc_dev->use_sgx) {
            if (!eglSwapBuffers((EGLDisplay)dpy, (EGLSurface)sur)) {
                ALOGE("eglSwapBuffers error");
                err = HWC_EGL_ERROR;
                goto err_out;
            }
        }

        //dump_dsscomp(dsscomp);

        // signal the event thread that a post has happened
        write(hwc_dev->pipe_fds[1], "s", 1);
        if (hwc_dev->force_sgx > 0)
            hwc_dev->force_sgx--;

        hwc_dev->comp_data.blit_data.rgz_flags = hwc_dev->blit_flags;
        hwc_dev->comp_data.blit_data.rgz_items = hwc_dev->blit_num;
        int omaplfb_comp_data_sz = sizeof(hwc_dev->comp_data) +
            (hwc_dev->comp_data.blit_data.rgz_items * sizeof(struct rgz_blt_entry));


        uint32_t nbufs = hwc_dev->post2_layers;
        if (hwc_dev->post2_blit_buffers) {
            /*
             * We don't want to pass a NULL entry in the Post2, but we need to
             * fix up buffer handle array and overlay indexes to account for
             * this
             */
            nbufs += hwc_dev->post2_blit_buffers - 1;

            if (hwc_dev->post2_layers > 1) {
                uint32_t i, j;
                for (i = 0; i < nbufs; i++) {
                    hwc_dev->buffers[i] = hwc_dev->buffers[i+1];
                }
                for (i = 1, j= 1; j < hwc_dev->post2_layers; i++, j++) {
                    dsscomp->ovls[j].ba = i;
                }
            }
        }
        ALOGI_IF(debugblt && hwc_dev->blt_policy != BLTPOLICY_DISABLED,
            "Post2, blits %d, ovl_buffers %d, blit_buffers %d sgx %d",
            hwc_dev->blit_num, hwc_dev->post2_layers, hwc_dev->post2_blit_buffers,
            hwc_dev->use_sgx);

        debug_post2(hwc_dev, nbufs);
        err = hwc_dev->fb_dev->Post2((framebuffer_device_t *)hwc_dev->fb_dev,
                                 hwc_dev->buffers,
                                 nbufs,
                                 dsscomp, omaplfb_comp_data_sz);
        showfps();
    }
    hwc_dev->last_ext_ovls = hwc_dev->ext_ovls;
    hwc_dev->last_int_ovls = hwc_dev->post2_layers;
    if (err)
        ALOGE("Post2 error");

    check_sync_fds(numDisplays, displays);

err_out:
    pthread_mutex_unlock(&hwc_dev->lock);

    if (invalidate)
        hwc_dev->procs->invalidate(hwc_dev->procs);

    return err;
}

<<<<<<< HEAD
static void omap4_hwc_dump(struct hwc_composer_device_1 *dev, char *buff, int buff_len)
=======
static void hwc_dump(struct hwc_composer_device *dev, char *buff, int buff_len)
>>>>>>> c0ed577b
{
    omap_hwc_device_t *hwc_dev = (omap_hwc_device_t *)dev;
    struct dsscomp_setup_dispc_data *dsscomp = &hwc_dev->comp_data.dsscomp_data;
    struct dump_buf log = {
        .buf = buff,
        .buf_len = buff_len,
    };
    int i;

    dump_printf(&log, "omap_hwc %d:\n", dsscomp->num_ovls);
    dump_printf(&log, "  idle timeout: %dms\n", hwc_dev->idle);

    for (i = 0; i < dsscomp->num_ovls; i++) {
        struct dss2_ovl_cfg *cfg = &dsscomp->ovls[i].cfg;

        dump_printf(&log, "  layer %d:\n", i);
        dump_printf(&log, "     enabled:%s buff:%p %dx%d stride:%d\n",
                          cfg->enabled ? "true" : "false", hwc_dev->buffers[i],
                          cfg->width, cfg->height, cfg->stride);
        dump_printf(&log, "     src:(%d,%d) %dx%d dst:(%d,%d) %dx%d ix:%d zorder:%d\n",
                          cfg->crop.x, cfg->crop.y, cfg->crop.w, cfg->crop.h,
                          cfg->win.x, cfg->win.y, cfg->win.w, cfg->win.h,
                          cfg->ix, cfg->zorder);
    }

    if (hwc_dev->blt_policy != BLTPOLICY_DISABLED) {
        dump_printf(&log, "  bltpolicy: %s, bltmode: %s\n",
            hwc_dev->blt_policy == BLTPOLICY_DEFAULT ? "default" :
                hwc_dev->blt_policy == BLTPOLICY_ALL ? "all" : "unknown",
                    hwc_dev->blt_mode == BLTMODE_PAINT ? "paint" : "regionize");
    }
    dump_printf(&log, "\n");
}

static int hwc_device_close(hw_device_t* device)
{
    omap_hwc_device_t *hwc_dev = (omap_hwc_device_t *) device;;

    if (hwc_dev) {
        if (hwc_dev->dsscomp_fd >= 0)
            close(hwc_dev->dsscomp_fd);
        if (hwc_dev->hdmi_fb_fd >= 0)
            close(hwc_dev->hdmi_fb_fd);
        if (hwc_dev->fb_fd >= 0)
            close(hwc_dev->fb_fd);
        if (hwc_dev->ion_fd >= 0)
            ion_close(hwc_dev->ion_fd);

        /* pthread will get killed when parent process exits */
        pthread_mutex_destroy(&hwc_dev->lock);
        free(hwc_dev);
    }

    return 0;
}

static int open_fb_hal(IMG_framebuffer_device_public_t **fb_dev)
{
    const struct hw_module_t *psModule;
    IMG_gralloc_module_public_t *psGrallocModule;
    int err;

    err = hw_get_module(GRALLOC_HARDWARE_MODULE_ID, &psModule);
    psGrallocModule = (IMG_gralloc_module_public_t *) psModule;

    if(err)
        goto err_out;

    if (strcmp(psGrallocModule->base.common.author, "Imagination Technologies")) {
        err = -EINVAL;
        goto err_out;
    }

    *fb_dev = psGrallocModule->psFrameBufferDevice;

    return 0;

err_out:
    ALOGE("Composer HAL failed to load compatible Graphics HAL");
    return err;
}

static void set_primary_display_transform_matrix(omap_hwc_device_t *hwc_dev)
{
    /* create primary display translation matrix */
    hwc_dev->fb_dis.ix = 0;/*Default display*/

    int ret = ioctl(hwc_dev->dsscomp_fd, DSSCIOC_QUERY_DISPLAY, &hwc_dev->fb_dis);
    if (ret)
        ALOGE("failed to get display info (%d): %m", errno);

    int lcd_w = hwc_dev->fb_dis.timings.x_res;
    int lcd_h = hwc_dev->fb_dis.timings.y_res;
    int orig_w = hwc_dev->fb_dev->base.width;
    int orig_h = hwc_dev->fb_dev->base.height;
    hwc_rect_t region = {.left = 0, .top = 0, .right = orig_w, .bottom = orig_h};
    hwc_dev->primary_region = region;
    hwc_dev->primary_rotation = ((lcd_w > lcd_h) ^ (orig_w > orig_h)) ? 1 : 0;
    hwc_dev->primary_transform = ((lcd_w != orig_w)||(lcd_h != orig_h)) ? 1 : 0;

    ALOGI("transforming FB (%dx%d) => (%dx%d) rot%d", orig_w, orig_h, lcd_w, lcd_h, hwc_dev->primary_rotation);

    /* reorientation matrix is:
       m = (center-from-target-center) * (scale-to-target) * (mirror) * (rotate) * (center-to-original-center) */

    memcpy(hwc_dev->primary_m, m_unit, sizeof(m_unit));
    m_translate(hwc_dev->primary_m, -(orig_w >> 1), -(orig_h >> 1));
    m_rotate(hwc_dev->primary_m, hwc_dev->primary_rotation);
    if (hwc_dev->primary_rotation & 1)
         swap(orig_w, orig_h);
    m_scale(hwc_dev->primary_m, orig_w, lcd_w, orig_h, lcd_h);
    m_translate(hwc_dev->primary_m, lcd_w >> 1, lcd_h >> 1);
}

static void handle_s3d_hotplug(omap_hwc_ext_t *ext, bool state)
{
    struct edid_t *edid = NULL;
    if (state) {
        int fd = open("/sys/devices/platform/omapdss/display1/edid", O_RDONLY);
        if (!fd)
            return;
        uint8_t edid_data[EDID_SIZE];
        size_t bytes_read = read(fd, edid_data, EDID_SIZE);
        close(fd);
        if (bytes_read < EDID_SIZE)
            return;
        if (edid_parser_init(&edid, edid_data))
            return;
    }

    ext->s3d_enabled = false;
    ext->s3d_capable = false;
    ext->s3d_type = eMono;
    ext->s3d_order = eLeftViewFirst;

    if (edid) {
        ext->s3d_capable = edid_s3d_capable(edid);
        /* For now assume Side-by-Side half support applies to all modes */
        ext->s3d_type = eSideBySide;
        ext->s3d_order = eLeftViewFirst;
        edid_parser_deinit(edid);
    }
}

static void handle_hotplug(omap_hwc_device_t *hwc_dev)
{
    omap_hwc_ext_t *ext = &hwc_dev->ext;
    bool state = ext->hdmi_state;

    /* Ignore external HDMI logic if the primary display is HDMI */
    if (hwc_dev->on_tv) {
        ALOGI("Primary display is HDMI - skip clone/dock logic");

        if (state) {
            uint32_t xres = hwc_dev->fb_dev->base.width;
            uint32_t yres = hwc_dev->fb_dev->base.height;
            if (set_best_hdmi_mode(hwc_dev, xres, yres, ext->lcd_xpy)) {
                ALOGE("Failed to set HDMI mode");
            }
            set_primary_display_transform_matrix(hwc_dev);

            ioctl(hwc_dev->fb_fd, FBIOBLANK, FB_BLANK_UNBLANK);

            if (hwc_dev->procs && hwc_dev->procs->invalidate) {
                hwc_dev->procs->invalidate(hwc_dev->procs);
            }
        } else
            ext->last_mode = 0;

        return;
    }

    pthread_mutex_lock(&hwc_dev->lock);

    handle_s3d_hotplug(ext, state);

    ext->dock.enabled = ext->mirror.enabled = 0;
    if (state) {
        /* check whether we can clone and/or dock */
        char value[PROPERTY_VALUE_MAX];
        property_get("persist.hwc.docking.enabled", value, "1");
        ext->dock.enabled = atoi(value) > 0;
        property_get("persist.hwc.mirroring.enabled", value, "1");
        ext->mirror.enabled = atoi(value) > 0;
        property_get("persist.hwc.avoid_mode_change", value, "1");
        ext->avoid_mode_change = atoi(value) > 0;

        /* get cloning transformation */
        property_get("persist.hwc.docking.transform", value, "0");
        ext->dock.rotation = atoi(value) & EXT_ROTATION;
        ext->dock.hflip = (atoi(value) & EXT_HFLIP) > 0;
        ext->dock.docking = 1;
        property_get("persist.hwc.mirroring.transform", value, hwc_dev->fb_dis.timings.y_res > hwc_dev->fb_dis.timings.x_res ? "3" : "0");
        ext->mirror.rotation = atoi(value) & EXT_ROTATION;
        ext->mirror.hflip = (atoi(value) & EXT_HFLIP) > 0;
        ext->mirror.docking = 0;

        if (ext->force_dock) {
            /* restrict to docking with no transform */
            ext->mirror.enabled = 0;
            ext->dock.rotation = 0;
            ext->dock.hflip = 0;

            load_dock_image();
        }

        /* select best mode for mirroring */
        if (ext->mirror.enabled) {
            ext->current = ext->mirror;
            ext->mirror_mode = 0;
            if (setup_mirroring(hwc_dev) == 0) {
                ext->mirror_mode = ext->last_mode;
                ioctl(hwc_dev->hdmi_fb_fd, FBIOBLANK, FB_BLANK_UNBLANK);
            } else
                ext->mirror.enabled = 0;
        }
        /* Allocate backup buffers for FB rotation
        * This is required only if the FB tranform is different from that
        * of the external display and the FB is not in TILER2D space
        */
        if (ext->mirror.rotation && (limits.fbmem_type != DSSCOMP_FBMEM_TILER2D))
            allocate_tiler2d_buffers(hwc_dev);

    } else {
        ext->last_mode = 0;
        if (ext->mirror.rotation && (limits.fbmem_type != DSSCOMP_FBMEM_TILER2D)) {
            /* free tiler 2D buffer on detach */
            free_tiler2d_buffers(hwc_dev);
        }
    }
    ALOGI("external display changed (state=%d, mirror={%s tform=%ddeg%s}, dock={%s tform=%ddeg%s%s}, tv=%d", state,
         ext->mirror.enabled ? "enabled" : "disabled",
         ext->mirror.rotation * 90,
         ext->mirror.hflip ? "+hflip" : "",
         ext->dock.enabled ? "enabled" : "disabled",
         ext->dock.rotation * 90,
         ext->dock.hflip ? "+hflip" : "",
         ext->force_dock ? " forced" : "",
         ext->on_tv);

    pthread_mutex_unlock(&hwc_dev->lock);

    /* hwc_dev->procs is set right after the device is opened, but there is
     * still a race condition where a hotplug event might occur after the open
     * but before the procs are registered. */
    if (hwc_dev->procs)
        hwc_dev->procs->invalidate(hwc_dev->procs);
}

static void handle_uevents(omap_hwc_device_t *hwc_dev, const char *buff, int len)
{
    int dock;
    int hdmi;
    int vsync;
    int state = 0;
    uint64_t timestamp = 0;
    const char *s = buff;

    dock = !strcmp(s, "change@/devices/virtual/switch/dock");
    hdmi = !strcmp(s, "change@/devices/virtual/switch/hdmi");
    vsync = !strcmp(s, "change@/devices/platform/omapfb") ||
        !strcmp(s, "change@/devices/virtual/switch/omapfb-vsync");

    if (!dock && !vsync && !hdmi)
       return;

    s += strlen(s) + 1;

    while(*s) {
        if (!strncmp(s, "SWITCH_STATE=", strlen("SWITCH_STATE=")))
            state = atoi(s + strlen("SWITCH_STATE="));
        else if (!strncmp(s, "SWITCH_TIME=", strlen("SWITCH_TIME=")))
            timestamp = strtoull(s + strlen("SWITCH_TIME="), NULL, 0);
        else if (!strncmp(s, "VSYNC=", strlen("VSYNC=")))
            timestamp = strtoull(s + strlen("VSYNC="), NULL, 0);

        s += strlen(s) + 1;
        if (s - buff >= len)
            break;
    }

    if (vsync) {
        if (hwc_dev->procs)
            hwc_dev->procs->vsync(hwc_dev->procs, 0, timestamp);
    } else {
        if (dock)
            hwc_dev->ext.force_dock = state == 1;
        else
            hwc_dev->ext.hdmi_state = state == 1;
        handle_hotplug(hwc_dev);
    }
}

static void *hdmi_thread(void *data)
{
    omap_hwc_device_t *hwc_dev = data;
    static char uevent_desc[4096];
    struct pollfd fds[2];
    bool invalidate = false;
    int timeout;
    int err;

    setpriority(PRIO_PROCESS, 0, HAL_PRIORITY_URGENT_DISPLAY);

    uevent_init();

    fds[0].fd = uevent_get_fd();
    fds[0].events = POLLIN;
    fds[1].fd = hwc_dev->pipe_fds[0];
    fds[1].events = POLLIN;

    timeout = hwc_dev->idle ? hwc_dev->idle : -1;

    memset(uevent_desc, 0, sizeof(uevent_desc));

    do {
        err = poll(fds, hwc_dev->idle ? 2 : 1, timeout);

        if (err == 0) {
            if (hwc_dev->idle) {
                if (hwc_dev->procs) {
                    pthread_mutex_lock(&hwc_dev->lock);
                    invalidate = hwc_dev->last_int_ovls > 1 && !hwc_dev->force_sgx;
                    if (invalidate) {
                        hwc_dev->force_sgx = 2;
                    }
                    pthread_mutex_unlock(&hwc_dev->lock);

                    if (invalidate) {
                        hwc_dev->procs->invalidate(hwc_dev->procs);
                        timeout = -1;
                    }
                }

                continue;
            }
        }

        if (err == -1) {
            if (errno != EINTR)
                ALOGE("event error: %m");
            continue;
        }

        if (hwc_dev->idle && fds[1].revents & POLLIN) {
            char c;
            read(hwc_dev->pipe_fds[0], &c, 1);
            if (!hwc_dev->force_sgx)
                timeout = hwc_dev->idle ? hwc_dev->idle : -1;
        }

        if (fds[0].revents & POLLIN) {
            /* keep last 2 zeroes to ensure double 0 termination */
            int len = uevent_next_event(uevent_desc, sizeof(uevent_desc) - 2);
            handle_uevents(hwc_dev, uevent_desc, len);
        }
    } while (1);

    return NULL;
}

<<<<<<< HEAD
static void omap4_hwc_registerProcs(struct hwc_composer_device_1* dev,
=======
static void hwc_registerProcs(struct hwc_composer_device* dev,
>>>>>>> c0ed577b
                                    hwc_procs_t const* procs)
{
    omap_hwc_device_t *hwc_dev = (omap_hwc_device_t *) dev;

    hwc_dev->procs = (typeof(hwc_dev->procs)) procs;
}

<<<<<<< HEAD
static int omap4_hwc_query(struct hwc_composer_device_1* dev,
        int what, int* value)
=======
static int hwc_query(struct hwc_composer_device* dev, int what, int* value)
>>>>>>> c0ed577b
{
    omap_hwc_device_t *hwc_dev = (omap_hwc_device_t *) dev;

    switch (what) {
    case HWC_BACKGROUND_LAYER_SUPPORTED:
        // we don't support the background layer yet
        value[0] = 0;
        break;
    case HWC_VSYNC_PERIOD:
        // vsync period in nanosecond
        value[0] = 1000000000.0 / hwc_dev->fb_dev->base.fps;
        break;
    default:
        // unsupported query
        return -EINVAL;
    }
    return 0;
}

<<<<<<< HEAD
static int omap4_hwc_event_control(struct hwc_composer_device_1* dev,
        int dpy, int event, int enabled)
=======
static int hwc_eventControl(struct hwc_composer_device* dev, int event, int enabled)
>>>>>>> c0ed577b
{
    omap_hwc_device_t *hwc_dev = (omap_hwc_device_t *) dev;

    switch (event) {
    case HWC_EVENT_VSYNC:
    {
        int val = !!enabled;
        int err;

        if (hwc_dev->use_sw_vsync) {
            if (enabled)
                start_sw_vsync(hwc_dev);
            else
                stop_sw_vsync();
            return 0;
        }

        err = ioctl(hwc_dev->fb_fd, OMAPFB_ENABLEVSYNC, &val);
        if (err < 0)
            return -errno;

        return 0;
    }
    default:
        return -EINVAL;
    }
}

<<<<<<< HEAD
static int omap4_hwc_blank(struct hwc_composer_device_1 *dev, int dpy, int blank)
{
    // We're using an older method of screen blanking based on
    // early_suspend in the kernel.  No need to do anything here.
    return 0;
}

static int omap4_hwc_device_open(const hw_module_t* module, const char* name,
                hw_device_t** device)
=======
static int hwc_device_open(const hw_module_t* module, const char* name, hw_device_t** device)
>>>>>>> c0ed577b
{
    omap_hwc_module_t *hwc_mod = (omap_hwc_module_t *)module;
    omap_hwc_device_t *hwc_dev;
    int err = 0;

    if (strcmp(name, HWC_HARDWARE_COMPOSER)) {
        return -EINVAL;
    }

    if (!hwc_mod->fb_dev) {
        err = open_fb_hal(&hwc_mod->fb_dev);
        if (err)
            return err;

        if (!hwc_mod->fb_dev) {
            ALOGE("Framebuffer HAL not opened before HWC");
            return -EFAULT;
        }
        hwc_mod->fb_dev->bBypassPost = 1;
    }

    hwc_dev = (omap_hwc_device_t *)malloc(sizeof(*hwc_dev));
    if (hwc_dev == NULL)
        return -ENOMEM;

    memset(hwc_dev, 0, sizeof(*hwc_dev));

    hwc_dev->base.common.tag = HARDWARE_DEVICE_TAG;
    hwc_dev->base.common.version = HWC_DEVICE_API_VERSION_1_0;

    if (use_sw_vsync()) {
        hwc_dev->use_sw_vsync = true;
        init_sw_vsync(hwc_dev);
    }

    hwc_dev->base.common.module = (hw_module_t *)module;
<<<<<<< HEAD
    hwc_dev->base.common.close = omap4_hwc_device_close;
    hwc_dev->base.prepare = omap4_hwc_prepare;
    hwc_dev->base.set = omap4_hwc_set;
    hwc_dev->base.eventControl = omap4_hwc_event_control;
    hwc_dev->base.blank = omap4_hwc_blank;
    hwc_dev->base.query = omap4_hwc_query;
    hwc_dev->base.registerProcs = omap4_hwc_registerProcs;
    hwc_dev->base.dump = omap4_hwc_dump;
=======
    hwc_dev->base.common.close = hwc_device_close;
    hwc_dev->base.prepare = hwc_prepare;
    hwc_dev->base.set = hwc_set;
    hwc_dev->base.dump = hwc_dump;
    hwc_dev->base.registerProcs = hwc_registerProcs;
    hwc_dev->base.query = hwc_query;

    static struct hwc_methods methods = {
        .eventControl = &hwc_eventControl,
    };
    hwc_dev->base.methods = &methods;
>>>>>>> c0ed577b
    hwc_dev->fb_dev = hwc_mod->fb_dev;
    *device = &hwc_dev->base.common;

    hwc_dev->dsscomp_fd = open("/dev/dsscomp", O_RDWR);
    if (hwc_dev->dsscomp_fd < 0) {
        ALOGE("failed to open dsscomp (%d)", errno);
        err = -errno;
        goto done;
    }

    int ret = ioctl(hwc_dev->dsscomp_fd, DSSCIOC_QUERY_PLATFORM, &limits);
    if (ret) {
        ALOGE("failed to get platform limits (%d): %m", errno);
        err = -errno;
        goto done;
    }

    hwc_dev->fb_fd = open("/dev/graphics/fb0", O_RDWR);
    if (hwc_dev->fb_fd < 0) {
        ALOGE("failed to open fb (%d)", errno);
        err = -errno;
        goto done;
    }

    err = init_dock_image(hwc_dev, limits.max_width, limits.max_height);
    if (err)
        goto done;

    /* Allocate the maximum buffers that we can receive from HWC */
    hwc_dev->buffers = malloc(sizeof(buffer_handle_t) * MAX_HWC_LAYERS);
    if (!hwc_dev->buffers) {
        err = -ENOMEM;
        goto done;
    }

    ret = ioctl(hwc_dev->dsscomp_fd, DSSCIOC_QUERY_DISPLAY, &hwc_dev->fb_dis);
    if (ret) {
        ALOGE("failed to get display info (%d): %m", errno);
        err = -errno;
        goto done;
    }

    hwc_dev->ion_fd = ion_open();
    if (hwc_dev->ion_fd < 0) {
        ALOGE("failed to open ion driver (%d)", errno);
    }

    int i;
    for (i = 0; i < NUM_EXT_DISPLAY_BACK_BUFFERS; i++) {
        hwc_dev->ion_handles[i] = NULL;
    }

    /* use default value in case some of requested display parameters missing */
    hwc_dev->ext.lcd_xpy = 1.0;
    if (hwc_dev->fb_dis.timings.x_res && hwc_dev->fb_dis.height_in_mm) {
        hwc_dev->ext.lcd_xpy = (float)
            hwc_dev->fb_dis.width_in_mm / hwc_dev->fb_dis.timings.x_res /
            hwc_dev->fb_dis.height_in_mm * hwc_dev->fb_dis.timings.y_res;
    }

    if (hwc_dev->fb_dis.channel == OMAP_DSS_CHANNEL_DIGIT) {
        ALOGI("Primary display is HDMI");
        hwc_dev->on_tv = 1;
    } else {
        hwc_dev->hdmi_fb_fd = open("/dev/graphics/fb1", O_RDWR);
        if (hwc_dev->hdmi_fb_fd < 0) {
            ALOGE("failed to open hdmi fb (%d)", errno);
            err = -errno;
            goto done;
        }
    }

    set_primary_display_transform_matrix(hwc_dev);

    if (pipe(hwc_dev->pipe_fds) == -1) {
            ALOGE("failed to event pipe (%d): %m", errno);
            err = -errno;
            goto done;
    }

    if (pthread_mutex_init(&hwc_dev->lock, NULL)) {
        ALOGE("failed to create mutex (%d): %m", errno);
        err = -errno;
        goto done;
    }
    if (pthread_create(&hwc_dev->hdmi_thread, NULL, hdmi_thread, hwc_dev))
    {
        ALOGE("failed to create HDMI listening thread (%d): %m", errno);
        err = -errno;
        goto done;
    }

    /* get debug properties */

    /* see if hwc is enabled at all */
    char value[PROPERTY_VALUE_MAX];
    property_get("debug.hwc.rgb_order", value, "1");
    hwc_dev->flags_rgb_order = atoi(value);
    property_get("debug.hwc.nv12_only", value, "0");
    hwc_dev->flags_nv12_only = atoi(value);
    property_get("debug.hwc.idle", value, "250");
    hwc_dev->idle = atoi(value);

    /* get the board specific clone properties */
    /* 0:0:1280:720 */
    if (property_get("persist.hwc.mirroring.region", value, "") <= 0 ||
        sscanf(value, "%d:%d:%d:%d",
               &hwc_dev->ext.mirror_region.left, &hwc_dev->ext.mirror_region.top,
               &hwc_dev->ext.mirror_region.right, &hwc_dev->ext.mirror_region.bottom) != 4 ||
        hwc_dev->ext.mirror_region.left >= hwc_dev->ext.mirror_region.right ||
        hwc_dev->ext.mirror_region.top >= hwc_dev->ext.mirror_region.bottom) {
        struct hwc_rect fb_region = { .right = hwc_dev->fb_dev->base.width, .bottom = hwc_dev->fb_dev->base.height };
        hwc_dev->ext.mirror_region = fb_region;
    }
    ALOGI("clone region is set to (%d,%d) to (%d,%d)",
         hwc_dev->ext.mirror_region.left, hwc_dev->ext.mirror_region.top,
         hwc_dev->ext.mirror_region.right, hwc_dev->ext.mirror_region.bottom);

    /* read switch state */
    int sw_fd = open("/sys/class/switch/hdmi/state", O_RDONLY);
    if (sw_fd >= 0) {
        char value;
        if (read(sw_fd, &value, 1) == 1)
            hwc_dev->ext.hdmi_state = value == '1';
        close(sw_fd);
    }
    sw_fd = open("/sys/class/switch/dock/state", O_RDONLY);
    if (sw_fd >= 0) {
        char value;
        if (read(sw_fd, &value, 1) == 1)
            hwc_dev->ext.force_dock = value == '1';
        close(sw_fd);
    }
    handle_hotplug(hwc_dev);

    ALOGI("open_device(rgb_order=%d nv12_only=%d)",
        hwc_dev->flags_rgb_order, hwc_dev->flags_nv12_only);

    int gc2d_fd = open("/dev/gcioctl", O_RDWR);
    if (gc2d_fd < 0) {
        ALOGI("Unable to open gc-core device (%d), blits disabled", errno);
        hwc_dev->blt_policy = BLTPOLICY_DISABLED;
    } else {
        property_get("persist.hwc.bltmode", value, "1");
        hwc_dev->blt_mode = atoi(value);
        property_get("persist.hwc.bltpolicy", value, "1");
        hwc_dev->blt_policy = atoi(value);
        ALOGI("blitter present, blits mode %d, blits policy %d", hwc_dev->blt_mode, hwc_dev->blt_policy);
        close(gc2d_fd);

        if (rgz_get_screengeometry(hwc_dev->fb_fd, &gscrngeom,
                hwc_dev->fb_dev->base.format) != 0) {
            err = -EINVAL;
            goto done;
        }
    }

    property_get("persist.hwc.upscaled_nv12_limit", value, "2.");
    sscanf(value, "%f", &hwc_dev->upscaled_nv12_limit);
    if (hwc_dev->upscaled_nv12_limit < 0. || hwc_dev->upscaled_nv12_limit > 2048.) {
        ALOGW("Invalid upscaled_nv12_limit (%s), setting to 2.", value);
        hwc_dev->upscaled_nv12_limit = 2.;
    }

done:
    if (err && hwc_dev) {
        if (hwc_dev->dsscomp_fd >= 0)
            close(hwc_dev->dsscomp_fd);
        if (hwc_dev->hdmi_fb_fd >= 0)
            close(hwc_dev->hdmi_fb_fd);
        if (hwc_dev->fb_fd >= 0)
            close(hwc_dev->fb_fd);
        pthread_mutex_destroy(&hwc_dev->lock);
        free(hwc_dev->buffers);
        free(hwc_dev);
    }

    return err;
}

static struct hw_module_methods_t module_methods = {
    .open = hwc_device_open,
};

omap_hwc_module_t HAL_MODULE_INFO_SYM = {
    .base = {
        .common = {
            .tag =                  HARDWARE_MODULE_TAG,
            .module_api_version =   HWC_MODULE_API_VERSION_0_1,
            .hal_api_version =      HARDWARE_HAL_API_VERSION,
            .id =                   HWC_HARDWARE_MODULE_ID,
            .name =                 "OMAP 44xx Hardware Composer HAL",
            .author =               "Texas Instruments",
            .methods =              &module_methods,
        },
    },
};<|MERGE_RESOLUTION|>--- conflicted
+++ resolved
@@ -39,7 +39,7 @@
 
 #include <linux/fb.h>
 #include <linux/omapfb.h>
-#include <ion/ion.h>
+#include <ion_ti/ion.h>
 
 #include "hwc_dev.h"
 #include "dock_image.h"
@@ -66,110 +66,6 @@
     EXT_HFLIP       = (1 << 2), /* flip l-r on output (after rotation) */
 };
 
-<<<<<<< HEAD
-enum bltpolicy {
-    BLTPOLICY_DISABLED = 0,
-    BLTPOLICY_DEFAULT = 1,    /* Default blit policy */
-    BLTPOLICY_ALL,            /* Test mode to attempt to blit all */
-};
-
-enum bltmode {
-    BLTMODE_PAINT = 0,    /* Attempt to blit layer by layer */
-    BLTMODE_REGION = 1,   /* Attempt to blit layers via regions */
-};
-
-/* ARGB image */
-struct omap4_hwc_img {
-    int width;
-    int height;
-    int rowbytes;
-    int size;
-    unsigned char *ptr;
-} dock_image = { .rowbytes = 0 };
-
-struct omap4_hwc_module {
-    hwc_module_t base;
-
-    IMG_framebuffer_device_public_t *fb_dev;
-};
-typedef struct omap4_hwc_module omap4_hwc_module_t;
-
-struct counts {
-    unsigned int possible_overlay_layers;
-    unsigned int composited_layers;
-    unsigned int scaled_layers;
-    unsigned int RGB;
-    unsigned int BGR;
-    unsigned int NV12;
-    unsigned int dockable;
-    unsigned int protected;
-
-    unsigned int max_hw_overlays;
-    unsigned int max_scaling_overlays;
-    unsigned int mem;
-    unsigned int s3d;
-};
-
-struct omap4_hwc_device {
-    /* static data */
-    hwc_composer_device_1_t base;
-    hwc_procs_t *procs;
-    pthread_t hdmi_thread;
-    pthread_mutex_t lock;
-
-    IMG_framebuffer_device_public_t *fb_dev;
-    struct dsscomp_display_info fb_dis;
-    int fb_fd;                  /* file descriptor for /dev/fb0 */
-    int dsscomp_fd;             /* file descriptor for /dev/dsscomp */
-    int hdmi_fb_fd;             /* file descriptor for /dev/fb1 */
-    int pipe_fds[2];            /* pipe to event thread */
-
-    int img_mem_size;           /* size of fb for hdmi */
-    void *img_mem_ptr;          /* start of fb for hdmi */
-
-    int flags_rgb_order;
-    int flags_nv12_only;
-    float upscaled_nv12_limit;
-
-    int on_tv;                  /* using a tv */
-    int force_sgx;
-    omap4_hwc_ext_t ext;        /* external mirroring data */
-    int idle;
-
-    float primary_m[2][3];          /* internal transformation matrix */
-    int primary_transform;
-    int primary_rotation;
-    hwc_rect_t primary_region;
-
-    buffer_handle_t *buffers;
-    int use_sgx;
-    int swap_rb;
-    unsigned int post2_layers; /* Buffers used with DSS pipes*/
-    unsigned int post2_blit_buffers; /* Buffers used with blit */
-    int ext_ovls;               /* # of overlays on external display for current composition */
-    int ext_ovls_wanted;        /* # of overlays that should be on external display for current composition */
-    int last_ext_ovls;          /* # of overlays on external/internal display for last composition */
-    int last_int_ovls;
-
-    enum S3DLayoutType s3d_input_type;
-    enum S3DLayoutOrder s3d_input_order;
-
-    enum bltmode blt_mode;
-    enum bltpolicy blt_policy;
-
-    int blit_flags;
-    int blit_num;
-    struct omap_hwc_data comp_data; /* This is a kernel data structure */
-    struct rgz_blt_entry blit_ops[RGZ_MAX_BLITS];
-    struct counts stats;
-    int    ion_fd;
-    struct ion_handle *ion_handles[2];
-
-};
-typedef struct omap4_hwc_device omap4_hwc_device_t;
-
-=======
->>>>>>> c0ed577b
 #define HAL_FMT(f) ((f) == HAL_PIXEL_FORMAT_TI_NV12 ? "NV12" : \
                     (f) == HAL_PIXEL_FORMAT_TI_NV12_1D ? "NV12" : \
                     (f) == HAL_PIXEL_FORMAT_YV12 ? "YV12" : \
@@ -282,11 +178,7 @@
     va_end(ap);
 }
 
-<<<<<<< HEAD
-static void dump_set_info(omap4_hwc_device_t *hwc_dev, hwc_display_contents_1_t* list)
-=======
-static void dump_set_info(omap_hwc_device_t *hwc_dev, hwc_layer_list_t* list)
->>>>>>> c0ed577b
+static void dump_set_info(omap_hwc_device_t *hwc_dev, hwc_display_contents_1_t* list)
 {
     struct dsscomp_setup_dispc_data *dsscomp = &hwc_dev->comp_data.dsscomp_data;
     char logbuf[1024];
@@ -371,30 +263,18 @@
     }
 }
 
-<<<<<<< HEAD
-static __u32 get_s3d_layout_type(hwc_layer_1_t *layer)
-=======
-static uint32_t get_s3d_layout_type(hwc_layer_t *layer)
->>>>>>> c0ed577b
+static uint32_t get_s3d_layout_type(hwc_layer_1_t *layer)
 {
     return (layer->flags & S3DLayoutTypeMask) >> S3DLayoutTypeShift;
 }
 
-<<<<<<< HEAD
-static __u32 get_s3d_layout_order(hwc_layer_1_t *layer)
-=======
-static uint32_t get_s3d_layout_order(hwc_layer_t *layer)
->>>>>>> c0ed577b
+static uint32_t get_s3d_layout_order(hwc_layer_1_t *layer)
 {
     return (layer->flags & S3DLayoutOrderMask) >> S3DLayoutOrderShift;
 }
 
 
-<<<<<<< HEAD
-static int scaled(hwc_layer_1_t *layer)
-=======
-static bool scaled(hwc_layer_t *layer)
->>>>>>> c0ed577b
+static bool scaled(hwc_layer_1_t *layer)
 {
     int w = WIDTH(layer->sourceCrop);
     int h = HEIGHT(layer->sourceCrop);
@@ -407,11 +287,7 @@
             || get_s3d_layout_type(layer) != eMono;
 }
 
-<<<<<<< HEAD
-static int is_protected(hwc_layer_1_t *layer)
-=======
-static bool is_protected(hwc_layer_t *layer)
->>>>>>> c0ed577b
+static bool is_protected(hwc_layer_1_t *layer)
 {
     IMG_native_handle_t *handle = (IMG_native_handle_t *)layer->handle;
 
@@ -478,11 +354,7 @@
     }
 }
 
-<<<<<<< HEAD
-static int is_upscaled_NV12(omap4_hwc_device_t *hwc_dev, hwc_layer_1_t *layer)
-=======
-static bool is_upscaled_NV12(omap_hwc_device_t *hwc_dev, hwc_layer_t *layer)
->>>>>>> c0ed577b
+static bool is_upscaled_NV12(omap_hwc_device_t *hwc_dev, hwc_layer_1_t *layer)
 {
     if (!layer)
         return false;
@@ -501,11 +373,7 @@
             HEIGHT(layer->displayFrame) >= h * hwc_dev->upscaled_nv12_limit);
 }
 
-<<<<<<< HEAD
-static int dockable(hwc_layer_1_t *layer)
-=======
-static bool dockable(hwc_layer_t *layer)
->>>>>>> c0ed577b
+static bool dockable(hwc_layer_1_t *layer)
 {
     IMG_native_handle_t *handle = (IMG_native_handle_t *)layer->handle;
 
@@ -577,15 +445,8 @@
     oc->vc1.enable = 0;
 }
 
-<<<<<<< HEAD
-static void
-omap4_hwc_setup_layer(omap4_hwc_device_t *hwc_dev, struct dss2_ovl_info *ovl,
-                      hwc_layer_1_t *layer, int index,
-                      int format, int width, int height)
-=======
 static void setup_layer(omap_hwc_device_t *hwc_dev, struct dss2_ovl_info *ovl,
-                        hwc_layer_t *layer, int index, uint32_t format, int width, int height)
->>>>>>> c0ed577b
+                        hwc_layer_1_t *layer, int index, uint32_t format, int width, int height)
 {
     struct dss2_ovl_cfg *oc = &ovl->cfg;
 
@@ -894,11 +755,7 @@
     return true;
 }
 
-<<<<<<< HEAD
-static int omap4_hwc_can_scale_layer(omap4_hwc_device_t *hwc_dev, hwc_layer_1_t *layer, IMG_native_handle_t *handle)
-=======
-static bool can_scale_layer(omap_hwc_device_t *hwc_dev, hwc_layer_t *layer, IMG_native_handle_t *handle)
->>>>>>> c0ed577b
+static bool can_scale_layer(omap_hwc_device_t *hwc_dev, hwc_layer_1_t *layer, IMG_native_handle_t *handle)
 {
     int src_w = WIDTH(layer->sourceCrop);
     int src_h = HEIGHT(layer->sourceCrop);
@@ -915,13 +772,7 @@
                      hwc_dev->fb_dis.timings.pixel_clock, handle);
 }
 
-<<<<<<< HEAD
-static int omap4_hwc_is_valid_layer(omap4_hwc_device_t *hwc_dev,
-                                    hwc_layer_1_t *layer,
-                                    IMG_native_handle_t *handle)
-=======
-static bool is_valid_layer(omap_hwc_device_t *hwc_dev, hwc_layer_t *layer, IMG_native_handle_t *handle)
->>>>>>> c0ed577b
+static bool is_valid_layer(omap_hwc_device_t *hwc_dev, hwc_layer_1_t *layer, IMG_native_handle_t *handle)
 {
     /* Skip layers are handled by SF */
     if ((layer->flags & HWC_SKIP_LAYER) || !handle)
@@ -1095,12 +946,7 @@
     return 0;
 }
 
-<<<<<<< HEAD
-
-static void gather_layer_statistics(omap4_hwc_device_t *hwc_dev, struct counts *num, hwc_display_contents_1_t *list)
-=======
-static void gather_layer_statistics(omap_hwc_device_t *hwc_dev, hwc_layer_list_t *list)
->>>>>>> c0ed577b
+static void gather_layer_statistics(omap_hwc_device_t *hwc_dev, hwc_display_contents_1_t *list)
 {
     uint32_t i;
     counts_t *num = &hwc_dev->counts;
@@ -1251,12 +1097,7 @@
             (!hwc_dev->flags_nv12_only || (num->BGR == 0 && num->RGB == 0));
 }
 
-<<<<<<< HEAD
-static inline int can_dss_render_layer(omap4_hwc_device_t *hwc_dev,
-            hwc_layer_1_t *layer)
-=======
-static inline bool can_dss_render_layer(omap_hwc_device_t *hwc_dev, hwc_layer_t *layer)
->>>>>>> c0ed577b
+static inline bool can_dss_render_layer(omap_hwc_device_t *hwc_dev, hwc_layer_1_t *layer)
 {
     IMG_native_handle_t *handle = (IMG_native_handle_t *)layer->handle;
 
@@ -1519,7 +1360,6 @@
     return 0;
 }
 
-<<<<<<< HEAD
 /*
  * We're using "implicit" synchronization, so make sure we aren't passing any
  * sync object descriptors around.
@@ -1550,10 +1390,7 @@
     }
 }
 
-static void blit_reset(omap4_hwc_device_t *hwc_dev, int flags)
-=======
 static void blit_reset(omap_hwc_device_t *hwc_dev)
->>>>>>> c0ed577b
 {
     hwc_dev->blit_flags = 0;
     hwc_dev->blit_num = 0;
@@ -1561,11 +1398,7 @@
     hwc_dev->comp_data.blit_data.rgz_items = 0;
 }
 
-<<<<<<< HEAD
-static int blit_layers(omap4_hwc_device_t *hwc_dev, hwc_display_contents_1_t *list, int bufoff)
-=======
-static bool blit_layers(omap_hwc_device_t *hwc_dev, hwc_layer_list_t *list, int bufoff)
->>>>>>> c0ed577b
+static bool blit_layers(omap_hwc_device_t *hwc_dev, hwc_display_contents_1_t *list, int bufoff)
 {
     if (!list || hwc_dev->ext.mirror.enabled)
         goto err_out;
@@ -1740,9 +1573,7 @@
     return -1;
 }
 
-<<<<<<< HEAD
-
-static int omap4_hwc_prepare(struct hwc_composer_device_1 *dev, size_t numDisplays,
+static int hwc_prepare(struct hwc_composer_device_1 *dev, size_t numDisplays,
         hwc_display_contents_1_t** displays)
 {
     if (!numDisplays || displays == NULL) {
@@ -1750,12 +1581,7 @@
     }
 
     hwc_display_contents_1_t* list = displays[0];  // ignore displays beyond the first
-    omap4_hwc_device_t *hwc_dev = (omap4_hwc_device_t *)dev;
-=======
-static int hwc_prepare(struct hwc_composer_device *dev, hwc_layer_list_t* list)
-{
     omap_hwc_device_t *hwc_dev = (omap_hwc_device_t *)dev;
->>>>>>> c0ed577b
     struct dsscomp_setup_dispc_data *dsscomp = &hwc_dev->comp_data.dsscomp_data;
     counts_t *num = &hwc_dev->counts;
     uint32_t i, ix;
@@ -1810,16 +1636,9 @@
     dsscomp->num_ovls = needs_fb ? 1 /*VID1*/ : 0 /*GFX*/;
 
     /* set up if DSS layers */
-<<<<<<< HEAD
-    unsigned int mem_used = 0;
-    hwc_dev->ovls_blending = 0;
-    for (i = 0; list && i < list->numHwLayers; i++) {
-        hwc_layer_1_t *layer = &list->hwLayers[i];
-=======
     uint32_t mem_used = 0;
     for (i = 0; list && i < list->numHwLayers && !blit_all; i++) {
-        hwc_layer_t *layer = &list->hwLayers[i];
->>>>>>> c0ed577b
+        hwc_layer_1_t *layer = &list->hwLayers[i];
         IMG_native_handle_t *handle = (IMG_native_handle_t *)layer->handle;
 
         if (dsscomp->num_ovls < num->max_hw_overlays &&
@@ -2091,8 +1910,7 @@
     }
 }
 
-<<<<<<< HEAD
-static int omap4_hwc_set(struct hwc_composer_device_1 *dev,
+static int hwc_set(struct hwc_composer_device_1 *dev,
         size_t numDisplays, hwc_display_contents_1_t** displays)
 {
     if (!numDisplays || displays == NULL) {
@@ -2106,13 +1924,7 @@
         dpy = list->dpy;
         sur = list->sur;
     }
-    omap4_hwc_device_t *hwc_dev = (omap4_hwc_device_t *)dev;
-=======
-static int hwc_set(struct hwc_composer_device *dev, hwc_display_t dpy,
-               hwc_surface_t sur, hwc_layer_list_t* list)
-{
     omap_hwc_device_t *hwc_dev = (omap_hwc_device_t *)dev;
->>>>>>> c0ed577b
     struct dsscomp_setup_dispc_data *dsscomp = &hwc_dev->comp_data.dsscomp_data;
     int err = 0;
     bool invalidate;
@@ -2200,11 +2012,7 @@
     return err;
 }
 
-<<<<<<< HEAD
-static void omap4_hwc_dump(struct hwc_composer_device_1 *dev, char *buff, int buff_len)
-=======
-static void hwc_dump(struct hwc_composer_device *dev, char *buff, int buff_len)
->>>>>>> c0ed577b
+static void hwc_dump(struct hwc_composer_device_1 *dev, char *buff, int buff_len)
 {
     omap_hwc_device_t *hwc_dev = (omap_hwc_device_t *)dev;
     struct dsscomp_setup_dispc_data *dsscomp = &hwc_dev->comp_data.dsscomp_data;
@@ -2566,11 +2374,7 @@
     return NULL;
 }
 
-<<<<<<< HEAD
-static void omap4_hwc_registerProcs(struct hwc_composer_device_1* dev,
-=======
-static void hwc_registerProcs(struct hwc_composer_device* dev,
->>>>>>> c0ed577b
+static void hwc_registerProcs(struct hwc_composer_device_1* dev,
                                     hwc_procs_t const* procs)
 {
     omap_hwc_device_t *hwc_dev = (omap_hwc_device_t *) dev;
@@ -2578,12 +2382,7 @@
     hwc_dev->procs = (typeof(hwc_dev->procs)) procs;
 }
 
-<<<<<<< HEAD
-static int omap4_hwc_query(struct hwc_composer_device_1* dev,
-        int what, int* value)
-=======
-static int hwc_query(struct hwc_composer_device* dev, int what, int* value)
->>>>>>> c0ed577b
+static int hwc_query(struct hwc_composer_device_1* dev, int what, int* value)
 {
     omap_hwc_device_t *hwc_dev = (omap_hwc_device_t *) dev;
 
@@ -2603,12 +2402,8 @@
     return 0;
 }
 
-<<<<<<< HEAD
-static int omap4_hwc_event_control(struct hwc_composer_device_1* dev,
+static int hwc_eventControl(struct hwc_composer_device_1* dev,
         int dpy, int event, int enabled)
-=======
-static int hwc_eventControl(struct hwc_composer_device* dev, int event, int enabled)
->>>>>>> c0ed577b
 {
     omap_hwc_device_t *hwc_dev = (omap_hwc_device_t *) dev;
 
@@ -2637,19 +2432,14 @@
     }
 }
 
-<<<<<<< HEAD
-static int omap4_hwc_blank(struct hwc_composer_device_1 *dev, int dpy, int blank)
+static int hwc_blank(struct hwc_composer_device_1 *dev, int dpy, int blank)
 {
     // We're using an older method of screen blanking based on
     // early_suspend in the kernel.  No need to do anything here.
     return 0;
 }
 
-static int omap4_hwc_device_open(const hw_module_t* module, const char* name,
-                hw_device_t** device)
-=======
 static int hwc_device_open(const hw_module_t* module, const char* name, hw_device_t** device)
->>>>>>> c0ed577b
 {
     omap_hwc_module_t *hwc_mod = (omap_hwc_module_t *)module;
     omap_hwc_device_t *hwc_dev;
@@ -2686,28 +2476,15 @@
     }
 
     hwc_dev->base.common.module = (hw_module_t *)module;
-<<<<<<< HEAD
-    hwc_dev->base.common.close = omap4_hwc_device_close;
-    hwc_dev->base.prepare = omap4_hwc_prepare;
-    hwc_dev->base.set = omap4_hwc_set;
-    hwc_dev->base.eventControl = omap4_hwc_event_control;
-    hwc_dev->base.blank = omap4_hwc_blank;
-    hwc_dev->base.query = omap4_hwc_query;
-    hwc_dev->base.registerProcs = omap4_hwc_registerProcs;
-    hwc_dev->base.dump = omap4_hwc_dump;
-=======
     hwc_dev->base.common.close = hwc_device_close;
     hwc_dev->base.prepare = hwc_prepare;
     hwc_dev->base.set = hwc_set;
+    hwc_dev->base.eventControl = hwc_eventControl;
+    hwc_dev->base.blank = hwc_blank;
     hwc_dev->base.dump = hwc_dump;
     hwc_dev->base.registerProcs = hwc_registerProcs;
     hwc_dev->base.query = hwc_query;
 
-    static struct hwc_methods methods = {
-        .eventControl = &hwc_eventControl,
-    };
-    hwc_dev->base.methods = &methods;
->>>>>>> c0ed577b
     hwc_dev->fb_dev = hwc_mod->fb_dev;
     *device = &hwc_dev->base.common;
 
