--- conflicted
+++ resolved
@@ -416,22 +416,18 @@
     }
 }
 
-<<<<<<< HEAD
+static __u32 get_s3d_layout_type(hwc_layer_1_t *layer)
+{
+    return (layer->flags & S3DLayoutTypeMask) >> S3DLayoutTypeShift;
+}
+
+static __u32 get_s3d_layout_order(hwc_layer_1_t *layer)
+{
+    return (layer->flags & S3DLayoutOrderMask) >> S3DLayoutOrderShift;
+}
+
+
 static int scaled(hwc_layer_1_t *layer)
-=======
-static __u32 get_s3d_layout_type(hwc_layer_t *layer)
-{
-    return (layer->flags & S3DLayoutTypeMask) >> S3DLayoutTypeShift;
-}
-
-static __u32 get_s3d_layout_order(hwc_layer_t *layer)
-{
-    return (layer->flags & S3DLayoutOrderMask) >> S3DLayoutOrderShift;
-}
-
-
-static int scaled(hwc_layer_t *layer)
->>>>>>> f5142f53
 {
     int w = WIDTH(layer->sourceCrop);
     int h = HEIGHT(layer->sourceCrop);
@@ -509,10 +505,7 @@
     }
 }
 
-<<<<<<< HEAD
-static int dockable(hwc_layer_1_t *layer)
-=======
-static int is_upscaled_NV12(omap4_hwc_device_t *hwc_dev, hwc_layer_t *layer)
+static int is_upscaled_NV12(omap4_hwc_device_t *hwc_dev, hwc_layer_1_t *layer)
 {
     if (!layer)
         return 0;
@@ -531,8 +524,7 @@
             HEIGHT(layer->displayFrame) >= h * hwc_dev->upscaled_nv12_limit);
 }
 
-static int dockable(hwc_layer_t *layer)
->>>>>>> f5142f53
+static int dockable(hwc_layer_1_t *layer)
 {
     IMG_native_handle_t *handle = (IMG_native_handle_t *)layer->handle;
 
@@ -1118,26 +1110,8 @@
     return 0;
 }
 
-<<<<<<< HEAD
-struct counts {
-    unsigned int possible_overlay_layers;
-    unsigned int composited_layers;
-    unsigned int scaled_layers;
-    unsigned int RGB;
-    unsigned int BGR;
-    unsigned int NV12;
-    unsigned int dockable;
-    unsigned int protected;
-
-    unsigned int max_hw_overlays;
-    unsigned int max_scaling_overlays;
-    unsigned int mem;
-};
 
 static void gather_layer_statistics(omap4_hwc_device_t *hwc_dev, struct counts *num, hwc_display_contents_1_t *list)
-=======
-static void gather_layer_statistics(omap4_hwc_device_t *hwc_dev, struct counts *num, hwc_layer_list_t *list)
->>>>>>> f5142f53
 {
     unsigned int i;
 
@@ -1548,7 +1522,6 @@
     return 0;
 }
 
-<<<<<<< HEAD
 /*
  * We're using "implicit" synchronization, so make sure we aren't passing any
  * sync object descriptors around.
@@ -1579,9 +1552,6 @@
     }
 }
 
-static int omap4_hwc_prepare(struct hwc_composer_device_1 *dev, size_t numDisplays,
-        hwc_display_contents_1_t** displays)
-=======
 static void blit_reset(omap4_hwc_device_t *hwc_dev, int flags)
 {
     hwc_dev->blit_flags = 0;
@@ -1594,7 +1564,7 @@
         rgz_release(&grgz);
 }
 
-static int blit_layers(omap4_hwc_device_t *hwc_dev, hwc_layer_list_t *list, int bufoff)
+static int blit_layers(omap4_hwc_device_t *hwc_dev, hwc_display_contents_1_t *list, int bufoff)
 {
     /* Do not blit if this frame will be composed entirely by the GPU */
     if (!list || hwc_dev->force_sgx)
@@ -1748,8 +1718,9 @@
     return -1;
 }
 
-static int omap4_hwc_prepare(struct hwc_composer_device *dev, hwc_layer_list_t* list)
->>>>>>> f5142f53
+
+static int omap4_hwc_prepare(struct hwc_composer_device_1 *dev, size_t numDisplays,
+        hwc_display_contents_1_t** displays)
 {
     if (!numDisplays || displays == NULL) {
         return 0;
@@ -1811,14 +1782,9 @@
 
     /* set up if DSS layers */
     unsigned int mem_used = 0;
-<<<<<<< HEAD
     hwc_dev->ovls_blending = 0;
     for (i = 0; list && i < list->numHwLayers; i++) {
         hwc_layer_1_t *layer = &list->hwLayers[i];
-=======
-    for (i = 0; list && i < list->numHwLayers && !blit_all; i++) {
-        hwc_layer_t *layer = &list->hwLayers[i];
->>>>>>> f5142f53
         IMG_native_handle_t *handle = (IMG_native_handle_t *)layer->handle;
 
         if (dsscomp->num_ovls < num.max_hw_overlays &&
@@ -2757,10 +2723,7 @@
     memset(hwc_dev, 0, sizeof(*hwc_dev));
 
     hwc_dev->base.common.tag = HARDWARE_DEVICE_TAG;
-<<<<<<< HEAD
     hwc_dev->base.common.version = HWC_DEVICE_API_VERSION_1_0;
-=======
-    hwc_dev->base.common.version = HWC_DEVICE_API_VERSION_0_3;
 
     char value[PROPERTY_VALUE_MAX];
     property_get("ro.product.board", value, "");
@@ -2773,7 +2736,6 @@
         ALOGI("Revert to legacy HWC API for fake vsync");
         hwc_dev->base.common.version = HWC_DEVICE_API_VERSION_0_2;
     }
->>>>>>> f5142f53
     hwc_dev->base.common.module = (hw_module_t *)module;
     hwc_dev->base.common.close = omap4_hwc_device_close;
     hwc_dev->base.prepare = omap4_hwc_prepare;
